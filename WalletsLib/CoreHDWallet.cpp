--- conflicted
+++ resolved
@@ -421,16 +421,7 @@
    //copy group and leaf structure
    for (auto& groupPair : groups_)
    {
-<<<<<<< HEAD
-      auto newGroup = std::make_shared<hd::Group>(
-         woCopy->walletPtr_,
-         groupPair.second->path(), netType_, extOnlyFlag_,
-         logger_);
-
-      newGroup->copyLeaves(groupPair.second.get());
-=======
       auto newGroup = groupPair.second->getCopy(woCopy->walletPtr_);
->>>>>>> 02d51632
       woCopy->addGroup(newGroup);
    }
 
