--- conflicted
+++ resolved
@@ -204,21 +204,12 @@
       return true;
 
    bool rc = true;
-<<<<<<< HEAD
    if (std::remove(fname.c_str()) != 0)
       rc = false;
 
    fname.append("-lock");
    if (std::remove(fname.c_str()) != 0)
       rc = false;
-=======
-   if (SystemFileUtils::fileExist(dbFilename_)) {
-      rc &= SystemFileUtils::rmFile(dbFilename_);
-      rc &= SystemFileUtils::rmFile(dbFilename_ + "-lock");
-   }
-   return rc;
-}
->>>>>>> 5291fa32
 
    return rc;
 }
@@ -492,15 +483,7 @@
 
 WalletEncryptionLock hd::Wallet::lockForEncryption(const SecureBinaryData& passphrase)
 {
-<<<<<<< HEAD
    return WalletEncryptionLock(walletPtr_, passphrase);
-=======
-   if (db_) {
-      initDB();
-      // Force update because otherwise removed nodes would be still in the file
-      writeToDB(true);
-   }
->>>>>>> 5291fa32
 }
 
 void hd::Wallet::setExtOnly()
