--- conflicted
+++ resolved
@@ -766,15 +766,11 @@
          clientCb(this, entries);
       }
       else {
-<<<<<<< HEAD
-         if (historyCache_[id].size() == entries.size()) {
-=======
          const auto &histPage = historyCache_.find(id);
          if (histPage == historyCache_.end()) {
             clientCb(this, entries);
          }
          else if (histPage->second.size() == entries.size()) {
->>>>>>> 33ec8022
             clientCb(this, {});
          }
          else {
@@ -786,13 +782,8 @@
             };
             std::set<ClientClasses::LedgerEntry, comparator> diffSet;
             diffSet.insert(entries.begin(), entries.end());
-<<<<<<< HEAD
-            for (const auto &cached : historyCache_[id]) {
-               diffSet.erase(cached);
-=======
             for (const auto &entry : histPage->second) {
                diffSet.erase(entry);
->>>>>>> 33ec8022
             }
             for (const auto &diffEntry : diffSet) {
                diff.emplace_back(diffEntry);
