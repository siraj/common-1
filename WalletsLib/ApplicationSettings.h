--- conflicted
+++ resolved
@@ -11,18 +11,6 @@
 #include "ArmorySettings.h"
 #include "autheid_utils.h"
 #include "LogManager.h"
-
-<<<<<<< HEAD
-enum class EnvConfiguration
-{
-   // Do not change order!
-   PROD,
-   UAT,
-   Staging,
-   Custom,
-
-   Count
-};
 
 // hasher to allow compile std::unordered_map with enum as key
 struct EnumClassHash
@@ -35,8 +23,6 @@
 };
 
 
-=======
->>>>>>> 09dccee5
 
 class ApplicationSettings : public QObject
 {
