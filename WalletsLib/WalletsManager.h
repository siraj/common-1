#ifndef __WALLETS_MANAGER_H__
#define __WALLETS_MANAGER_H__

#include <memory>
#include <vector>
#include <unordered_map>
#include <QString>
#include <QObject>
#include <QMutex>
#include <QDateTime>
#include "BTCNumericTypes.h"
#include "EncryptionUtils.h"
#include "PyBlockDataManager.h"
#include "SettlementWallet.h"


namespace spdlog {
   class logger;
}
namespace bs {
   namespace hd {
      class Wallet;
      class DummyWallet;
   }
}
class WalletsManagerBlockListener;
class ApplicationSettings;


class WalletsManager : public QObject
{
   Q_OBJECT

   friend class WalletsManagerBlockListener;

public:
   using load_progress_delegate = std::function<void(int)>;
   using wallet_gen_type = std::shared_ptr<bs::Wallet>;     // Generic wallet interface
   using hd_wallet_type = std::shared_ptr<bs::hd::Wallet>;

public:
   WalletsManager(const std::shared_ptr<spdlog::logger> &, const std::shared_ptr<ApplicationSettings>& appSettings
      , const std::shared_ptr<PyBlockDataManager>& bdm, bool preferWatchingOnly = true);
   WalletsManager(const std::shared_ptr<spdlog::logger> &);
   ~WalletsManager() noexcept;

   WalletsManager(const WalletsManager&) = delete;
   WalletsManager& operator = (const WalletsManager&) = delete;
   WalletsManager(WalletsManager&&) = delete;
   WalletsManager& operator = (WalletsManager&&) = delete;

   void Reset();

<<<<<<< HEAD
   std::string GetWalletsPath() const { return walletsPath_; }
   void LoadWallets(const load_progress_delegate& progressDelegate, QString userWalletsDir = QString{});
   void BackupWallet(const hd_wallet_type &) const;
   void AddWallet(const hd_wallet_type &);
=======
   void LoadWallets(NetworkType, const QString &walletsPath, const load_progress_delegate &progressDelegate = nullptr);
   void BackupWallet(const hd_wallet_type &, const std::string &targetDir) const;
   void AddWallet(const hd_wallet_type &, const QString &walletsPath);
>>>>>>> 367efc75

   size_t GetWalletsCount() const { return wallets_.size(); }
   bool HasPrimaryWallet() const;
   bool HasSettlementWallet() const { return (settlementWallet_ != nullptr); }
   hd_wallet_type GetPrimaryWallet() const;
   std::shared_ptr<bs::hd::DummyWallet> GetDummyWallet() const { return hdDummyWallet_; }
   wallet_gen_type GetWallet(const unsigned int index) const;
   wallet_gen_type GetWalletById(const std::string& walletId) const;
   wallet_gen_type GetWalletByAddress(const bs::Address &addr) const;
   wallet_gen_type GetDefaultWallet() const;
   wallet_gen_type GetCCWallet(const std::string &cc);

   bool CreateSettlementWallet(NetworkType, const QString &walletsPath);

   size_t GetHDWalletsCount() const { return hdWalletsId_.size(); }
   const hd_wallet_type GetHDWallet(const unsigned int index) const;
   const hd_wallet_type GetHDWalletById(const std::string &walletId) const;
   const hd_wallet_type GetHDRootForLeaf(const std::string &walletId) const;
   bool WalletNameExists(const std::string &walletName) const;

   bool DeleteWalletFile(const wallet_gen_type& wallet);
   bool DeleteWalletFile(const hd_wallet_type& wallet);

   const std::shared_ptr<bs::SettlementWallet> GetSettlementWallet() const { return settlementWallet_; }

   void SetUserId(const BinaryData &userId);
   const wallet_gen_type GetAuthWallet() const { return authAddressWallet_; }

   bool IsBalanceLoaded() const;
   bool IsReadyForTrading() const;

   BTCNumericTypes::balance_type GetSpendableBalance() const;
   BTCNumericTypes::balance_type GetUnconfirmedBalance() const;
   BTCNumericTypes::balance_type GetTotalBalance() const;

   uint32_t GetTopBlockHeight() const;

   void RegisterSavedWallets();

   bool IsTransactionVerified(const LedgerEntryData& item);
   bs::Transaction::Direction GetTransactionDirection(Tx, const std::shared_ptr<bs::Wallet> &);
   QString GetTransactionMainAddress(const Tx &, const std::shared_ptr<bs::Wallet> &, bool isReceiving);

   hd_wallet_type CreateWallet(const std::string& name, const std::string& description
      , bs::wallet::Seed, const QString &walletsPath
      , const std::string &password = {}, bool primary = false);
   void AdoptNewWallet(const hd_wallet_type &, const QString &walletsPath);

   float estimatedFeePerByte(unsigned int blocksToWait) const;

   std::vector<LedgerEntryData> getTxPage(uint32_t id) const;

   std::vector<std::pair<std::shared_ptr<bs::Wallet>, bs::Address>> GetAddressesInAllWallets() const;

signals:
   void walletChanged();
   void walletsReady();
   void walletsLoaded();
   void walletReady(const QString &walletId);
   void newWalletAdded(const std::string &walletId);
   void authWalletChanged();
   void blockchainEvent();
   void info(const QString &title, const QString &text) const;
   void error(const QString &title, const QString &text) const;
   void walletImportStarted(const std::string &walletId);
   void walletImportFinished(const std::string &walletId);

public slots:
   void onCCSecurityInfo(QString ccProd, QString ccDesc, unsigned long nbSatoshis, QString genesisAddr);
   void onCCInfoLoaded();
   void onWalletImported(const std::string &walletId) { emit walletImportFinished(walletId); }

private slots:
   void onZeroConfReceived(const std::vector<LedgerEntryData>&);
   void onBroadcastZCError(const QString &txHash, const QString &errMsg);
   void onWalletReady(const QString &walletId);
   void onHDLeafAdded(QString id);
   void onHDLeafDeleted(QString id);

private:
   bool empty() const { return (wallets_.empty() && !settlementWallet_); }

   // notification from block data manager listener ( WalletsManagerBlockListener )
   void BlocksLoaded();
   void Ready();
   void ResumeRescan();
   void UpdateSavedWallets();

   bool IsWalletFile(const QString& fileName) const;
   void SaveWallet(const wallet_gen_type& newWallet);
   void SaveWallet(const hd_wallet_type& wallet);
   void AddWallet(const wallet_gen_type& wallet, bool isHDLeaf = false);
   void EraseWallet(const wallet_gen_type &wallet);
   void SetAuthWalletFrom(const hd_wallet_type &);

private:
   std::shared_ptr<ApplicationSettings>   appSettings_;
   std::shared_ptr<spdlog::logger>        logger_;
   const bool                             preferWatchingOnly_;

   using wallet_container_type = std::unordered_map<std::string, wallet_gen_type>;
   using hd_wallet_container_type = std::unordered_map<std::string, hd_wallet_type>;

   unsigned int                           nbBackupFilesToKeep_ = 10;
   hd_wallet_container_type               hdWallets_;
   std::shared_ptr<bs::hd::DummyWallet>   hdDummyWallet_;
   std::unordered_set<std::string>        walletNames_;
   wallet_container_type                  wallets_;
   mutable QMutex                         mtxWallets_;
   std::set<QString>                      readyWallets_;
   std::vector<BinaryData>                walletsId_;
   std::vector<std::string>               hdWalletsId_;
   wallet_gen_type                        authAddressWallet_;
   BinaryData                             userId_;
   std::shared_ptr<bs::SettlementWallet>  settlementWallet_;
   std::shared_ptr<PyBlockDataManager>    bdm_;
   std::unordered_map<std::string, std::string> ccSecurities_;
   std::shared_ptr<WalletsManagerBlockListener> listener_;

   mutable std::map<unsigned int, float>     feePerByte_;
   mutable std::map<unsigned int, QDateTime> lastFeePerByte_;
};

#endif // __WALLETS_MANAGER_H__<|MERGE_RESOLUTION|>--- conflicted
+++ resolved
@@ -51,16 +51,9 @@
 
    void Reset();
 
-<<<<<<< HEAD
-   std::string GetWalletsPath() const { return walletsPath_; }
-   void LoadWallets(const load_progress_delegate& progressDelegate, QString userWalletsDir = QString{});
-   void BackupWallet(const hd_wallet_type &) const;
-   void AddWallet(const hd_wallet_type &);
-=======
    void LoadWallets(NetworkType, const QString &walletsPath, const load_progress_delegate &progressDelegate = nullptr);
    void BackupWallet(const hd_wallet_type &, const std::string &targetDir) const;
    void AddWallet(const hd_wallet_type &, const QString &walletsPath);
->>>>>>> 367efc75
 
    size_t GetWalletsCount() const { return wallets_.size(); }
    bool HasPrimaryWallet() const;
