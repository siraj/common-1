#include "ArmoryConnection.h"

#include <QFile>
#include <QProcess>

#include <cassert>
#include <exception>
#include <condition_variable>

#include "ClientClasses.h"
#include "DbHeader.h"
#include "EncryptionUtils.h"
#include "FastLock.h"
#include "JSON_codec.h"
#include "ManualResetEvent.h"
#include "SocketIncludes.h"

const int DefaultArmoryDBStartTimeoutMsec = 500;

Q_DECLARE_METATYPE(ArmoryConnection::State)
Q_DECLARE_METATYPE(BDMPhase)
Q_DECLARE_METATYPE(NetworkType)
Q_DECLARE_METATYPE(NodeStatus)

ArmoryConnection::ArmoryConnection(const std::shared_ptr<spdlog::logger> &logger
   , const std::string &txCacheFN, bool cbInMainThread)
   : QObject(nullptr)
   , logger_(logger)
   , txCache_(txCacheFN)
   , cbInMainThread_(cbInMainThread)
   , regThreadRunning_(false)
   , connThreadRunning_(false)
   , maintThreadRunning_(true)
   , reqIdSeq_(1)
   , zcPersistenceTimeout_(30)
{
   qRegisterMetaType<ArmoryConnection::State>();
   qRegisterMetaType<BDMPhase>();
   qRegisterMetaType<NetworkType>();
   qRegisterMetaType<NodeStatus>();

   const auto &cbZCMaintenance = [this] {
      while (maintThreadRunning_) {
         std::unique_lock<std::mutex> cvLock(zcMaintMutex_);
         if (zcMaintCV_.wait_for(cvLock, std::chrono::seconds(10))
            != std::cv_status::timeout) {
            if (!maintThreadRunning_) {
               break;
            }
         }

         std::vector<ReqIdType> zcToDelete;
         const auto curTime = std::chrono::system_clock::now();

         FastLock lock(zcLock_);
         for (const auto &zc : zcData_) {
            const std::chrono::duration<double> timeDiff = curTime - zc.second.received;
            if (timeDiff > zcPersistenceTimeout_) {
               zcToDelete.push_back(zc.first);
            }
         }
         if (!zcToDelete.empty()) {
            logger_->debug("[ArmoryConnection::zc maintenance] Erasing {} ZC entries"
               , zcToDelete.size());
            for (const auto &reqId : zcToDelete) {
               zcData_.erase(reqId);
            }
         }
      }

      logger_->error("[ArmoryConnection::zc maintenance] stoped");
   };
   std::thread(cbZCMaintenance).detach();
}

ArmoryConnection::~ArmoryConnection() noexcept
{
   stopServiceThreads();
}

void ArmoryConnection::stopServiceThreads()
{
   regThreadRunning_ = false;
   maintThreadRunning_ = false;
   zcMaintCV_.notify_one();
}

bool ArmoryConnection::startLocalArmoryProcess(const ArmorySettings &settings)
{
   if (armoryProcess_ && (armoryProcess_->state() == QProcess::Running)) {
      logger_->info("Armory process {} is already running with PID {}"
         , settings.armoryExecutablePath.toStdString(), armoryProcess_->processId());
      return true;
   }
   const QString armoryDBPath = settings.armoryExecutablePath;
   if (QFile::exists(armoryDBPath)) {
      armoryProcess_ = std::make_shared<QProcess>();

      QStringList args;
      switch (settings.netType) {
      case NetworkType::TestNet:
         args.append(QString::fromStdString("--testnet"));
         break;
      case NetworkType::RegTest:
         args.append(QString::fromStdString("--regtest"));
         break;
      default: break;
      }

      args.append(QLatin1String("--satoshi-datadir=\"") + settings.bitcoinBlocksDir + QLatin1String("\""));
      args.append(QLatin1String("--dbdir=\"") + settings.dbDir + QLatin1String("\""));

      armoryProcess_->start(settings.armoryExecutablePath, args);
      if (armoryProcess_->waitForStarted(DefaultArmoryDBStartTimeoutMsec)) {
         return true;
      }
      armoryProcess_.reset();
   }
   return false;
}

void ArmoryConnection::setupConnection(const ArmorySettings &settings)
{
   emit prepareConnection(settings.netType, settings.armoryDBIp, settings.armoryDBPort);

   if (settings.runLocally) {
      if (!startLocalArmoryProcess(settings)) {
         logger_->error("Failed to start Armory from {}", settings.armoryExecutablePath.toStdString());
         setState(State::Offline);
         return;
      }
   }

   const auto &registerRoutine = [this, settings] {
      logger_->debug("[ArmoryConnection::registerRoutine] started");
      while (regThreadRunning_) {
         try {
            registerBDV(settings.netType);
            if (!bdv_->getID().empty()) {
               logger_->debug("[ArmoryConnection::registerRoutine] got BDVid: {}", bdv_->getID());
               setState(State::Connected);
               break;
            }
         }
         catch (const BDVAlreadyRegistered &) {
            logger_->warn("[ArmoryConnection::setup] BDV already registered");
            break;
         }
         catch (const std::exception &e) {
            logger_->error("[ArmoryConnection::setup] registerBDV exception: {}", e.what());
            emit connectionError(QLatin1String(e.what()));
            setState(State::Error);
         }
         catch (...) {
            logger_->error("[ArmoryConnection::setup] registerBDV exception");
            emit connectionError(QString());
         }
         std::this_thread::sleep_for(std::chrono::seconds(10));
      }
      regThreadRunning_ = false;
      logger_->debug("[ArmoryConnection::registerRoutine] completed");
   };

   const auto &connectRoutine = [this, settings, registerRoutine] {
      if (connThreadRunning_) {
         return;
      }
      connThreadRunning_ = true;
      setState(State::Unknown);
      stopServiceThreads();
      if (bdv_) {
         bdv_->unregisterFromDB();
         bdv_.reset();
      }
      if (cbRemote_) {
         cbRemote_.reset();
      }
      isOnline_ = false;
      bool connected = false;
      do {
         cbRemote_ = std::make_shared<ArmoryCallback>(this, logger_);
         logger_->debug("[ArmoryConnection::connectRoutine] connecting to Armory {}:{}", settings.armoryDBIp, settings.armoryDBPort);
         bdv_ = AsyncClient::BlockDataViewer::getNewBDV(settings.armoryDBIp, settings.armoryDBPort, cbRemote_);
         if (!bdv_) {
            logger_->error("[ArmoryConnection::connectRoutine] failed to create BDV");
            std::this_thread::sleep_for(std::chrono::seconds(10));
            continue;
         }
         connected = bdv_->connectToRemote();
         if (!connected) {
            logger_->warn("[ArmoryConnection::connectRoutine] BDV connection failed");
            std::this_thread::sleep_for(std::chrono::seconds(30));
         }
      } while (!connected);
      logger_->debug("[ArmoryConnection::connectRoutine] BDV connected");

      regThreadRunning_ = true;
      std::thread(registerRoutine).detach();
      connThreadRunning_ = false;
   };
   std::thread(connectRoutine).detach();
}

bool ArmoryConnection::goOnline()
{
   if ((state_ != State::Connected) || !bdv_) {
      logger_->error("[ArmoryConnection::goOnline] invalid state: {}", static_cast<int>(state_.load()));
      return false;
   }
   bdv_->goOnline();
   isOnline_ = true;
   return true;
}

void ArmoryConnection::registerBDV(NetworkType netType)
{
   BinaryData magicBytes;
   switch (netType) {
   case NetworkType::TestNet:
      magicBytes = READHEX(TESTNET_MAGIC_BYTES);
      break;
   case NetworkType::RegTest:
      magicBytes = READHEX(REGTEST_MAGIC_BYTES);
      break;
   case NetworkType::MainNet:
      magicBytes = READHEX(MAINNET_MAGIC_BYTES);
      break;
   default:
      throw std::runtime_error("unknown network type");
   }
   bdv_->registerWithDB(magicBytes);
}

void ArmoryConnection::setState(State state)
{
   if (state_ != state) {
      logger_->debug("[ArmoryConnection::setState] from {} to {}", (int)state_.load(), (int)state);
      state_ = state;
      emit stateChanged(state);
   }
}

bool ArmoryConnection::broadcastZC(const BinaryData& rawTx)
{
   if (!bdv_ || ((state_ != State::Ready) && (state_ != State::Connected))) {
      logger_->error("[ArmoryConnection::broadcastZC] invalid state: {} (BDV null: {})"
         , (int)state_.load(), (bdv_ == nullptr));
      return false;
   }

   Tx tx(rawTx);
   if (!tx.isInitialized() || tx.getThisHash().isNull()) {
      logger_->error("[ArmoryConnection::broadcastZC] invalid TX data (size {}) - aborting broadcast", rawTx.getSize());
      return false;
   }

   bdv_->broadcastZC(rawTx);
   return true;
}

ArmoryConnection::ReqIdType ArmoryConnection::setZC(const std::vector<ClientClasses::LedgerEntry> &entries)
{
   const auto reqId = reqIdSeq_++;
   FastLock lock(zcLock_);
   zcData_[reqId] = ZCData{ std::chrono::system_clock::now(), std::move(entries) };
   return reqId;
}

std::vector<ClientClasses::LedgerEntry> ArmoryConnection::getZCentries(ArmoryConnection::ReqIdType reqId) const
{
   FastLock lock(zcLock_);
   const auto &it = zcData_.find(reqId);
   if (it != zcData_.end()) {
      return it->second.entries;
   }
   return {};
}

std::string ArmoryConnection::registerWallet(std::shared_ptr<AsyncClient::BtcWallet> &wallet
   , const std::string &walletId, const std::vector<BinaryData> &addrVec, std::function<void()> cb
   , bool asNew)
{
   if (!bdv_ || ((state_ != State::Ready) && (state_ != State::Connected))) {
      logger_->error("[ArmoryConnection::registerWallet] invalid state: {}", (int)state_.load());
      return {};
   }
   if (!wallet) {
      wallet = std::make_shared<AsyncClient::BtcWallet>(bdv_->instantiateWallet(walletId));
   }
   const auto &regId = wallet->registerAddresses(addrVec, asNew);
   if (!isOnline_) {
      preOnlineRegIds_[regId] = cb;
   }
   else {
      if (cb) {
<<<<<<< HEAD
         cb();
=======
         if (cbInMainThread_) {
            QMetaObject::invokeMethod(this, [cb] { cb(); });
         }
         else {
            cb();
         }
>>>>>>> 8b583906
      }
   }
   return regId;
}

bool ArmoryConnection::getWalletsHistory(const std::vector<std::string> &walletIDs
   , std::function<void(std::vector<ClientClasses::LedgerEntry>)> cb)
{
   if (!bdv_ || (state_ != State::Ready)) {
      logger_->error("[ArmoryConnection::getWalletsHistory] invalid state: {}", (int)state_.load());
      return false;
   }
   const auto &cbWrap = [this, cb](std::vector<ClientClasses::LedgerEntry> entries) {
      if (cbInMainThread_) {
         QMetaObject::invokeMethod(this, [cb, entries] { cb(entries); });
      }
      else {
         cb(entries);
      }
   };
   bdv_->getHistoryForWalletSelection(walletIDs, "ascending", cbWrap);
   return true;
}

bool ArmoryConnection::getLedgerDelegateForAddress(const std::string &walletId, const bs::Address &addr
   , std::function<void(AsyncClient::LedgerDelegate)> cb)
{
   if (!bdv_ || (state_ != State::Ready)) {
      logger_->error("[ArmoryConnection::getLedgerDelegateForAddress] invalid state: {}", (int)state_.load());
      return false;
   }
   const auto &cbWrap = [this, cb](AsyncClient::LedgerDelegate delegate) {
      if (cbInMainThread_) {
         QMetaObject::invokeMethod(this, [cb, delegate]{ cb(delegate); });
      }
      else {
         cb(delegate);
      }
   };
   bdv_->getLedgerDelegateForScrAddr(walletId, addr.id(), cbWrap);
   return true;
}

bool ArmoryConnection::getLedgerDelegatesForAddresses(const std::string &walletId, const std::vector<bs::Address> addresses
   , std::function<void(std::map<bs::Address, AsyncClient::LedgerDelegate>)> cb)
{
   if (!bdv_ || (state_ != State::Ready)) {
      logger_->error("[ArmoryConnection::getLedgerDelegatesForAddresses] invalid state: {}", (int)state_.load());
      return false;
   }

   auto addrSet = std::make_shared<std::set<bs::Address>>();
   auto result = std::make_shared<std::map<bs::Address, AsyncClient::LedgerDelegate>>();
   for (const auto &addr : addresses) {
      addrSet->insert(addr);
      const auto &cbProcess = [this, addrSet, result, addr, cb](AsyncClient::LedgerDelegate delegate) {
         addrSet->erase(addr);
         (*result)[addr] = delegate;
         if (addrSet->empty()) {
            if (cbInMainThread_) {
               QMetaObject::invokeMethod(this, [cb, result] { cb(*result); });
            }
            else {
               cb(*result);
            }
         }
      };
      bdv_->getLedgerDelegateForScrAddr(walletId, addr.id(), cbProcess);
   }
   return true;
}

bool ArmoryConnection::getWalletsLedgerDelegate(std::function<void(AsyncClient::LedgerDelegate)> cb)
{
   if (!bdv_ || (state_ != State::Ready)) {
      logger_->error("[ArmoryConnection::getWalletsLedgerDelegate] invalid state: {}", (int)state_.load());
      return false;
   }
   const auto &cbWrap = [this, cb](AsyncClient::LedgerDelegate delegate) {
      if (cbInMainThread_) {
         QMetaObject::invokeMethod(this, [cb, delegate]{ cb(delegate); });
      }
      else {
         cb(delegate);
      }
   };
   bdv_->getLedgerDelegateForWallets(cbWrap);
   return true;
}

bool ArmoryConnection::addGetTxCallback(const BinaryData &hash, const std::function<void(Tx)> &cb)
{
   FastLock lock(txCbLock_);
   const auto &it = txCallbacks_.find(hash);
   if (it != txCallbacks_.end()) {
      it->second.push_back(cb);
      return true;
   }
   else {
      txCallbacks_[hash].push_back(cb);
   }
   return false;
}

void ArmoryConnection::callGetTxCallbacks(const BinaryData &hash, const Tx &tx)
{
   std::vector<std::function<void(Tx)>> callbacks;
   {
      FastLock lock(txCbLock_);
      const auto &it = txCallbacks_.find(hash);
      if (it == txCallbacks_.end()) {
         logger_->error("[ArmoryConnection::callGetTxCallbacks] no callbacks found for hash {}", hash.toHexStr(true));
         return;
      }
      callbacks = it->second;
      txCallbacks_.erase(it);
   }
   for (const auto &callback : callbacks) {
      if (cbInMainThread_) {
         QMetaObject::invokeMethod(this, [callback, tx] { callback(tx); });
      }
      else {
         callback(tx);
      }
   }
}

bool ArmoryConnection::getTxByHash(const BinaryData &hash, std::function<void(Tx)> cb)
{
   if (!bdv_ || (state_ != State::Ready)) {
      logger_->error("[ArmoryConnection::getTxByHash] invalid state: {}", (int)state_.load());
      return false;
   }
   const auto &tx = txCache_.get(hash);
   if (tx.isInitialized()) {
      cb(tx);
      return true;
   }
   if (addGetTxCallback(hash, cb)) {
      return true;
   }
   const auto &cbUpdateCache = [this, hash](Tx tx) {
      if (tx.isInitialized()) {
         txCache_.put(hash, tx);
      }
      else {
         logger_->warn("[ArmoryConnection::getTxByHash] received uninited TX for hash {}", hash.toHexStr(true));
      }
      callGetTxCallbacks(hash, tx);
   };
   bdv_->getTxByHash(hash, cbUpdateCache);
   return true;
}

bool ArmoryConnection::getTXsByHash(const std::set<BinaryData> &hashes, std::function<void(std::vector<Tx>)> cb)
{
   if (!bdv_ || (state_ != State::Ready)) {
      logger_->error("[ArmoryConnection::getTXsByHash] invalid state: {}", (int)state_.load());
      return false;
   }
   if (hashes.empty()) {
      logger_->warn("[ArmoryConnection::getTXsByHash] empty hash set");
      return false;
   }
   if (!cb) {
      logger_->warn("[ArmoryConnection::getTXsByHash] missing callback");
      return false;
   }

   auto hashSet = std::make_shared<std::set<BinaryData>>(hashes);
   auto result = std::make_shared<std::vector<Tx>>();
   const auto origHashes = hashes;

   const auto &cbAppendTx = [this, hashSet, result, cb](Tx tx) {
      const auto &txHash = tx.getThisHash();
      hashSet->erase(txHash);
      result->emplace_back(tx);
      if (hashSet->empty()) {
         if (cbInMainThread_) {
            QMetaObject::invokeMethod(this, [cb, result] { cb(*result); });
         }
         else {
            cb(*result);
         }
      }
   };
   const auto &cbUpdateTx = [this, cbAppendTx](Tx tx) {
      if (tx.isInitialized()) {
         txCache_.put(tx.getThisHash(), tx);
      }
      else {
         logger_->error("[ArmoryConnection::getTXsByHash] received uninitialized TX");
      }
      cbAppendTx(tx);
   };
   for (const auto &hash : origHashes) {
      const auto &tx = txCache_.get(hash);
      if (tx.isInitialized()) {
         cbAppendTx(tx);
      }
      else {
         if (addGetTxCallback(hash, cbUpdateTx)) {
            return true;
         }
         bdv_->getTxByHash(hash, [this, hash](Tx tx) {
            callGetTxCallbacks(hash, tx);
         });
      }
   }
   return true;
}

bool ArmoryConnection::getRawHeaderForTxHash(const BinaryData& inHash,
                                             std::function<void(BinaryData)> callback)
{
   if (!bdv_ || (state_ != State::Ready)) {
      logger_->error("[ArmoryConnection::getRawHeaderForTxHash] invalid state: {}",
                     (int)state_.load());
      return false;
   }

   // For now, don't worry about chaining callbacks or Tx caches. Just dump
   // everything into the BDV. This may need to change in the future, making the
   // call more like getTxByHash().
   const auto &cbWrap = [this, callback](BinaryData bd) {
      if (cbInMainThread_) {
         QMetaObject::invokeMethod(this, [callback, bd] { callback(bd); });
      }
      else {
         callback(bd);
      }
   };
   bdv_->getRawHeaderForTxHash(inHash, cbWrap);

   return true;
}

bool ArmoryConnection::getHeaderByHeight(const unsigned& inHeight,
                                         std::function<void(BinaryData)> callback)
{
   if (!bdv_ || (state_ != State::Ready)) {
      logger_->error("[ArmoryConnection::getHeaderByHeight] invalid state: {}",
                     (int)state_.load());
      return false;
   }

   // For now, don't worry about chaining callbacks or Tx caches. Just dump
   // everything into the BDV. This may need to change in the future, making the
   // call more like getTxByHash().
   const auto &cbWrap = [this, callback](BinaryData bd) {
      if (cbInMainThread_) {
         QMetaObject::invokeMethod(this, [callback, bd] { callback(bd); });
      }
      else {
         callback(bd);
      }
   };
   bdv_->getHeaderByHeight(inHeight, cbWrap);

   return true;
}

bool ArmoryConnection::estimateFee(unsigned int nbBlocks, std::function<void(float)> cb)
{
   if (!bdv_ || (state_ != State::Ready)) {
      logger_->error("[ArmoryConnection::estimateFee] invalid state: {}", (int)state_.load());
      return false;
   }
   const auto &cbProcess = [cb](ClientClasses::FeeEstimateStruct feeStruct) {
      if (feeStruct.error_.empty()) {
         cb(feeStruct.val_);
      }
      else {
         cb(0);
      }
   };
   const auto &cbWrap = [this, cbProcess](ClientClasses::FeeEstimateStruct feeStruct) {
      if (cbInMainThread_) {
         QMetaObject::invokeMethod(this, [cbProcess, feeStruct] { cbProcess(feeStruct); });
      }
      else {
         cbProcess(feeStruct);
      }
   };
   bdv_->estimateFee(nbBlocks, FEE_STRAT_CONSERVATIVE, cbWrap);
   return true;
}

unsigned int ArmoryConnection::getConfirmationsNumber(uint32_t blockNum) const
{
   const auto curBlock = topBlock();
   if ((curBlock != UINT32_MAX) && (blockNum < uint32_t(-1))) {
      return curBlock + 1 - blockNum;
   }
   return 0;
}

unsigned int ArmoryConnection::getConfirmationsNumber(const ClientClasses::LedgerEntry &item) const
{
   return getConfirmationsNumber(item.getBlockNum());
}

bool ArmoryConnection::isTransactionVerified(const ClientClasses::LedgerEntry &item) const
{
   return isTransactionVerified(item.getBlockNum());
}

bool ArmoryConnection::isTransactionVerified(uint32_t blockNum) const
{
   return getConfirmationsNumber(blockNum) >= 6;
}

bool ArmoryConnection::isTransactionConfirmed(const ClientClasses::LedgerEntry &item) const
{
   return getConfirmationsNumber(item) > 1;
}

void ArmoryConnection::onRefresh(std::vector<BinaryData> ids)
{
   if (!preOnlineRegIds_.empty()) {
      for (const auto &id : ids) {
         const auto regIdIt = preOnlineRegIds_.find(id.toBinStr());
         if (regIdIt != preOnlineRegIds_.end()) {
            logger_->debug("[ArmoryConnection::onRefresh] found preOnline registration id: {}", id.toBinStr());
            if (cbInMainThread_) {
               QMetaObject::invokeMethod(this, [cb = regIdIt->second]{ cb(); });
            }
            else {
               regIdIt->second();
            }
            preOnlineRegIds_.erase(regIdIt);
         }
      }
   }
   if (state_ == ArmoryConnection::State::Ready) {
      std::string idString;
      for (const auto &id : ids) {
         idString += id.toBinStr() + " ";
      }
      logger_->debug("[ArmoryConnection::onRefresh] {}", idString);
      emit refresh(ids);
   }
}


void ArmoryCallback::progress(BDMPhase phase, const vector<string> &walletIdVec, float progress,
   unsigned secondsRem, unsigned progressNumeric)
{
   logger_->debug("[ArmoryCallback::progress] {}, {} wallets, {} ({}), {} seconds remain", (int)phase, walletIdVec.size()
      , progress, progressNumeric, secondsRem);
   emit connection_->progress(phase, progress, secondsRem, progressNumeric);
}

void ArmoryCallback::run(BDMAction action, void* ptr, int block)
{
   if (block > 0) {
      connection_->setTopBlock(static_cast<unsigned int>(block));
   }
   switch (action) {
   case BDMAction_Ready:
      logger_->debug("[ArmoryCallback::run] BDMAction_Ready");
      connection_->setState(ArmoryConnection::State::Ready);
      break;

   case BDMAction_NewBlock:
      logger_->debug("[ArmoryCallback::run] BDMAction_NewBlock {}", block);
      connection_->setState(ArmoryConnection::State::Ready);
      emit connection_->newBlock((unsigned int)block);
      break;

   case BDMAction_ZC: {
      logger_->debug("[ArmoryCallback::run] BDMAction_ZC");
      const auto reqId = connection_->setZC(*reinterpret_cast<std::vector<ClientClasses::LedgerEntry>*>(ptr));
      emit connection_->zeroConfReceived(reqId);
      break;
   }

   case BDMAction_Refresh:
      logger_->debug("[ArmoryCallback::run] BDMAction_Refresh");
      connection_->onRefresh(*reinterpret_cast<std::vector<BinaryData> *>(ptr));
      break;

   case BDMAction_NodeStatus: {
      logger_->debug("[ArmoryCallback::run] BDMAction_NodeStatus");
      const auto nodeStatus = *reinterpret_cast<ClientClasses::NodeStatusStruct *>(ptr);
      emit connection_->nodeStatus(nodeStatus.status(), nodeStatus.isSegWitEnabled(), nodeStatus.rpcStatus());
      break;
   }

   case BDMAction_BDV_Error: {
      const auto bdvError = *reinterpret_cast<BDV_Error_Struct *>(ptr);
      logger_->debug("[ArmoryCallback::run] BDMAction_BDV_Error {}, str: {}, msg: {}", (int)bdvError.errType_, bdvError.errorStr_, bdvError.extraMsg_);
      switch (bdvError.errType_) {
      case Error_ZC:
         emit connection_->txBroadcastError(QString::fromStdString(bdvError.extraMsg_), QString::fromStdString(bdvError.errorStr_));
         break;
      default:
         emit connection_->error(QString::fromStdString(bdvError.errorStr_), QString::fromStdString(bdvError.extraMsg_));
         break;
      }
      break;
   }

   default:
      logger_->debug("[ArmoryCallback::run] unknown BDMAction: {}", (int)action);
      break;
   }
}

void ArmoryCallback::disconnected()
{
   logger_->debug("[ArmoryCallback::disconnected]");
   connection_->regThreadRunning_ = false;
   connection_->setState(ArmoryConnection::State::Offline);
}<|MERGE_RESOLUTION|>--- conflicted
+++ resolved
@@ -293,17 +293,12 @@
    }
    else {
       if (cb) {
-<<<<<<< HEAD
-         cb();
-=======
          if (cbInMainThread_) {
             QMetaObject::invokeMethod(this, [cb] { cb(); });
          }
          else {
             cb();
          }
->>>>>>> 8b583906
-      }
    }
    return regId;
 }
