#include "ArmoryConnection.h"

#include <cassert>
#include <exception>
#include <condition_variable>

#include "ClientClasses.h"
#include "DbHeader.h"
#include "EncryptionUtils.h"
#include "FastLock.h"
#include "JSON_codec.h"
#include "ManualResetEvent.h"
#include "SocketIncludes.h"

const int DefaultArmoryDBStartTimeoutMsec = 500;

ArmoryConnection::ArmoryConnection(const std::shared_ptr<spdlog::logger> &logger)
   : logger_(logger)
   , regThreadRunning_(false)
   , connThreadRunning_(false)
   , maintThreadRunning_(true)
{}

ArmoryConnection::~ArmoryConnection() noexcept
{
   maintThreadRunning_ = false;
   stopServiceThreads();
}

void ArmoryConnection::stopServiceThreads()
{
   regThreadRunning_ = false;
}

void ArmoryConnection::setupConnection(NetworkType netType, const std::string &host
   , const std::string &port, const std::string &dataDir, const BinaryData &serverKey
   , const std::function<void(const std::string &)> &cbError
   , const std::function<bool (const BinaryData &, const std::string &)> &cbBIP151)
{
   // Add BIP 150 server keys
   if (!serverKey.isNull()) {
      bsBIP150PubKeys_.push_back(serverKey);
   }

   needsBreakConnectionLoop_.store(false);

   const auto &registerRoutine = [this, netType, cbError] {
      logger_->debug("[ArmoryConnection::setupConnection] started");
      while (regThreadRunning_) {
         try {
            registerBDV(netType);
            if (!bdv_->getID().empty()) {
               logger_->debug("[ArmoryConnection::setupConnection] got BDVid: {}", bdv_->getID());
               setState(State::Connected);
               break;
            }
         }
         catch (const BDVAlreadyRegistered &) {
            logger_->warn("[ArmoryConnection::setupConnection] BDV already registered");
            break;
         }
         catch (const std::exception &e) {
            logger_->error("[ArmoryConnection::setupConnection] registerBDV exception: {}", e.what());
            cbError(e.what());
            setState(State::Error);
         }
         catch (...) {
            logger_->error("[ArmoryConnection::setupConnection] registerBDV exception");
            cbError("");
         }
         std::this_thread::sleep_for(std::chrono::seconds(10));
      }
      regThreadRunning_ = false;
      logger_->debug("[ArmoryConnection::setupConnection] completed");
   };

   const auto &connectRoutine = [this, registerRoutine, cbBIP151, host, port, dataDir] {
      if (connThreadRunning_) {
         return;
      }
      connThreadRunning_ = true;
      setState(State::Connecting);
      stopServiceThreads();
      if (bdv_) {
         bdv_->unregisterFromDB();
         bdv_.reset();
      }
      if (cbRemote_) {
         cbRemote_.reset();
      }
      isOnline_ = false;
      bool connected = false;
      do {
         if (needsBreakConnectionLoop_.load()) {
            setState(State::Canceled);
            break;
         }
         cbRemote_ = std::make_shared<ArmoryCallback>(this, logger_);
         logger_->debug("[ArmoryConnection::setupConnection] connecting to Armory {}:{}"
                        , host, port);

         // Get Armory BDV (gateway to the remote ArmoryDB instance). Must set
         // up BIP 150 keys before connecting. BIP 150/151 is transparent to us
         // otherwise. If it fails, the connection will fail.
         bdv_ = AsyncClient::BlockDataViewer::getNewBDV(host, port
            , dataDir, true // enable ephemeralPeers, because we manage armory keys ourself
            , cbRemote_);

         if (!bdv_) {
            logger_->error("[setupConnection (connectRoutine)] failed to "
               "create BDV");
            std::this_thread::sleep_for(std::chrono::seconds(10));
            continue;
         }

         // There is a problem with armory keys: we must delete old keys before importing them
         // (AuthorizedPeers does not replace them, see AuthorizedPeers::addPeer for details).
         // Because we manage keys using bip150PromptUserRoutine callback this cause a problem
         // when Armory key changes (it will NOT be replaced despite we accept it trough the callback).
         // If we don't add keys there it works fine.
#if 0
         try {
            for (const auto &x : bsBIP150PubKeys_) {
               bdv_->addPublicKey(x);
            }
         }
         catch (...) {}
#endif

         bdv_->setCheckServerKeyPromptLambda(cbBIP151);

         connected = bdv_->connectToRemote();
         if (!connected) {
            logger_->warn("[ArmoryConnection::setupConnection] BDV connection failed");
            std::this_thread::sleep_for(std::chrono::seconds(30));
         }
      } while (!connected);
      logger_->debug("[ArmoryConnection::setupConnection] BDV connected");

      regThreadRunning_ = true;
      std::thread(registerRoutine).detach();
      connThreadRunning_ = false;
   };
   std::thread(connectRoutine).detach();
}

bool ArmoryConnection::goOnline()
{
   if ((state_ != State::Connected) || !bdv_) {
      logger_->error("[{}] invalid state: {}", __func__
                     , static_cast<int>(state_.load()));
      return false;
   }
   bdv_->goOnline();
   isOnline_ = true;
   return true;
}

void ArmoryConnection::registerBDV(NetworkType netType)
{
   BinaryData magicBytes;
   switch (netType) {
   case NetworkType::TestNet:
      magicBytes = READHEX(TESTNET_MAGIC_BYTES);
      break;
   case NetworkType::RegTest:
      magicBytes = READHEX(REGTEST_MAGIC_BYTES);
      break;
   case NetworkType::MainNet:
      magicBytes = READHEX(MAINNET_MAGIC_BYTES);
      break;
   default:
      throw std::runtime_error("unknown network type");
   }
   bdv_->registerWithDB(magicBytes);
}

void ArmoryConnection::setState(State state)
{
   if (state_ != state) {
      logger_->debug("[{}] from {} to {}", __func__, (int)state_.load(), (int)state);
      state_ = state;
      if (cbStateChanged_) {
         cbStateChanged_(state);
      }
   }
}

bool ArmoryConnection::broadcastZC(const BinaryData& rawTx)
{
   if (!bdv_ || ((state_ != State::Ready) && (state_ != State::Connected))) {
      logger_->error("[{}] invalid state: {} (BDV null: {})", __func__
         , (int)state_.load(), (bdv_ == nullptr));
      return false;
   }

   Tx tx(rawTx);
   if (!tx.isInitialized() || tx.getThisHash().isNull()) {
      logger_->error("[{}] invalid TX data (size {}) - aborting broadcast"
                     , __func__, rawTx.getSize());
      return false;
   }

   bdv_->broadcastZC(rawTx);
   return true;
}

std::string ArmoryConnection::registerWallet(std::shared_ptr<AsyncClient::BtcWallet> &wallet
   , const std::string &walletId, const std::vector<BinaryData> &addrVec
   , const std::function<void(const std::string &regId)> &cb
   , bool asNew)
{
   if (!bdv_ || ((state_ != State::Ready) && (state_ != State::Connected))) {
      logger_->error("[{}] invalid state: {}", __func__, (int)state_.load());
      return {};
   }
   if (!wallet) {
      wallet = std::make_shared<AsyncClient::BtcWallet>(bdv_->instantiateWallet(walletId));
   }
   
   const auto &regId = wallet->registerAddresses(addrVec, asNew);
   
   {
      std::unique_lock<std::mutex> lock(registrationCallbacksMutex_);
      registrationCallbacks_[regId] = cb;
   }
   
   return regId;

   /***
   This triggering of the registration callback does not work in any case. The code 
   needs to wait on the DB refresh signal, as it isn't guaranteed to happen right 
   away, like with a fullnode (for home setups). Even with a supernode, the server may
   not process the registration request as soon as it receives it (busy with another
   task). That delay is enough to introduce false positives.
   ***/

   /*if (!isOnline_) {
      preOnlineRegIds_[regId] = cb;
   }
   else {
      if (cb) {
         cb(regId);
      }
   }*/
}

bool ArmoryConnection::getWalletsHistory(const std::vector<std::string> &walletIDs
   , const std::function<void(std::vector<ClientClasses::LedgerEntry>)> &cb)
{
   if (!bdv_ || (state_ != State::Ready)) {
      logger_->error("[{}] invalid state: {}", __func__, (int)state_.load());
      return false;
   }
   const auto &cbWrap = [this, cb]
                        (ReturnMessage<std::vector<ClientClasses::LedgerEntry>> entries) {
      try {
         if (cb) {
            cb(entries.get());
         }
      }
      catch(std::exception& e) {
         logger_->error("[getWalletsHistory (cbWrap)] Return data error - {}"
            , e.what());
      }
   };

   bdv_->getHistoryForWalletSelection(walletIDs, "ascending", cbWrap);
   return true;
}

bool ArmoryConnection::getLedgerDelegateForAddress(const std::string &walletId, const bs::Address &addr
   , const std::function<void(const std::shared_ptr<AsyncClient::LedgerDelegate> &)> &cb)
{
   if (!bdv_ || (state_ != State::Ready)) {
      logger_->error("[{}] invalid state: {}", __func__, (int)state_.load());
      return false;
   }
   const auto &cbWrap = [this, cb, walletId, addr]
                        (ReturnMessage<AsyncClient::LedgerDelegate> delegate) {
      try {
         auto ld = std::make_shared<AsyncClient::LedgerDelegate>(delegate.get());
         if (cb) {
            cb(ld);
         }
      }
      catch (const std::exception &e) {
         logger_->error("[getLedgerDelegateForAddress (cbWrap)] Return data "
            "error - {} - Wallet {} - Address {}", e.what(), walletId
            , addr.display());
      }
   };
   bdv_->getLedgerDelegateForScrAddr(walletId, addr.id(), cbWrap);
   return true;
}

bool ArmoryConnection::getWalletsLedgerDelegate(const std::function<void(const std::shared_ptr<AsyncClient::LedgerDelegate> &)> &cb)
{
   if (!bdv_ || (state_ != State::Ready)) {
      logger_->error("[{}] invalid state: {}", __func__, (int)state_.load());
      return false;
   }
   const auto &cbWrap = [this, cb](ReturnMessage<AsyncClient::LedgerDelegate> delegate) {
      try {
         auto ld = std::make_shared< AsyncClient::LedgerDelegate>(delegate.get());
         if (cb) {
            cb(ld);
         }
      }
      catch (const std::exception &e) {
         logger_->error("[getWalletsLedgerDelegate (cbWrap)] Return data error "
            "- {}", e.what());
      }
   };
   bdv_->getLedgerDelegateForWallets(cbWrap);
   return true;
}

bool ArmoryConnection::addGetTxCallback(const BinaryData &hash, const std::function<void(Tx)> &cb)
{
   FastLock lock(txCbLock_);
   const auto &it = txCallbacks_.find(hash);
   if (it != txCallbacks_.end()) {
      it->second.push_back(cb);
      return true;
   }
   else {
      txCallbacks_[hash].push_back(cb);
   }
   return false;
}

void ArmoryConnection::callGetTxCallbacks(const BinaryData &hash, const Tx &tx)
{
   std::vector<std::function<void(Tx)>> callbacks;
   {
      FastLock lock(txCbLock_);
      const auto &it = txCallbacks_.find(hash);
      if (it == txCallbacks_.end()) {
         logger_->error("[{}] no callbacks found for hash {}", __func__
                        , hash.toHexStr(true));
         return;
      }
      callbacks = it->second;
      txCallbacks_.erase(it);
   }
   for (const auto &callback : callbacks) {
      if (callback) {
         callback(tx);
      }
   }
}

bool ArmoryConnection::getTxByHash(const BinaryData &hash, const std::function<void(Tx)> &cb)
{
   if (!bdv_ || (state_ != State::Ready)) {
      logger_->error("[{}] invalid state: {}", __func__, (int)state_.load());
      return false;
   }
   if (addGetTxCallback(hash, cb)) {
      return true;
   }
   const auto &cbUpdateCache = [this, hash](ReturnMessage<Tx> tx)->void {
      try {
         auto retTx = tx.get();
         callGetTxCallbacks(hash, retTx);
      }
      catch (const std::exception &e) {
         logger_->error("[getTxByHash (cbUpdateCache)] Return data error - {} "
            "- hash {}", e.what(), hash.toHexStr());
         callGetTxCallbacks(hash, {});
      }
   };
   bdv_->getTxByHash(hash, cbUpdateCache);
   return true;
}

bool ArmoryConnection::getTXsByHash(const std::set<BinaryData> &hashes
   , const std::function<void(std::vector<Tx>)> &cb)
{
   if (!bdv_ || (state_ != State::Ready)) {
      logger_->error("[{}] invalid state: {}", __func__, (int)state_.load());
      return false;
   }
   if (hashes.empty()) {
      logger_->warn("[{}] empty hash set", __func__);
      return false;
   }
   if (!cb) {
      logger_->warn("[{}] missing callback", __func__);
      return false;
   }

   auto hashSet = std::make_shared<std::set<BinaryData>>(hashes);
   auto result = std::make_shared<std::vector<Tx>>();
   const auto origHashes = hashes;

   const auto &cbAppendTx = [this, hashSet, result, cb](Tx tx) {
      const auto &txHash = tx.getThisHash();
      hashSet->erase(txHash);
      result->emplace_back(tx);
      if (hashSet->empty()) {
         if (cb) {
            cb(*result);
         }
      }
   };
   const auto &cbUpdateTx = [this, cbAppendTx](Tx tx) {
      if (!tx.isInitialized()) {
         logger_->error("[getTXsByHash (cbUpdateTx)] received uninitialized TX");
      }
      cbAppendTx(tx);
   };
   for (const auto &hash : origHashes) {
      if (addGetTxCallback(hash, cbUpdateTx)) {
         continue;
      }
      bdv_->getTxByHash(hash, [this, hash](ReturnMessage<Tx> tx)->void {
         try {
            auto retTx = tx.get();
            callGetTxCallbacks(hash, retTx);
         }
         catch (const std::exception &e) {
            logger_->error("[getTXsByHash (cbUpdateTx)] Return data error - "
               "{} - Hash {}", e.what(), hash.toHexStr(true));
            callGetTxCallbacks(hash, {});
         }
      });
   }
   return true;
}

bool ArmoryConnection::getRawHeaderForTxHash(const BinaryData& inHash
   , const std::function<void(BinaryData)> &callback)
{
   if (!bdv_ || (state_ != State::Ready)) {
      logger_->error("[{}] invalid state: {}",__func__, (int)state_.load());
      return false;
   }

   // For now, don't worry about chaining callbacks or Tx caches. Just dump
   // everything into the BDV. This may need to change in the future, making the
   // call more like getTxByHash().
   const auto &cbWrap = [this, callback, inHash](ReturnMessage<BinaryData> bd) {
      try {
         if (callback) {
            callback(bd.get());
         }
      }
      catch(std::exception& e) {
         // Switch endian on print to RPC byte order
         logger_->error("[getRawHeaderForTxHash (cbWrap)] Return data error - "
            "{} - hash {}", e.what(), inHash.toHexStr(true));
      }
   };
   bdv_->getRawHeaderForTxHash(inHash, cbWrap);

   return true;
}

bool ArmoryConnection::getHeaderByHeight(const unsigned int inHeight
   , const std::function<void(BinaryData)> &callback)
{
   if (!bdv_ || (state_ != State::Ready)) {
      logger_->error("[{}] invalid state: {}", __func__, (int)state_.load());
      return false;
   }

   // For now, don't worry about chaining callbacks or Tx caches. Just dump
   // everything into the BDV. This may need to change in the future, making the
   // call more like getTxByHash().
   const auto &cbWrap = [this, callback, inHeight](ReturnMessage<BinaryData> bd) {
      try {
         if (callback) {
            callback(bd.get());
         }
      }
      catch(std::exception& e) {
         logger_->error("[getHeaderByHeight (cbWrap)] Return data error - {} - "
            "height {}", e.what(), inHeight);
      }
   };
   bdv_->getHeaderByHeight(inHeight, cbWrap);

   return true;
}

// Frontend for Armory's estimateFee() call. Used to get the "conservative" fee
// that Bitcoin Core estimates for successful insertion into a block within a
// given number (2-1008) of blocks.
bool ArmoryConnection::estimateFee(unsigned int nbBlocks
   , const std::function<void(float)> &cb)
{
   if (!bdv_ || (state_ != State::Ready)) {
      logger_->error("[{}] invalid state: {}", __func__, (int)state_.load());
      return false;
   }
   const auto &cbProcess = [this, cb, nbBlocks](ClientClasses::FeeEstimateStruct feeStruct) {
      if (feeStruct.error_.empty()) {
         if (cb) {
            cb(feeStruct.val_);
         }
      }
      else {
         logger_->warn("[estimateFee (cbProcess)] error '{}' for nbBlocks={}"
            , feeStruct.error_, nbBlocks);
         if (cb) {
            cb(0);
         }
      }
   };
   const auto &cbWrap = [this, cbProcess, nbBlocks]
                        (ReturnMessage<ClientClasses::FeeEstimateStruct> feeStruct) {
      try {
         cbProcess(feeStruct.get());
      }
      catch (const std::exception &e) {
         logger_->error("[estimateFee (cbWrap)] Return data error - {} - {} "
            "blocks", e.what(), nbBlocks);
      }
   };
   bdv_->estimateFee(nbBlocks, FEE_STRAT_CONSERVATIVE, cbWrap);
   return true;
}

// Frontend for Armory's getFeeSchedule() call. Used to get the range of fees
// that Armory caches. The fees/byte are estimates for what's required to get
// successful insertion of a TX into a block within X number of blocks.
bool ArmoryConnection::getFeeSchedule(const std::function<void(std::map<unsigned int, float>)> &cb)
{
   if (!bdv_ || (state_ != State::Ready)) {
      logger_->error("[{}] invalid state: {}", __func__, (int)state_.load());
      return false;
   }

   const auto &cbProcess = [this, cb] (std::map<unsigned int
         , ClientClasses::FeeEstimateStruct> feeStructMap) {
      // Create a new map with the # of blocks and the recommended fee/byte.
      std::map<unsigned int, float> feeFloatMap;
      for (auto it : feeStructMap) {
         if (it.second.error_.empty()) {
            feeFloatMap.emplace(it.first, std::move(it.second.val_));
         }
         else {
            logger_->warn("[getFeeSchedule (cbProcess)] error '{}' - {} blocks "
               "- {} sat/byte", it.first, it.second.val_, it.second.error_);
            feeFloatMap.insert(std::pair<unsigned int, float>(it.first, 0.0f));
         }
      }
      if (cb) {
         cb(feeFloatMap);
      }
   };

   const auto &cbWrap = [this, cbProcess]
      (ReturnMessage<std::map<unsigned int,
                              ClientClasses::FeeEstimateStruct>> feeStructMap) {
      try {
         cbProcess(feeStructMap.get());
      }
      catch (const std::exception &e) {
         logger_->error("[getFeeSchedule (cbProcess)] Return data error - {}"
            , e.what());
      }
   };
   bdv_->getFeeSchedule(FEE_STRAT_CONSERVATIVE, cbWrap);
   return true;
}

unsigned int ArmoryConnection::getConfirmationsNumber(uint32_t blockNum) const
{
   const auto curBlock = topBlock();
   if ((curBlock != UINT32_MAX) && (blockNum < uint32_t(-1))) {
      return curBlock + 1 - blockNum;
   }
   return 0;
}

unsigned int ArmoryConnection::getConfirmationsNumber(const ClientClasses::LedgerEntry &item) const
{
   return getConfirmationsNumber(item.getBlockNum());
}

bool ArmoryConnection::isTransactionVerified(const ClientClasses::LedgerEntry &item) const
{
   return isTransactionVerified(item.getBlockNum());
}

bool ArmoryConnection::isTransactionVerified(uint32_t blockNum) const
{
   return getConfirmationsNumber(blockNum) >= 6;
}

bool ArmoryConnection::isTransactionConfirmed(const ClientClasses::LedgerEntry &item) const
{
   return getConfirmationsNumber(item) > 1;
}

void ArmoryConnection::onRefresh(std::vector<BinaryData> ids)
{
<<<<<<< HEAD
   {
      std::unique_lock<std::mutex> lock(registrationCallbacksMutex_);
      if (!registrationCallbacks_.empty())
      {
         for (const auto &id : ids)
         {
            const auto regIdIt = registrationCallbacks_.find(id.toBinStr());
            if (regIdIt != registrationCallbacks_.end())
            {
               logger_->debug("[{}] found preOnline registration id: {}", __func__
                  , id.toBinStr());
               const auto regId = regIdIt->first;
               const auto cb = regIdIt->second;
               registrationCallbacks_.erase(regIdIt);

               //return as soon as possible from this callback, this isn't meant
               //to cascade operations from
=======
   if (!preOnlineRegIds_.empty()) {
      for (const auto &id : ids) {
         const auto regIdIt = preOnlineRegIds_.find(id.toBinStr());
         if (regIdIt != preOnlineRegIds_.end()) {
            logger_->debug("[{}] found preOnline registration id: {}", __func__
                           , id.toBinStr());
            const auto regId = regIdIt->first;
            const auto cb = regIdIt->second;
            if (cb) {
>>>>>>> 5291fa32
               cb(regId);
            }
         }
      }
   }

   const bool online = (state_ == ArmoryConnection::State::Ready);
   if (logger_->level() <= spdlog::level::debug) {
      std::string idString;
      for (const auto &id : ids) {
         idString += id.toBinStr() + " ";
      }
      logger_->debug("[{}] online={} {}", __func__, online, idString);
   }
   for (const auto &cb : cbRefresh_) {
      cb.second(ids, online);
   }
}

void ArmoryConnection::onZCsReceived(const std::vector<ClientClasses::LedgerEntry> &entries)
{
   const auto txEntries = bs::TXEntry::fromLedgerEntries(entries);
   for (const auto &entry : txEntries) {
      zcEntries_[entry.txHash] = entry;
   }
   if (cbZCReceived_) {
      cbZCReceived_(txEntries);
   }
}

void ArmoryConnection::onZCsInvalidated(const std::set<BinaryData> &ids)
{
   std::vector<bs::TXEntry> zcInvEntries;
   for (const auto &id : ids) {
      const auto &itEntry = zcEntries_.find(id);
      if (itEntry != zcEntries_.end()) {
         zcInvEntries.emplace_back(std::move(itEntry->second));
         zcEntries_.erase(itEntry);
      }
   }

   if (cbZCInvalidated_) {
      cbZCInvalidated_(zcInvEntries);
   }
}

unsigned int ArmoryConnection::setRefreshCb(const std::function<void(std::vector<BinaryData>, bool)> &cb)
{
   const auto reqId = cbSeqNo_++;
   cbRefresh_[reqId] = cb;
   return reqId;
}

bool ArmoryConnection::unsetRefreshCb(unsigned int reqId)
{
   return (cbRefresh_.erase(reqId) > 0);
}


void ArmoryCallback::progress(BDMPhase phase,
   const std::vector<std::string> &walletIdVec, float progress,
   unsigned secondsRem, unsigned progressNumeric)
{
   logger_->debug("[{}] {}, {} wallets, {} ({}), {} seconds remain", __func__
                  , (int)phase, walletIdVec.size(), progress, progressNumeric
                  , secondsRem);
   if (connection_->cbProgress_) {
      connection_->cbProgress_(phase, progress, secondsRem, progressNumeric);
   }
}

void ArmoryCallback::run(BDMAction action, void* ptr, int block)
{
   if (block > 0) {
      connection_->setTopBlock(static_cast<unsigned int>(block));
   }
   switch (action) {
   case BDMAction_Ready:
      logger_->debug("[{}] BDMAction_Ready", __func__);
      connection_->setState(ArmoryConnection::State::Ready);
      break;

   case BDMAction_NewBlock:
      logger_->debug("[{}] BDMAction_NewBlock {}", __func__, block);
      connection_->setState(ArmoryConnection::State::Ready);
      if (connection_->cbNewBlock_) {
         connection_->cbNewBlock_((unsigned int)block);
      }
      break;

   case BDMAction_ZC:
      logger_->debug("[{}] BDMAction_ZC", __func__);
      connection_->onZCsReceived(*reinterpret_cast<std::vector<ClientClasses::LedgerEntry>*>(ptr));
      break;

   case BDMAction_InvalidatedZC:
      logger_->debug("[{}] BDMAction_InvalidateZC", __func__);
      connection_->onZCsInvalidated(*reinterpret_cast<std::set<BinaryData> *>(ptr));
      break;

   case BDMAction_Refresh:
      logger_->debug("[{}] BDMAction_Refresh", __func__);
      connection_->onRefresh(*reinterpret_cast<std::vector<BinaryData> *>(ptr));
      break;

   case BDMAction_NodeStatus: {
      logger_->debug("[{}] BDMAction_NodeStatus", __func__);
      const auto nodeStatus = *reinterpret_cast<ClientClasses::NodeStatusStruct *>(ptr);
      if (connection_->cbNodeStatus_) {
         connection_->cbNodeStatus_(nodeStatus.status(), nodeStatus.isSegWitEnabled(), nodeStatus.rpcStatus());
      }
      break;
   }

   case BDMAction_BDV_Error: {
      const auto bdvError = *reinterpret_cast<BDV_Error_Struct *>(ptr);
      logger_->debug("[{}] BDMAction_BDV_Error {}, str: {}, msg: {}", __func__
                     , (int)bdvError.errType_, bdvError.errorStr_
                     , bdvError.extraMsg_);
      switch (bdvError.errType_) {
      case Error_ZC:
         if (connection_->cbTxBcError_) {
            connection_->cbTxBcError_(bdvError.extraMsg_, bdvError.errorStr_);
         }
         break;
      default:
         if (connection_->cbError_) {
            connection_->cbError_(bdvError.errorStr_, bdvError.extraMsg_);
         }
         break;
      }
      break;
   }

   default:
      logger_->debug("[{}] unknown BDMAction: {}", __func__, (int)action);
      break;
   }
}

void ArmoryCallback::disconnected()
{
   logger_->debug("[{}]", __func__);
   connection_->regThreadRunning_ = false;
   if (connection_->state() != ArmoryConnection::State::Canceled) {
      connection_->setState(ArmoryConnection::State::Offline);
   }
}


bs::TXEntry bs::TXEntry::fromLedgerEntry(const ClientClasses::LedgerEntry &entry)
{
   return { entry.getTxHash(), entry.getID(), entry.getValue(), entry.getBlockNum()
         , entry.getTxTime(), entry.isOptInRBF(), entry.isChainedZC() };
}

std::vector<bs::TXEntry> bs::TXEntry::fromLedgerEntries(std::vector<ClientClasses::LedgerEntry> entries)
{
   std::vector<bs::TXEntry> result;
   for (const auto &entry : entries) {
      result.push_back(fromLedgerEntry(entry));
   }
   return result;
}<|MERGE_RESOLUTION|>--- conflicted
+++ resolved
@@ -598,7 +598,6 @@
 
 void ArmoryConnection::onRefresh(std::vector<BinaryData> ids)
 {
-<<<<<<< HEAD
    {
       std::unique_lock<std::mutex> lock(registrationCallbacksMutex_);
       if (!registrationCallbacks_.empty())
@@ -616,17 +615,6 @@
 
                //return as soon as possible from this callback, this isn't meant
                //to cascade operations from
-=======
-   if (!preOnlineRegIds_.empty()) {
-      for (const auto &id : ids) {
-         const auto regIdIt = preOnlineRegIds_.find(id.toBinStr());
-         if (regIdIt != preOnlineRegIds_.end()) {
-            logger_->debug("[{}] found preOnline registration id: {}", __func__
-                           , id.toBinStr());
-            const auto regId = regIdIt->first;
-            const auto cb = regIdIt->second;
-            if (cb) {
->>>>>>> 5291fa32
                cb(regId);
             }
          }
