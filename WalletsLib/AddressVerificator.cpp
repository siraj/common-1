#include "AddressVerificator.h"

#include "ArmoryConnection.h"
#include "BinaryData.h"
#include "FastLock.h"
#include "BlockDataManagerConfig.h"

#include <QDateTime>

#include <cassert>
#include <spdlog/spdlog.h>

enum class BSValidationAddressState
{
   NotRegistered,
   InProgress,
   Active,
   Revoked,
   Error
};

static constexpr int MaxAadressValidationErrorCount = 3;
static constexpr int MaxBSAddressValidationErrorCount = 3;

struct AddressVerificationData
{
   std::shared_ptr<AuthAddress>  address;
   AddressVerificationState      currentState;
   int                           addressValidationErrorCount;
   bs::Address                   bsFundingAddress;
   BSValidationAddressState      bsAddressValidationState;
   int                           bsAddressValidationErrorCount;

   BinaryData                    initialTxHash;
   BinaryData                    verificationTxHash;

   unsigned int   nbTransactions;
   bool           getInputFromBS;
   bool           isVerifiedByUser;
   int64_t        value = 0;
   std::vector<ClientClasses::LedgerEntry>   entries;
   std::vector<ClientClasses::LedgerEntry>   txOutEntries;
   std::map<BinaryData, Tx>   txs;
   std::set<BinaryData>       txHashSet;
};

AddressVerificator::AddressVerificator(const std::shared_ptr<spdlog::logger>& logger, const std::shared_ptr<ArmoryConnection> &armory
   , const std::string& walletId, verification_callback callback)
   : QObject(nullptr)
   , logger_(logger)
   , armory_(armory)
   , walletId_(walletId)
   , userCallback_(callback)
   , stopExecution_(false)
{
   connect(armory_.get(), &ArmoryConnection::refresh, this, &AddressVerificator::OnRefresh, Qt::QueuedConnection);

   startCommandQueue();
}

AddressVerificator::~AddressVerificator() noexcept
{
   stopCommandQueue();
}

bool AddressVerificator::startCommandQueue()
{
   commandQueueThread_ = std::thread(&AddressVerificator::commandQueueThreadFunction, this);
   return true;
}

bool AddressVerificator::stopCommandQueue()
{
   {
      std::unique_lock<std::mutex> locker(dataMutex_);
      stopExecution_ = true;
      dataAvailable_.notify_all();
   }

   if (commandQueueThread_.joinable()) {
      commandQueueThread_.join();
   }
   return true;
}

void AddressVerificator::commandQueueThreadFunction()
{
   forever
   {
      ExecutionCommand nextCommand;

      {
         std::unique_lock<std::mutex>  locker(dataMutex_);
         dataAvailable_.wait(locker,
            [this] () {
               return stopExecution_.load() || !commandsQueue_.empty();
            }
         );

         if (stopExecution_) {
            break;
         }

         assert(!commandsQueue_.empty());
         nextCommand = commandsQueue_.front();
         commandsQueue_.pop();
      }

      // process command
      nextCommand();
   }
}

bool AddressVerificator::SetBSAddressList(const std::unordered_set<std::string>& addressList)
{
   for (const auto &addr : addressList) {
      bs::Address address(addr);
      bsAddressList_.emplace(address.prefixed());
   }
   return true;
}

bool AddressVerificator::StartAddressVerification(const std::shared_ptr<AuthAddress>& address)
{
   auto addressCopy = std::make_shared<AuthAddress>(*address);

   if (AddressWasRegistered(addressCopy)) {
      logger_->debug("[AddressVerificator::StartAddressVerification] adding verification command to queue: {}"
         , address->GetChainedAddress().display<std::string>());
      return AddCommandToQueue(CreateAddressValidationCommand(addressCopy));
   }

   return RegisterUserAddress(addressCopy);
}

bool AddressVerificator::AddCommandToQueue(ExecutionCommand&& command)
{
   std::unique_lock<std::mutex> locker(dataMutex_);
   commandsQueue_.emplace(std::move(command));
   dataAvailable_.notify_all();

   return true;
}

void AddressVerificator::AddCommandToWaitingUpdateQueue(ExecutionCommand&& command)
{
   FastLock locker(waitingForUpdateQueueFlag_);
   waitingForUpdateQueue_.emplace(std::move(command));
}

AddressVerificator::ExecutionCommand AddressVerificator::CreateAddressValidationCommand(const std::shared_ptr<AuthAddress>& address)
{
   auto state = std::make_shared<AddressVerificationData>();

   state->address = address;
   state->currentState = AddressVerificationState::InProgress;
   state->addressValidationErrorCount = 0;
   state->bsAddressValidationState = BSValidationAddressState::InProgress;
   state->bsAddressValidationErrorCount = 0;

   return CreateAddressValidationCommand(state);
}

AddressVerificator::ExecutionCommand AddressVerificator::CreateAddressValidationCommand(const std::shared_ptr<AddressVerificationData>& state)
{
   return [this, state]() {
      this->ValidateAddress(state);
   };
}

void AddressVerificator::doValidateAddress(const std::shared_ptr<AddressVerificationData>& state)
{
   bool isVerified = false;
   for (const auto &entry : state->entries) {
      if (!state->getInputFromBS) {    // if we did not get initial transaction from BS we ignore all other
         if (IsInitialBsTransaction(entry, state, isVerified)) {
            state->address->SetInitialTransactionTxHash(entry.getTxHash());
            state->currentState = AddressVerificationState::PendingVerification;
            state->getInputFromBS = true;
         }
      }
      else {
         if (!state->isVerifiedByUser && IsVerificationTransaction(entry, state, isVerified)) {
            if (!isVerified) {
               state->currentState = AddressVerificationState::VerificationSubmitted;
               break;
            }
            if (HasRevokeOutputs(entry, state)) {
               state->currentState = AddressVerificationState::Revoked;
               break;
            }
            else {
               state->address->SetVerificationChangeTxHash(entry.getTxHash());
               state->currentState = AddressVerificationState::Verified;
               state->isVerifiedByUser = true;
               continue;
            }
         }
         if (IsRevokeTransaction(entry, state)) {
            state->currentState = AddressVerificationState::Revoked;
            break;
         }
      }
   }
   if (!state->getInputFromBS) {
      state->currentState = state->nbTransactions ? AddressVerificationState::Revoked : AddressVerificationState::NotSubmitted;
   }
   else if (state->value <= 0) {
      state->currentState = AddressVerificationState::Revoked;
   }

   addressRetries_.erase(state->address->GetChainedAddress().prefixed());
   ReturnValidationResult(state);
}

void AddressVerificator::ValidateAddress(const std::shared_ptr<AddressVerificationData>& state)
{   // if we are here, that means that address was added, and now it is time to try to validate it
   if (bsAddressList_.empty()) {
      state->currentState = AddressVerificationState::VerificationFailed;
      ReturnValidationResult(state);
      return;
   }

   state->getInputFromBS = false;
   state->isVerifiedByUser = false;
   state->value = 0;
   state->entries.clear();

   if (!armory_ || (armory_->state() != ArmoryConnection::State::Ready)) {
      logger_->error("[AddressVerificator::ValidateAddress] invalid Armory state {}", (int)armory_->state());
      state->currentState = AddressVerificationState::VerificationFailed;
      ReturnValidationResult(state);
      return;
   }

   const auto &cbCollectTXs = [this, state](std::vector<Tx> txs) {
      for (const auto &tx : txs) {
         const auto &txHash = tx.getThisHash();
         state->txHashSet.erase(txHash);
         state->txs[txHash] = tx;
         if (state->txHashSet.empty()) {
            doValidateAddress(state);
         }
      }
   };
   const auto &cbTxOutTX = [this, state](Tx tx) {
      state->txHashSet.erase(tx.getThisHash());
      state->txs[tx.getThisHash()] = tx;
      if (state->txHashSet.empty()) {
         doValidateAddress(state);
      }
   };
   const auto &cbLedgerTxOut = [this, state, cbTxOutTX](std::vector<ClientClasses::LedgerEntry> entries) {
      state->txOutEntries = entries;
      for (const auto &entry : entries) {
         const auto &itTX = state->txs.find(entry.getTxHash());
         if (itTX == state->txs.end()) {
            state->txHashSet.insert(entry.getTxHash());
            armory_->getTxByHash(entry.getTxHash(), cbTxOutTX);
         }
      }
   };
   const auto &cbLedgerDelegateTxOut = [this, state, cbLedgerTxOut](AsyncClient::LedgerDelegate delegate) {
      delegate.getHistoryPage(0, cbLedgerTxOut);
   };
   const auto &cbCollectTX = [this, state, cbCollectTXs, cbLedgerDelegateTxOut](Tx tx) {
      state->txs[tx.getThisHash()] = tx;
      for (size_t i = 0; i < tx.getNumTxIn(); ++i) {
         TxIn in = tx.getTxInCopy(i);
         OutPoint op = in.getOutPoint();
         state->txHashSet.insert(op.getTxHash());
      }
      for (size_t i = 0; i < tx.getNumTxOut(); ++i) {
         auto txOut = tx.getTxOutCopy((int)i);
         const auto addr = bs::Address::fromTxOutScript(txOut.getScript());
         if (addr.prefixed() == state->address->GetChainedAddress().prefixed()) {
            continue;
         }
         armory_->getLedgerDelegateForAddress(walletId_, addr, cbLedgerDelegateTxOut);
      }
      armory_->getTXsByHash(state->txHashSet, cbCollectTXs);
   };
   const auto &cbLedger = [this, state, cbCollectTX](std::vector<ClientClasses::LedgerEntry> entries) {
      state->nbTransactions += entries.size();
      state->entries = entries;
      for (const auto &entry : entries) {
         state->value += entry.getValue();
         const auto &itTX = state->txs.find(entry.getTxHash());
         if (itTX == state->txs.end()) {
            armory_->getTxByHash(entry.getTxHash(), cbCollectTX);
         }
         else {
            cbCollectTX(itTX->second);
         }
      }
   };
   const auto &cbLedgerDelegate = [this, state, cbLedger](AsyncClient::LedgerDelegate delegate) {
      state->nbTransactions = 0;
      delegate.getHistoryPage(0, cbLedger);  //? should we use more than 0 pageId?
   };
   if (!armory_->getLedgerDelegateForAddress(walletId_, state->address->GetChainedAddress(), cbLedgerDelegate)) {
      const auto &prefixedAddress = state->address->GetChainedAddress().prefixed();
      if ((state->currentState == AddressVerificationState::InProgress) && (addressRetries_[prefixedAddress] < MaxAadressValidationErrorCount)) {
         logger_->debug("[AddressVerificator::ValidateAddress] Failed to get ledger for {} - retrying command", walletId_);
         AddCommandToWaitingUpdateQueue(CreateAddressValidationCommand(state));
         addressRetries_[prefixedAddress]++;    // reschedule validation since error occured
      }
      else {
         logger_->error("[AddressVerificator::ValidateAddress] Failed to validate address {}", state->address->GetChainedAddress().display<std::string>());
         state->currentState = AddressVerificationState::VerificationFailed;
         ReturnValidationResult(state);
         addressRetries_.erase(prefixedAddress);
      }
      return;
   }
}

AddressVerificator::ExecutionCommand AddressVerificator::CreateBSAddressValidationCommand(const std::shared_ptr<AddressVerificationData>& state)
{
   return [this, state]() {
      this->CheckBSAddressState(state);
   };
}

void AddressVerificator::CheckBSAddressState(const std::shared_ptr<AddressVerificationData> &state)
{     // check that outgoing transactions are only to auth address
   const auto &cbCheckState = [this, state] {
      for (auto &entry : state->entries) {
         if (IsBSRevokeTranscation(entry, state)) {
            state->bsAddressValidationState = BSValidationAddressState::Revoked;
            state->currentState = AddressVerificationState::RevokedByBS;
            break;
         }
      }
      ReturnValidationResult(state);
   };
   const auto &cbCollectTXs = [this, state, cbCheckState](std::vector<Tx> txs) {
      for (const auto &tx : txs) {
         const auto &txHash = tx.getThisHash();
         state->txHashSet.erase(txHash);
         state->txs[txHash] = tx;
         if (state->txHashSet.empty()) {
            cbCheckState();
         }
      }
   };
   const auto &cbLedger = [this, state, cbCollectTXs, cbCheckState](std::vector<ClientClasses::LedgerEntry> entries) {
      state->nbTransactions += entries.size();
      state->entries = entries;
      for (const auto &entry : entries) {
         state->value += entry.getValue();
         const auto &itTX = state->txs.find(entry.getTxHash());
         if (itTX == state->txs.end()) {
            state->txHashSet.insert(entry.getTxHash());
         }
      }
      if (!state->txHashSet.empty()) {
         armory_->getTXsByHash(state->txHashSet, cbCollectTXs);
      }
      else {
         cbCheckState();
      }
   };
   const auto &cbLedgerDelegate = [this, state, cbLedger](AsyncClient::LedgerDelegate delegate) {
      state->entries.clear();
      delegate.getHistoryPage(0, cbLedger);  //? should we use more than 0 pageId?
   };
   if (!armory_->getLedgerDelegateForAddress(walletId_, state->address->GetChainedAddress(), cbLedgerDelegate)) {
      logger_->error("[AddressVerificator::CheckBSAddressState] Could not validate address. Looks like armory is offline.");
      if (state->bsAddressValidationErrorCount >= MaxBSAddressValidationErrorCount) {
         logger_->error("[AddressVerificator::CheckBSAddressState] marking address as failed to validate {}", state->bsFundingAddress.display<std::string>());
         state->currentState = AddressVerificationState::VerificationFailed;
         ReturnValidationResult(state);
      } else {
         // reschedule validation since error occured
         AddCommandToQueue(CreateBSAddressValidationCommand(state));
      }
      return;
   }
}

void AddressVerificator::ReturnValidationResult(const std::shared_ptr<AddressVerificationData>& state)
{
   userCallback_(state->address, state->currentState);
}

bool AddressVerificator::IsInitialBsTransaction(const ClientClasses::LedgerEntry &entry
   , const std::shared_ptr<AddressVerificationData>& state, bool &isVerified)
{
   int64_t entryValue = (entry.getValue() < 0 ? -entry.getValue() : entry.getValue());
   if (entryValue <= (GetAuthAmount() * 2)) {
      return false;
   }

   bool sentToUs = false;
   bool sentByBS = false;

   const auto &tx = state->txs[entry.getTxHash()];
   if (!tx.isInitialized()) {
      return false;
   }
   for (size_t i = 0; i < tx.getNumTxIn(); ++i) {
      TxIn in = tx.getTxInCopy(i);
      OutPoint op = in.getOutPoint();

      Tx prevTx = state->txs[op.getTxHash()];
      if (prevTx.isInitialized()) {
         TxOut prevOut = prevTx.getTxOutCopy(op.getTxOutIndex());
         bs::Address address(prevOut.getScrAddressStr());

         if (bsAddressList_.find(address.prefixed()) != bsAddressList_.end()) {
            state->bsFundingAddress = address;
            state->address->SetBSFundingAddress(address);
            sentByBS = true;
            break;
         }
      }
   }

   if (!sentByBS) {
      return false;
   }

   for (size_t i = 0; i < tx.getNumTxOut(); ++i) {
      TxOut out = tx.getTxOutCopy(i);
      bs::Address address(out.getScrAddressStr(), state->address->GetChainedAddress().getType());
      if (address.prefixed() == state->address->GetChainedAddress().prefixed()) {
         sentToUs = true;
         break;
      }
   }

   if (!sentToUs) {
      return false;
   }

   isVerified = armory_->isTransactionConfirmed(entry);

   state->initialTxHash = entry.getTxHash();
   return true;
}

bool AddressVerificator::IsVerificationTransaction(const ClientClasses::LedgerEntry &entry
   , const std::shared_ptr<AddressVerificationData>& state, bool &isVerified)
{
   if (entry.getValue() <= (GetAuthAmount() * 2)) {
      return false;
   }

   assert(state->initialTxHash.getSize() != 0);

   bool sentByUs = false;
   bool sentToBS = false;

   const auto &tx = state->txs[entry.getTxHash()];
   if (!tx.isInitialized()) {
      return false;
   }
   for (size_t i = 0; i < tx.getNumTxIn(); ++i) {
      TxIn in = tx.getTxInCopy(i);
      OutPoint op = in.getOutPoint();

      if (state->initialTxHash != op.getTxHash()) {
         continue;
      }

      Tx prevTx = state->txs[op.getTxHash()];
      if (prevTx.isInitialized()) {
         TxOut prevOut = prevTx.getTxOutCopy(op.getTxOutIndex());
         bs::Address address(prevOut.getScrAddressStr(), state->address->GetChainedAddress().getType());
         if (address.prefixed() == state->address->GetChainedAddress().prefixed()) {
            sentByUs = true;
            break;
         }
      }
   }

   if (!sentByUs) {
      return false;
   }

   for (size_t i = 0; i < tx.getNumTxOut(); ++i) {
      TxOut out = tx.getTxOutCopy(i);
      const bs::Address address(out.getScrAddressStr());

      // it should be sent directly to funding bs address
      if (state->bsFundingAddress == address) {
         sentToBS = true;
         break;
      }
   }

   if (!sentToBS) {
      return false;
   }

   isVerified = armory_->isTransactionVerified(entry);
   state->verificationTxHash = entry.getTxHash();

   return true;
}

bool AddressVerificator::HasRevokeOutputs(const ClientClasses::LedgerEntry &entry
   , const std::shared_ptr<AddressVerificationData>& state)
{
   for (const auto &led : state->txOutEntries) {
      if ((led.getBlockNum() < entry.getBlockNum()) || (led.getTxHash() == entry.getTxHash())) {
         continue;
      }
      const auto succTx = state->txs[led.getTxHash()];
      if (!succTx.isInitialized()) {
         continue;   //? return true
      }
      for (size_t j = 0; j < succTx.getNumTxIn(); j++) {
         TxIn txIn = succTx.getTxInCopy((int)j);
         if (!txIn.isInitialized()) {
            return true;
         }
         OutPoint op = txIn.getOutPoint();
         if (op.getTxHash() == entry.getTxHash()) {
            return true;
         }
      }
   }
   return false;
}

//returns true if
// - coins from initial transaction sent in any amount to any address
// - anything is sent from verification transaction
bool AddressVerificator::IsRevokeTransaction(const ClientClasses::LedgerEntry &entry
   , const std::shared_ptr<AddressVerificationData>& state)
{
   const auto &tx = state->txs[entry.getTxHash()];
   if (!tx.isInitialized()) {
      return false;
   }

   for (size_t i = 0; i < tx.getNumTxIn(); ++i) {
      TxIn in = tx.getTxInCopy(i);
      OutPoint op = in.getOutPoint();

      // any amount from initial transaction
      // this should not be verification transaction in this check
      if (state->initialTxHash == op.getTxHash()) {
         return true;
      }

      // any amount is sent from change of verification transaction
      if (state->verificationTxHash == op.getTxHash()) {
         return true;
      }
   }
   return false;
}

bool AddressVerificator::IsBSRevokeTranscation(const ClientClasses::LedgerEntry &entry, const std::shared_ptr<AddressVerificationData>& state)
{
   auto tx = state->txs[entry.getTxHash()];
   if (!tx.isInitialized()) {
      return false;
   }

   for (size_t i = 0; i < tx.getNumTxOut(); ++i) {
      TxOut out = tx.getTxOutCopy(i);
      bs::Address address(out.getScrAddressStr(), state->address->GetChainedAddress().getType());
      if (address.prefixed() == state->address->GetChainedAddress().prefixed()) {
         return true;
      }
   }
   return false;
}

bool AddressVerificator::HaveBSAddressList() const
{
   return !bsAddressList_.empty();
}

bool AddressVerificator::AddressWasRegistered(const std::shared_ptr<AuthAddress>& address) const
{
   FastLock locker(authAddressSetFlag_);
   return authAddressSet_.find(address->GetChainedAddress().prefixed()) != authAddressSet_.end();
}

bool AddressVerificator::RegisterUserAddress(const std::shared_ptr<AuthAddress>& address)
{
   {
      FastLock locker(pendingRegAddressFlag_);
      pendingRegAddresses_.insert(address->GetChainedAddress().prefixed());
   }

   logger_->debug("[AddressVerificator::RegisterUserAddress] add address to update Q: {}"
      , address->GetChainedAddress().display<std::string>());

   AddCommandToWaitingUpdateQueue(CreateAddressValidationCommand(address));
   return true;
}

void AddressVerificator::RegisterBSAuthAddresses()
{
   FastLock locker(pendingRegAddressFlag_);
   pendingRegAddresses_.insert(bsAddressList_.begin(), bsAddressList_.end());
}

void AddressVerificator::RegisterAddresses()
{
   if (pendingRegAddresses_.empty()) {
      return;
   }

   pendingRegAddresses_.insert(authAddressSet_.begin(), authAddressSet_.end());
   if (pendingRegAddresses_ == authAddressSet_) {
      return;
   }

   std::vector<BinaryData> addresses;
   addresses.insert(addresses.end(), pendingRegAddresses_.begin(), pendingRegAddresses_.end());

   {
      FastLock locker(authAddressSetFlag_);
      authAddressSet_.swap(pendingRegAddresses_);
   }

   if (armory_ && (armory_->state() == ArmoryConnection::State::Ready)) {
      pendingRegAddresses_.clear();
<<<<<<< HEAD
      armory_->registerWallet(internalWallet_, walletId_, addresses, false);
=======
      armory_->registerWallet(internalWallet_, walletId_, addresses, []{});
>>>>>>> 810fa8b6
      logger_->debug("[AddressVerificator::RegisterAddresses] registered {} addresses", addresses.size());
   }
   else {
      logger_->error("[AddressVerificator::RegisterAddresses] failed to get BDM");
   }
}

void AddressVerificator::OnRefresh()
{
   logger_->debug("[AddressVerificator::OnRefresh] get refresh command");

   ExecutionCommand command;
   {
      FastLock locker(waitingForUpdateQueueFlag_);
      if (waitingForUpdateQueue_.empty()) {
         logger_->debug("[AddressVerificator::OnRefresh] no pending commands for update");
         return;
      }

      // move all pending commands to processing queue
      while (!waitingForUpdateQueue_.empty()) {
         command = waitingForUpdateQueue_.front();
         waitingForUpdateQueue_.pop();
         AddCommandToQueue(std::move(command));
      }
   }
}

void AddressVerificator::GetVerificationInputs(std::function<void(std::vector<UTXO>)> cb) const
{
   auto result = new std::vector<UTXO>;
   const auto &cbInternal = [this, cb, result](std::vector<UTXO> utxos) {
      *result = utxos;
      const auto &cbZC = [this, cb, result](std::vector<UTXO> zcs) {
         result->insert(result->begin(), zcs.begin(), zcs.end());
         cb(*result);
         delete result;
      };
      internalWallet_->getSpendableZCList(cbZC);
   };
   internalWallet_->getSpendableZCList(cbInternal);
}

void AddressVerificator::GetRevokeInputs(std::function<void(std::vector<UTXO>)> cb) const
{
   const auto &cbInternal = [this, cb](std::vector<UTXO> utxos) {
      std::vector<UTXO> result;
      for (const auto &utxo : utxos) {
         if ((utxo.getValue() == GetAuthAmount()) && (utxo.getTxOutIndex() == 1)) {
            result.emplace_back(utxo);
         }
      }
      cb(result);
   };
   internalWallet_->getSpendableTxOutListForValue(UINT64_MAX, cbInternal);
}<|MERGE_RESOLUTION|>--- conflicted
+++ resolved
@@ -623,11 +623,7 @@
 
    if (armory_ && (armory_->state() == ArmoryConnection::State::Ready)) {
       pendingRegAddresses_.clear();
-<<<<<<< HEAD
-      armory_->registerWallet(internalWallet_, walletId_, addresses, false);
-=======
       armory_->registerWallet(internalWallet_, walletId_, addresses, []{});
->>>>>>> 810fa8b6
       logger_->debug("[AddressVerificator::RegisterAddresses] registered {} addresses", addresses.size());
    }
    else {
