--- conflicted
+++ resolved
@@ -24,11 +24,7 @@
 
 std::shared_ptr<hd::Leaf> hd::Group::getLeafByPath(bs::hd::Path::Elem elem) const
 {
-<<<<<<< HEAD
-   //leafs are always hardened
-=======
    //leaves are always hardened
->>>>>>> 02d51632
    elem |= 0x80000000;
    const auto itLeaf = leaves_.find(elem);
    if (itLeaf == leaves_.end())
@@ -225,13 +221,6 @@
    for (unsigned i = 0; i < path.length(); i++)
       pathInt.push_back(path.get(i));
 
-<<<<<<< HEAD
-   //Lock the underlying armory wallet to allow accounts to derive their root from
-   //the wallet's. We assume the passphrase prompt lambda is already set.
-   auto lock = walletPtr_->lockDecryptedContainer();
-
-=======
->>>>>>> 02d51632
    //setup address account
    auto accTypePtr = std::make_shared<AccountType_BIP32_Custom>();
    
@@ -260,10 +249,6 @@
       lookup = DERIVATION_LOOKUP;
    accTypePtr->setAddressLookup(lookup);
 
-<<<<<<< HEAD
-   auto accID = walletPtr_->createBIP32Account(nullptr, pathInt, accTypePtr);
-   leaf->init(walletPtr_, accID, path);
-=======
    //Lock the underlying armory wallet to allow accounts to derive their root from
    //the wallet's. We assume the passphrase prompt lambda is already set.
    auto lock = walletPtr_->lockDecryptedContainer();
@@ -271,7 +256,6 @@
    auto accID = walletPtr_->createBIP32Account(nullptr, pathInt, accTypePtr);
    leaf->setPath(path);
    leaf->init(walletPtr_, accID);
->>>>>>> 02d51632
 }
 
 void hd::Group::deserialize(BinaryDataRef value)
@@ -281,21 +265,6 @@
    const auto strPath = brrVal.get_BinaryData(len).toBinStr();
    path_ = bs::hd::Path::fromString(strPath);
    isExtOnly_ = (bool)brrVal.get_uint8_t();
-<<<<<<< HEAD
-
-   while (brrVal.getSizeRemaining() > 4) 
-   {
-      const auto keyLeaf = brrVal.get_uint32_t();
-      if (keyLeaf != LEAF_KEY)
-         throw WalletException("failed to read BIP44 leaf");
-
-      len = brrVal.get_var_int();
-      const auto serLeaf = brrVal.get_BinaryData(len);
-      auto leafPair = hd::Leaf::deserialize(serLeaf);
-
-      const auto leaf = newLeaf();
-      leaf->init(walletPtr_, leafPair.first, leafPair.second);
-=======
 
    while (brrVal.getSizeRemaining() > 0) 
    {
@@ -309,88 +278,11 @@
 
       auto leaf = leafPair.first;
       leaf->init(walletPtr_, leafPair.second);
->>>>>>> 02d51632
       addLeaf(leaf);
    }
 }
 
 void hd::Group::shutdown()
-<<<<<<< HEAD
-{
-   for (auto& leaf : leaves_)
-      leaf.second->shutdown();
-   leaves_.clear();
-
-   if (db_ != nullptr)
-   {
-      db_->close();
-      delete db_;
-      db_ = nullptr;
-   }
-
-   walletPtr_ = nullptr;
-}
-
-void hd::Group::copyLeaves(hd::Group* from)
-{
-   for (auto& leafPair : from->leaves_)
-   {
-      auto newLeaf = std::make_shared<hd::Leaf>(
-         netType_, logger_, leafPair.second->type_);
-      newLeaf->init(
-         walletPtr_, 
-         leafPair.second->accountPtr_->getID(), 
-         leafPair.second->path_);
-
-      addLeaf(newLeaf);
-   }
-}
-
-std::set<AddressEntryType> hd::Group::getAddressTypeSet(void) const
-{
-   return { AddressEntryType_P2PKH, AddressEntryType_P2WPKH,
-      AddressEntryType(AddressEntryType_P2SH | AddressEntryType_P2WPKH)
-      };
-}
-
-void hd::Group::commit(bool force)
-{
-   if (!force && !needsCommit())
-      return;
-
-   BinaryWriter bwKey;
-   bwKey.put_uint8_t(BS_GROUP_PREFIX);
-   bwKey.put_uint32_t(index());
-   putDataToDB(bwKey.getData(), serialize());
-   committed();
-}
-
-void hd::Group::putDataToDB(const BinaryData& key, const BinaryData& data)
-{
-   if (walletPtr_ == nullptr)
-      throw WalletException("null wallet ptr");
-
-   CharacterArrayRef keyRef(key.getSize(), key.getPtr());
-   CharacterArrayRef dataRef(data.getSize(), data.getPtr());
-
-   auto envPtr = walletPtr_->getDbEnv();
-   LMDBEnv::Transaction tx(envPtr.get(), LMDB::ReadWrite);
-   db_->insert(keyRef, dataRef);
-}
-
-/////////////////////////////////////////////////////////////////////////////////////////////////////////////////////////
-
-hd::AuthGroup::AuthGroup(std::shared_ptr<AssetWallet_Single> walletPtr,
-   const bs::hd::Path &path, NetworkType netType,
-   const std::shared_ptr<spdlog::logger>& logger)
-   : Group(walletPtr, path, netType, true, logger) //auto wallets are always ext only
-{}
-
-void hd::AuthGroup::initLeaf(std::shared_ptr<hd::Leaf> &leaf, const bs::hd::Path &path) const
-{
-   hd::Group::initLeaf(leaf, path);
-   leaf->setChainCode(chainCode_);
-=======
 {
    for (auto& leaf : leaves_)
       leaf.second->shutdown();
@@ -551,14 +443,10 @@
       throw AccountException("salt already set");
 
    salt_ = salt;
->>>>>>> 02d51632
 }
 
 BinaryData hd::AuthGroup::serialize() const
 {
-<<<<<<< HEAD
-   return std::make_shared<hd::AuthLeaf>(netType_, nullptr);
-=======
    BinaryWriter bw;
 
    BinaryData path(path_.toString());
@@ -575,7 +463,6 @@
    finalBW.put_var_int(bw.getSize());
    finalBW.put_BinaryData(bw.getData());
    return finalBW.getData();
->>>>>>> 02d51632
 }
 
 void hd::AuthGroup::deserialize(BinaryDataRef value)
@@ -622,24 +509,8 @@
       grpCopy->addLeaf(leafCopy);
    }
 
-<<<<<<< HEAD
-void hd::AuthGroup::shutdown()
-{
-   for (auto& leafPair : tempLeaves_)
-      leafPair.second->shutdown();
-=======
    return grpCopy;
 }
->>>>>>> 02d51632
-
-   hd::Group::shutdown();
-}
-
-<<<<<<< HEAD
-std::set<AddressEntryType> hd::AuthGroup::getAddressTypeSet(void) const
-{
-   return { AddressEntryType_P2WPKH };
-}
 
 /////////////////////////////////////////////////////////////////////////////////////////////////////////////////////////
 
@@ -650,14 +521,5 @@
 
 std::set<AddressEntryType> hd::CCGroup::getAddressTypeSet(void) const
 {
-=======
-std::shared_ptr<hd::Leaf> hd::CCGroup::newLeaf() const
-{
-   return std::make_shared<hd::CCLeaf>(netType_, logger_);
-}
-
-std::set<AddressEntryType> hd::CCGroup::getAddressTypeSet(void) const
-{
->>>>>>> 02d51632
    return { AddressEntryType_P2WPKH };
 }