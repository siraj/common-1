#include "disable_warnings.h"
#include <spdlog/spdlog.h>
#include <btc/ecc.h>
#include "enable_warnings.h"
#include <ctime>
#include "BIP150_151.h"
#include "CoreWalletsManager.h"
#include "CoreHDWallet.h"
#include "CorePlainWallet.h"
#include "SystemFileUtils.h"

using namespace bs::core;

WalletsManager::WalletsManager(const std::shared_ptr<spdlog::logger> &logger, unsigned int nbBackups)
   : logger_(logger), nbBackupFilesToKeep_(nbBackups)
{}

WalletsManager::~WalletsManager() noexcept
{
   // These really ought to be called elsewhere, when the appropriate binaries
   // shut down.
   /*shutdownBIP151CTX();
   btc_ecc_stop();*/
}

void WalletsManager::reset()
{
<<<<<<< HEAD
=======
   walletsLoaded_ = false;
   wallets_.clear();
>>>>>>> 5291fa32
   hdWallets_.clear();
   walletNames_.clear();
   hdWalletsId_.clear();
   settlementWallet_.reset();
}

void WalletsManager::loadWallets(NetworkType netType, const std::string &walletsPath
   , const CbProgress &cbProgress)
{
   if (walletsPath.empty()) {
      return;
   }
   if (!SystemFileUtils::pathExist(walletsPath)) {
      logger_->debug("Creating wallets path {}", walletsPath);
      SystemFileUtils::mkPath(walletsPath);
   }

   const auto fileList = SystemFileUtils::readDir(walletsPath, "*.lmdb");
   const size_t totalCount = fileList.size();
   size_t current = 0;

   for (const auto &file : fileList) {
      if (file.find(SettlementWallet::fileNamePrefix()) == 0) {
         if (settlementWallet_) {
            logger_->warn("Can't load more than 1 settlement wallet from {}", file);
            continue;
         }
         logger_->debug("Loading settlement wallet from {} ({})", file, (int)netType);
         try {
            settlementWallet_ = std::make_shared<SettlementWallet>(netType
               , walletsPath + "/" + file);

            current++;
            if (cbProgress) {
               cbProgress(current, totalCount);
            }
         }
         catch (const std::exception &e) {
            logger_->error("Failed to load settlement wallet: {}", e.what());
         }
      }
      if (!isWalletFile(file)) {
         continue;
      }
      try {
<<<<<<< HEAD
         logger_->debug("Loading BIP44 wallet from {}", file.toStdString());
         const auto wallet = std::make_shared<hd::Wallet>(fileInfo.absoluteFilePath().toStdString(),
                                                             netType , logger_);
=======
         logger_->debug("Loading BIP44 wallet from {}", file);
         const auto wallet = std::make_shared<hd::Wallet>(walletsPath + "/" + file
                                                               , logger_);
>>>>>>> 5291fa32
         current++;
         if (cbProgress) {
            cbProgress(current, totalCount);
         }
         if ((netType != NetworkType::Invalid) && (netType != wallet->networkType())) {
            logger_->warn("[{}] Network type mismatch: loading {}, wallet has {}", __func__, (int)netType, (int)wallet->networkType());
         }

         saveWallet(wallet);
      }
      catch (const std::exception &e) {
         logger_->warn("Failed to load BIP44 wallet: {}", e.what());
      }
   }
   walletsLoaded_ = true;
}

void WalletsManager::backupWallet(const HDWalletPtr &wallet, const std::string &targetDir) const
{
   if (wallet->isWatchingOnly()) {
      logger_->info("No need to backup watching-only wallet {}", wallet->name());
      return;
   }
   if (!SystemFileUtils::pathExist(targetDir)) {
      if (!SystemFileUtils::mkPath(targetDir)) {
         logger_->error("Failed to create backup directory {}", targetDir);
         return;
      }
   }
   const auto &lockFiles = SystemFileUtils::readDir(targetDir, "*.lmdb-lock");
   for (const auto &file : lockFiles) {
      SystemFileUtils::rmFile(targetDir + "/" + file);
   }
   const auto files = SystemFileUtils::readDir(targetDir
      , hd::Wallet::fileNamePrefix(false) + wallet->walletId() + "_*.lmdb");
   if (!files.empty() && (files.size() >= (int)nbBackupFilesToKeep_)) {
      for (int i = 0; i <= files.size() - (int)nbBackupFilesToKeep_; i++) {
         logger_->debug("Removing old backup file {}", files[i]);
         SystemFileUtils::rmFile(targetDir + "/" + files[i]);
      }
   }
   const auto tm = std::time(nullptr);
   char tmStr[32];
   std::strftime(tmStr, sizeof(tmStr), "%Y%j%H%M%S", std::localtime(&tm));
   const auto backupFile = targetDir + "/" + hd::Wallet::fileNamePrefix(false)
<<<<<<< HEAD
      + wallet->walletId()  + "_" + curTime.toStdString() + ".lmdb";
   
=======
      + wallet->walletId()  + "_" + tmStr + ".lmdb";
>>>>>>> 5291fa32
   wallet->copyToFile(backupFile);
}

bool WalletsManager::isWalletFile(const std::string &fileName) const
{
   if ((fileName.find(SettlementWallet::fileNamePrefix()) == 0)
      || (fileName.find(PlainWallet::fileNamePrefix(false)) == 0)) {
      return false;
   }
   return true;
}

WalletsManager::WalletPtr WalletsManager::createSettlementWallet(NetworkType netType, const std::string &walletsPath)
{
   logger_->debug("Creating settlement wallet");
   try {
      settlementWallet_ = std::make_shared<SettlementWallet>(netType, logger_);
      if (!walletsPath.empty()) {
         settlementWallet_->saveToDir(walletsPath);
      }
   }
   catch (const std::exception &e) {
      logger_->error("Failed to create Settlement wallet: {}", e.what());
   }
   return settlementWallet_;
}

WalletsManager::WalletPtr WalletsManager::getAuthWallet() const
{
   const auto priWallet = getPrimaryWallet();
   if (!priWallet) {
      return nullptr;
   }
   const auto group = priWallet->getGroup(bs::hd::CoinType::BlockSettle_Auth);
   if (!group) {
      return nullptr;
   }
   return group->getLeafByPath(0u);
}

WalletsManager::HDWalletPtr WalletsManager::getPrimaryWallet() const
{
   for (const auto &hdWallet : hdWallets_) {
      if (hdWallet.second->isPrimary()) {
         return hdWallet.second;
      }
   }
   return nullptr;
}

void WalletsManager::saveWallet(const HDWalletPtr &wallet)
{
   hdWalletsId_.emplace_back(wallet->walletId());
   hdWallets_[wallet->walletId()] = wallet;
   walletNames_.insert(wallet->name());
}

const WalletsManager::HDWalletPtr WalletsManager::getHDWallet(const unsigned int index) const
{
   if (index >= hdWalletsId_.size()) {
      return nullptr;
   }
   return getHDWalletById(hdWalletsId_[index]);
}

const WalletsManager::HDWalletPtr WalletsManager::getHDWalletById(const std::string& walletId) const
{
   auto it = hdWallets_.find(walletId);
   if (it != hdWallets_.end()) {
      return it->second;
   }
   return nullptr;
}

const WalletsManager::HDWalletPtr WalletsManager::getHDRootForLeaf(const std::string& walletId) const
{
   for (const auto &hdWallet : hdWallets_) {
      if (hdWallet.second->getLeaf(walletId)) {
         return hdWallet.second;
      }
   }
   return nullptr;
}

WalletsManager::WalletPtr WalletsManager::getWalletById(const std::string& walletId) const
{
   for (const auto &hdWallet : hdWallets_)
   {
      auto leafPtr = hdWallet.second->getLeaf(walletId);
      if (leafPtr != nullptr)
         return leafPtr;
   }

   if (settlementWallet_ && (settlementWallet_->walletId() == walletId)) {
      return settlementWallet_;
   }
   return nullptr;
}

WalletsManager::WalletPtr WalletsManager::getWalletByAddress(const bs::Address &addr) const
{
   for (const auto wallet : hdWallets_)
   {
      for (auto& group : wallet.second->getGroups())
      {
         for (auto& leafPtr : group->getAllLeaves())
         {
            if (leafPtr && (leafPtr->containsAddress(addr) ||
               leafPtr->containsHiddenAddress(addr)))
               return leafPtr;
         }
      }
   }

   if ((settlementWallet_ != nullptr) && settlementWallet_->containsAddress(addr))
      return settlementWallet_;

   return nullptr;
}

void WalletsManager::eraseWallet(const WalletPtr &wallet)
{
   /*if (!wallet) {
      return;
   }
   const auto itId = std::find(walletsId_.begin(), walletsId_.end(), wallet->walletId());
   if (itId != walletsId_.end()) {
      walletsId_.erase(itId);
   }
   wallets_.erase(wallet->walletId());*/
}

bool WalletsManager::deleteWalletFile(const WalletPtr &wallet)
{
   bool isHDLeaf = false;
   logger_->info("Removing wallet {} ({})...", wallet->name(), wallet->walletId());
   for (auto hdWallet : hdWallets_) {
      const auto leaves = hdWallet.second->getLeaves();
      if (std::find(leaves.begin(), leaves.end(), wallet) != leaves.end()) {
         for (auto group : hdWallet.second->getGroups()) {
            if (group->deleteLeaf(wallet)) {
               isHDLeaf = true;
               eraseWallet(wallet);
               break;
            }
         }
      }
      if (isHDLeaf) {
         break;
      }
   }

   if (!isHDLeaf) {
      auto filename = wallet->getFilename();
      if (filename.size() > 0)
      {
         wallet->shutdown();
         if (std::remove(filename.c_str()) != 0)
         {
            logger_->error("Failed to remove wallet file for {}", wallet->name());
            return false;
         }
      }

      if (wallet == settlementWallet_) {
         settlementWallet_ = nullptr;
      }
      eraseWallet(wallet);
   }

   return true;
}

bool WalletsManager::deleteWalletFile(const HDWalletPtr &wallet)
{
   const auto it = hdWallets_.find(wallet->walletId());
   if (it == hdWallets_.end()) {
      logger_->warn("Unknown HD wallet {} ({})", wallet->name(), wallet->walletId());
      return false;
   }

   for (const auto &leaf : wallet->getLeaves()) {
      eraseWallet(leaf);
   }

   const auto itId = std::find(hdWalletsId_.begin(), hdWalletsId_.end(), wallet->walletId());
   if (itId != hdWalletsId_.end()) {
      hdWalletsId_.erase(itId);
   }
   hdWallets_.erase(wallet->walletId());
   walletNames_.erase(wallet->name());
   const bool result = wallet->eraseFile();
   logger_->info("Wallet {} ({}) removed: {}", wallet->name(), wallet->walletId(), result);

   return result;
}

WalletsManager::HDWalletPtr WalletsManager::createWallet(
   const std::string& name, const std::string& description
   , wallet::Seed seed, const std::string &folder, 
   const SecureBinaryData& passphrase, bool primary)
{
   const HDWalletPtr newWallet = std::make_shared<hd::Wallet>(
      name, description, seed, passphrase, folder, logger_);

   if (hdWallets_.find(newWallet->walletId()) != hdWallets_.end()) {
      throw std::runtime_error("HD wallet with id " + newWallet->walletId() + " already exists");
   }

   {
      auto lock = newWallet->lockForEncryption(passphrase);
      newWallet->createStructure();
      if (primary) {
         newWallet->createGroup(bs::hd::CoinType::BlockSettle_Auth);
      }
   }

   addWallet(newWallet);
   return newWallet;
}

void WalletsManager::addWallet(const HDWalletPtr &wallet)
{
   if (!wallet) {
      return;
   }

   saveWallet(wallet);
}<|MERGE_RESOLUTION|>--- conflicted
+++ resolved
@@ -25,11 +25,6 @@
 
 void WalletsManager::reset()
 {
-<<<<<<< HEAD
-=======
-   walletsLoaded_ = false;
-   wallets_.clear();
->>>>>>> 5291fa32
    hdWallets_.clear();
    walletNames_.clear();
    hdWalletsId_.clear();
@@ -75,15 +70,9 @@
          continue;
       }
       try {
-<<<<<<< HEAD
          logger_->debug("Loading BIP44 wallet from {}", file.toStdString());
          const auto wallet = std::make_shared<hd::Wallet>(fileInfo.absoluteFilePath().toStdString(),
                                                              netType , logger_);
-=======
-         logger_->debug("Loading BIP44 wallet from {}", file);
-         const auto wallet = std::make_shared<hd::Wallet>(walletsPath + "/" + file
-                                                               , logger_);
->>>>>>> 5291fa32
          current++;
          if (cbProgress) {
             cbProgress(current, totalCount);
@@ -129,12 +118,8 @@
    char tmStr[32];
    std::strftime(tmStr, sizeof(tmStr), "%Y%j%H%M%S", std::localtime(&tm));
    const auto backupFile = targetDir + "/" + hd::Wallet::fileNamePrefix(false)
-<<<<<<< HEAD
-      + wallet->walletId()  + "_" + curTime.toStdString() + ".lmdb";
+      + wallet->walletId()  + "_" + tmStr + ".lmdb";
    
-=======
-      + wallet->walletId()  + "_" + tmStr + ".lmdb";
->>>>>>> 5291fa32
    wallet->copyToFile(backupFile);
 }
 
