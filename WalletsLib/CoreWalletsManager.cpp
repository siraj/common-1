#include "disable_warnings.h"
#include <spdlog/spdlog.h>
#include <btc/ecc.h>
#include "enable_warnings.h"
#include <ctime>
#include "BIP150_151.h"
#include "CoreWalletsManager.h"
#include "CoreHDWallet.h"
#include "CorePlainWallet.h"
#include "SystemFileUtils.h"

using namespace bs::core;

WalletsManager::WalletsManager(const std::shared_ptr<spdlog::logger> &logger, unsigned int nbBackups)
   : logger_(logger), nbBackupFilesToKeep_(nbBackups)
{}

void WalletsManager::reset()
{
   hdWallets_.clear();
   walletNames_.clear();
   hdWalletsId_.clear();
//   settlementWallet_.reset();
}

void WalletsManager::loadWallets(NetworkType netType, const std::string &walletsPath
   , const CbProgress &cbProgress)
{
   if (walletsPath.empty()) {
      return;
   }
   if (!SystemFileUtils::pathExist(walletsPath)) {
      logger_->debug("Creating wallets path {}", walletsPath);
      SystemFileUtils::mkPath(walletsPath);
   }

   const auto fileList = SystemFileUtils::readDir(walletsPath, "*.lmdb");
   const size_t totalCount = fileList.size();
   size_t current = 0;

   for (const auto &file : fileList) {
      if (!isWalletFile(file)) {
         continue;
      }
      try {
         logger_->debug("Loading BIP44 wallet from {}", file);
         const auto wallet = std::make_shared<hd::Wallet>(file, netType
            , walletsPath, logger_);
         current++;
         if (cbProgress) {
            cbProgress(current, totalCount);
         }
         if ((netType != NetworkType::Invalid) && (netType != wallet->networkType())) {
            logger_->warn("[{}] Network type mismatch: loading {}, wallet has {}", __func__, (int)netType, (int)wallet->networkType());
         }

         saveWallet(wallet);
      }
      catch (const std::exception &e) {
         logger_->warn("Failed to load BIP44 wallet: {}", e.what());
      }
   }
   walletsLoaded_ = true;
}

WalletsManager::HDWalletPtr WalletsManager::loadWoWallet(NetworkType netType
   , const std::string &walletsPath, const std::string &fileName)
{
   if (walletsPath.empty()) {
      return nullptr;
   }
   if (!SystemFileUtils::pathExist(walletsPath)) {
      logger_->debug("Creating wallets path {}", walletsPath);
      SystemFileUtils::mkPath(walletsPath);
   }

   try {
      logger_->debug("Loading BIP44 WO-wallet from {}", fileName);
<<<<<<< HEAD
      const auto wallet = std::make_shared<hd::Wallet>(fileName
         , netType, walletsPath, logger_);
=======

      //this needs fixed, nettype is assumed for the sake of building
      const auto wallet = std::make_shared<hd::Wallet>(
         fileName, netType, walletsPath, logger_);

>>>>>>> beec8666
      if (!wallet->isWatchingOnly()) {
         logger_->error("Wallet {} is not watching-only", fileName);
         return nullptr;
      }

      saveWallet(wallet);
      return wallet;
   } catch (const std::exception &e) {
      logger_->warn("Failed to load WO-wallet: {}", e.what());
   }
   return nullptr;
}

void WalletsManager::backupWallet(const HDWalletPtr &wallet, const std::string &targetDir) const
{
   if (wallet->isWatchingOnly()) {
      logger_->info("No need to backup watching-only wallet {}", wallet->name());
      return;
   }
   if (!SystemFileUtils::pathExist(targetDir)) {
      if (!SystemFileUtils::mkPath(targetDir)) {
         logger_->error("Failed to create backup directory {}", targetDir);
         return;
      }
   }
   const auto &lockFiles = SystemFileUtils::readDir(targetDir, "*.lmdb-lock");
   for (const auto &file : lockFiles) {
      SystemFileUtils::rmFile(targetDir + "/" + file);
   }
   const auto files = SystemFileUtils::readDir(targetDir
      , hd::Wallet::fileNamePrefix(false) + wallet->walletId() + "_*.lmdb");
   if (!files.empty() && (files.size() >= (int)nbBackupFilesToKeep_)) {
      for (int i = 0; i <= files.size() - (int)nbBackupFilesToKeep_; i++) {
         logger_->debug("Removing old backup file {}", files[i]);
         SystemFileUtils::rmFile(targetDir + "/" + files[i]);
      }
   }
   const auto tm = std::time(nullptr);
   char tmStr[32];
   std::strftime(tmStr, sizeof(tmStr), "%Y%j%H%M%S", std::localtime(&tm));
   const auto backupFile = targetDir + "/" + hd::Wallet::fileNamePrefix(false)
      + wallet->walletId()  + "_" + tmStr + ".lmdb";
   
   wallet->copyToFile(backupFile);
}

bool WalletsManager::isWalletFile(const std::string &fileName) const
{
   if ((fileName.find(SettlementWallet::fileNamePrefix()) == 0)
      || (fileName.find(PlainWallet::fileNamePrefix(false)) == 0)) {
      return false;
   }
   return true;
}

#if 0
WalletsManager::WalletPtr WalletsManager::createSettlementWallet(NetworkType netType, const std::string &walletsPath)
{
   logger_->debug("Creating settlement wallet");
   try {
      settlementWallet_ = std::make_shared<SettlementWallet>(netType, logger_);
      if (!walletsPath.empty()) {
         settlementWallet_->saveToDir(walletsPath);
      }
   }
   catch (const std::exception &e) {
      logger_->error("Failed to create Settlement wallet: {}", e.what());
   }
   return settlementWallet_;
}

WalletsManager::WalletPtr WalletsManager::getAuthWallet() const
{
   const auto priWallet = getPrimaryWallet();
   if (!priWallet) {
      return nullptr;
   }
   const auto group = priWallet->getGroup(bs::hd::CoinType::BlockSettle_Auth);
   if (!group) {
      return nullptr;
   }
   return group->getLeafByPath(0u);
}
#endif   //0

WalletsManager::HDWalletPtr WalletsManager::getPrimaryWallet() const
{
   for (const auto &hdWallet : hdWallets_) {
      if (hdWallet.second->isPrimary()) {
         return hdWallet.second;
      }
   }
   return nullptr;
}

void WalletsManager::saveWallet(const HDWalletPtr &wallet)
{
   hdWalletsId_.emplace_back(wallet->walletId());
   hdWallets_[wallet->walletId()] = wallet;
   walletNames_.insert(wallet->name());
}

const WalletsManager::HDWalletPtr WalletsManager::getHDWallet(const unsigned int index) const
{
   if (index >= hdWalletsId_.size()) {
      return nullptr;
   }
   return getHDWalletById(hdWalletsId_[index]);
}

const WalletsManager::HDWalletPtr WalletsManager::getHDWalletById(const std::string& walletId) const
{
   auto it = hdWallets_.find(walletId);
   if (it != hdWallets_.end()) {
      return it->second;
   }
   return nullptr;
}

const WalletsManager::HDWalletPtr WalletsManager::getHDRootForLeaf(const std::string& walletId) const
{
   for (const auto &hdWallet : hdWallets_) {
      if (hdWallet.second->getLeaf(walletId)) {
         return hdWallet.second;
      }
   }
   return nullptr;
}

WalletsManager::WalletPtr WalletsManager::getWalletById(const std::string& walletId) const
{
   for (const auto &hdWallet : hdWallets_) {
      auto leafPtr = hdWallet.second->getLeaf(walletId);
      if (leafPtr != nullptr)
         return leafPtr;
   }

/*   if (settlementWallet_ && (settlementWallet_->walletId() == walletId)) {
      return settlementWallet_;
   }*/
   return nullptr;
}

WalletsManager::WalletPtr WalletsManager::getWalletByAddress(const bs::Address &addr) const
{
   for (const auto wallet : hdWallets_)
   {
      for (auto& group : wallet.second->getGroups())
      {
         for (auto& leafPtr : group->getAllLeaves())
         {
            if (leafPtr && (leafPtr->containsAddress(addr) ||
               leafPtr->containsHiddenAddress(addr)))
               return leafPtr;
         }
      }
   }

/*   if ((settlementWallet_ != nullptr) && settlementWallet_->containsAddress(addr))
      return settlementWallet_;
*/
   return nullptr;
}

void WalletsManager::eraseWallet(const WalletPtr &wallet)
{
   /*if (!wallet) {
      return;
   }
   const auto itId = std::find(walletsId_.begin(), walletsId_.end(), wallet->walletId());
   if (itId != walletsId_.end()) {
      walletsId_.erase(itId);
   }
   wallets_.erase(wallet->walletId());*/
}

bool WalletsManager::deleteWalletFile(const WalletPtr &wallet)
{
   bool isHDLeaf = false;
   logger_->info("Removing wallet {} ({})...", wallet->name(), wallet->walletId());
   for (auto hdWallet : hdWallets_) {
      const auto leaves = hdWallet.second->getLeaves();
      if (std::find(leaves.begin(), leaves.end(), wallet) != leaves.end()) {
         for (auto group : hdWallet.second->getGroups()) {
            if (group->deleteLeaf(wallet)) {
               isHDLeaf = true;
               eraseWallet(wallet);
               break;
            }
         }
      }
      if (isHDLeaf) {
         break;
      }
   }

   if (!isHDLeaf) {
      auto filename = wallet->getFilename();
      if (filename.size() > 0)
      {
         wallet->shutdown();
         if (std::remove(filename.c_str()) != 0)
         {
            logger_->error("Failed to remove wallet file for {}", wallet->name());
            return false;
         }
      }

/*      if (wallet == settlementWallet_) {
         settlementWallet_ = nullptr;
      }*/
      eraseWallet(wallet);
   }

   return true;
}

bool WalletsManager::deleteWalletFile(const HDWalletPtr &wallet)
{
   const auto it = hdWallets_.find(wallet->walletId());
   if (it == hdWallets_.end()) {
      logger_->warn("Unknown HD wallet {} ({})", wallet->name(), wallet->walletId());
      return false;
   }

   for (const auto &leaf : wallet->getLeaves()) {
      eraseWallet(leaf);
   }

   const auto itId = std::find(hdWalletsId_.begin(), hdWalletsId_.end(), wallet->walletId());
   if (itId != hdWalletsId_.end()) {
      hdWalletsId_.erase(itId);
   }
   hdWallets_.erase(wallet->walletId());
   walletNames_.erase(wallet->name());

   auto walletID = wallet->walletId();
   const bool result = wallet->eraseFile();
   logger_->info("Wallet {} ({}) removed: {}", wallet->name(), walletID, result);

   return result;
}

WalletsManager::HDWalletPtr WalletsManager::createWallet(
   const std::string& name, const std::string& description
   , wallet::Seed seed, const std::string &folder, 
   const SecureBinaryData& passphrase, bool primary)
{
   const HDWalletPtr newWallet = std::make_shared<hd::Wallet>(
      name, description, seed, passphrase, folder, logger_);

   if (hdWallets_.find(newWallet->walletId()) != hdWallets_.end()) {
      throw std::runtime_error("HD wallet with id " + newWallet->walletId() + " already exists");
   }

   {
      auto lock = newWallet->lockForEncryption(passphrase);
      newWallet->createStructure();
      if (primary) {
         newWallet->createGroup(bs::hd::CoinType::BlockSettle_Auth);
      }
   }

   addWallet(newWallet);
   return newWallet;
}

void WalletsManager::addWallet(const HDWalletPtr &wallet)
{
   if (!wallet) {
      return;
   }

   saveWallet(wallet);
}<|MERGE_RESOLUTION|>--- conflicted
+++ resolved
@@ -53,7 +53,6 @@
          if ((netType != NetworkType::Invalid) && (netType != wallet->networkType())) {
             logger_->warn("[{}] Network type mismatch: loading {}, wallet has {}", __func__, (int)netType, (int)wallet->networkType());
          }
-
          saveWallet(wallet);
       }
       catch (const std::exception &e) {
@@ -76,16 +75,8 @@
 
    try {
       logger_->debug("Loading BIP44 WO-wallet from {}", fileName);
-<<<<<<< HEAD
       const auto wallet = std::make_shared<hd::Wallet>(fileName
          , netType, walletsPath, logger_);
-=======
-
-      //this needs fixed, nettype is assumed for the sake of building
-      const auto wallet = std::make_shared<hd::Wallet>(
-         fileName, netType, walletsPath, logger_);
-
->>>>>>> beec8666
       if (!wallet->isWatchingOnly()) {
          logger_->error("Wallet {} is not watching-only", fileName);
          return nullptr;
