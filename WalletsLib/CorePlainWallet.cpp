#include "CorePlainWallet.h"
#include <spdlog/spdlog.h>
#include "SystemFileUtils.h"
#include "Wallets.h"

using namespace bs::core;

#define WALLET_PREFIX_BYTE    0x01     // can use as format version


PlainWallet::PlainWallet(NetworkType netType, const std::string &name, const std::string &desc
                         , const std::shared_ptr<spdlog::logger> &logger)
   : Wallet(logger), desc_(desc), netType_(netType)
{
   walletName_ = name;
   walletId_ = wallet::computeID(CryptoPRNG::generateRandom(32)).toBinStr();
}

PlainWallet::PlainWallet(NetworkType netType, const std::string &filename
                         , const std::shared_ptr<spdlog::logger> &logger)
   : Wallet(logger), netType_(netType)
{
   loadFromFile(filename);
}

PlainWallet::PlainWallet(NetworkType netType, const std::shared_ptr<spdlog::logger> &logger)
   : Wallet(logger), netType_(netType)
{
   walletId_ = wallet::computeID(CryptoPRNG::generateRandom(32)).toBinStr();
}

PlainWallet::~PlainWallet()
{
   if (db_) {
      db_->close();
      dbEnv_->close();
   }
}

void PlainWallet::openDBEnv(const std::string &filename)
{
   dbEnv_ = std::make_shared<LMDBEnv>(2);
   dbEnv_->open(filename);
   dbFilename_ = filename;
}

BinaryDataRef PlainWallet::getDataRefForKey(const std::shared_ptr<LMDB> &db, const BinaryData& key) const
{
   CharacterArrayRef keyRef(key.getSize(), key.getPtr());
   auto ref = db->get_NoCopy(keyRef);

   if (ref.data == nullptr) {
      throw NoEntryInWalletException();
   }

   BinaryRefReader brr((const uint8_t*)ref.data, ref.len);
   auto len = brr.get_var_int();
   if (len != brr.getSizeRemaining()) {
      throw WalletException("on disk data length mismatch: "
         + std::to_string(len) + ", " + std::to_string(brr.getSizeRemaining()));
   }
   return brr.get_BinaryDataRef((uint32_t)brr.getSizeRemaining());
}

BinaryDataRef PlainWallet::getDataRefForKey(uint32_t key) const
{
   BinaryWriter bwKey;
   bwKey.put_uint32_t(key);
   return getDataRefForKey(db_, bwKey.getData());
}

void PlainWallet::putDataToDB(const std::shared_ptr<LMDB> &db, const BinaryData &key, const BinaryData &data)
{
   CharacterArrayRef keyRef(key.getSize(), key.getPtr());
   CharacterArrayRef dataRef(data.getSize(), data.getPtr());
   LMDBEnv::Transaction tx(dbEnv_.get(), LMDB::ReadWrite);
   db->insert(keyRef, dataRef);
}

void PlainWallet::writeDB()
{
   if (!dbEnv_) {
      return;     // diskless operation
   }
   if (!db_) {
      BinaryData masterID(walletId());
      if (masterID.isNull()) {
         throw std::invalid_argument("master ID is empty");
      }

      auto dbMeta = std::make_shared<LMDB>();
      dbMeta->open(dbEnv_.get(), WALLETMETA_DBNAME);
      {
         BinaryWriter bwKey;
         bwKey.put_uint32_t(MASTERID_KEY);
         BinaryWriter bwData;
         bwData.put_var_int(masterID.getSize());

         BinaryDataRef idRef;
         idRef.setRef(masterID);
         bwData.put_BinaryDataRef(idRef);

         putDataToDB(dbMeta, bwKey.getData(), bwData.getData());
      }

      {
         BinaryWriter bwKey;
         bwKey.put_uint8_t(WALLETMETA_PREFIX);
         bwKey.put_BinaryData(masterID);

         BinaryWriter bw;
         bw.put_var_int(sizeof(uint8_t));
         bw.put_uint8_t(WALLET_PREFIX_BYTE);
         putDataToDB(dbMeta, bwKey.getData(), bw.getData());
      }
      dbMeta->close();

      db_ = std::make_shared<LMDB>(dbEnv_.get(), BS_WALLET_DBNAME);

      {
         BinaryWriter bwKey;
         bwKey.put_uint32_t(WALLETNAME_KEY);

         BinaryData walletNameData = walletName_;
         BinaryWriter bwName;
         bwName.put_var_int(walletNameData.getSize());
         bwName.put_BinaryData(walletNameData);
         putDataToDB(db_, bwKey.getData(), bwName.getData());
      }
      {
         BinaryWriter bwKey;
         bwKey.put_uint32_t(WALLETDESCRIPTION_KEY);

         BinaryData walletDescriptionData = desc_;
         BinaryWriter bwDesc;
         bwDesc.put_var_int(walletDescriptionData.getSize());
         bwDesc.put_BinaryData(walletDescriptionData);
         putDataToDB(db_, bwKey.getData(), bwDesc.getData());
      }
   }

   {  // asset count
      BinaryWriter bwKey;
      bwKey.put_uint32_t(ROOTASSET_KEY);

      BinaryWriter bwData;
      bwData.put_var_int(4);
      bwData.put_int32_t(lastAssetIndex_);

      putDataToDB(db_, bwKey.getData(), bwData.getData());
   }

   for (const auto &asset : assets_) {
      if (!asset.second->needsCommit()) {
         continue;
      }
      BinaryWriter bwKey;
      bwKey.put_uint8_t(ASSETENTRY_PREFIX);
      bwKey.put_int32_t(asset.second->id());

      BinaryWriter bwData;
      const auto &assetSer = asset.second->serialize();
      bwData.put_var_int(assetSer.getSize());
      bwData.put_BinaryData(assetSer);

      putDataToDB(db_, bwKey.getData(), bwData.getData());
      asset.second->doNotCommit();
   }
}

void PlainWallet::openDB()
{
   db_ = std::make_shared<LMDB>(dbEnv_.get(), BS_WALLET_DBNAME);
}

void PlainWallet::readFromDB()
{
   LMDBEnv::Transaction tx(dbEnv_.get(), LMDB::ReadOnly);

   try {
      walletName_ = getDataRefForKey(WALLETNAME_KEY).toBinStr();
   }
   catch (const NoEntryInWalletException &) {
      throw WalletException("wallet name not set");
   }
   try {
      desc_ = getDataRefForKey(WALLETDESCRIPTION_KEY).toBinStr();
   }
   catch (const NoEntryInWalletException&) {}

   {  // asset index
      BinaryWriter bwKey;
      bwKey.put_uint32_t(ROOTASSET_KEY);
      BinaryRefReader brr(getDataRefForKey(db_, bwKey.getData()));
      lastAssetIndex_ = brr.get_int32_t();
   }

   {  // assets
      auto dbIter = db_->begin();
      BinaryWriter bwKey;
      bwKey.put_uint8_t(ASSETENTRY_PREFIX);
      CharacterArrayRef keyRef(bwKey.getSize(), bwKey.getData().getPtr());
      dbIter.seek(keyRef, LMDB::Iterator::Seek_GE);

      while (dbIter.isValid()) {
         auto iterkey = dbIter.key();
         auto itervalue = dbIter.value();

         BinaryDataRef keyBDR((uint8_t*)iterkey.mv_data, iterkey.mv_size);
         BinaryDataRef valueBDR((uint8_t*)itervalue.mv_data, itervalue.mv_size);
         if (keyBDR.getSize() != (sizeof(uint8_t) + sizeof(int32_t))) {
            dbIter.advance();
            continue;
         }
         BinaryRefReader brrKey(keyBDR);
         BinaryRefReader brrVal(valueBDR);

         const auto prefix = brrKey.get_uint8_t();
         if (prefix != ASSETENTRY_PREFIX) {
            dbIter.advance();
            continue;
         }
         const auto id = brrKey.get_int32_t();

         try {
            const auto &len = static_cast<uint32_t>(brrVal.get_var_int());
            if (len == 0) {
               throw WalletException("empty asset");
               break;
            }
            if (len != brrVal.getSizeRemaining()) {
               throw WalletException("invalid asset length");
               break;
            }
            const auto assetRef = brrVal.get_BinaryDataRef(len);
            const auto &assetPair = deserializeAsset(assetRef);
            if (assets_.find(assetPair.second->id()) != assets_.end()) {
               throw WalletException("index " + std::to_string(assetPair.second->id()) + " already exists");
            }
            if (assetPair.second->id() != id) {
               throw WalletException("id check failed: " + std::to_string(assetPair.second->id()) + " vs " + std::to_string(id));
            }
            addAddress(assetPair.first, assetPair.second);
         }
         catch (const std::exception &e) {
            throw WalletException(std::string("failed to deser asset: ") + e.what());
         }
         dbIter.advance();
      }
   }
   MetaData::readFromDB(dbEnv_, db_.get());
}

void PlainWallet::loadFromFile(const std::string &filename)
{
   if (filename.empty()) {
      throw std::invalid_argument("no file name provided");
   }
   if (!SystemFileUtils::isValidFilePath(filename)) {
      throw std::invalid_argument("Invalid file path: " + filename);
   }

   if (!SystemFileUtils::fileExist(filename)) {
      throw std::runtime_error("Wallet file does not exist");
   }

   openDBEnv(filename);
   openDB();
   readFromDB();
}

void PlainWallet::saveToFile(const std::string &filename)
{
   openDBEnv(filename);
   writeDB();
}

std::string PlainWallet::getFileName(const std::string &dir) const
{
   return (dir + "/" + fileNamePrefix(isWatchingOnly()) + walletId() + "_wallet.lmdb");
}

void PlainWallet::saveToDir(const std::string &targetDir)
{
   if (!SystemFileUtils::pathExist(targetDir)) {
      SystemFileUtils::mkPath(targetDir);
   }
   const auto masterID = BinaryData(walletId());
   saveToFile(getFileName(targetDir));
}

int PlainWallet::addAddress(const bs::Address &addr, const std::shared_ptr<GenericAsset> &inAsset)
{
   auto asset = inAsset;
   int id = 0;
   if (asset) {
      if (asset->id() < 0) {
         id = lastAssetIndex_++;
      }
      else {
         id = asset->id();
      }
      asset->setId(id);
   }
   else {
      id = lastAssetIndex_++;
      asset = std::make_shared<PlainAsset>(id, addr);
   }
   assets_[id] = asset;
   assetByAddr_[addr] = asset;
   usedAddresses_.push_back(addr);
   addressHashes_.insert(addr.unprefixed());
   return id;
}

std::shared_ptr<AddressEntry> PlainWallet::getAddressEntryForAddr(const BinaryData &addr)
{
   const auto &itAsset = assetByAddr_.find(addr);
   if (itAsset == assetByAddr_.end()) {
      return nullptr;
   }
   const auto plainAsset = std::dynamic_pointer_cast<PlainAsset>(itAsset->second);
   if (!plainAsset) {
      return nullptr;
   }
   SecureBinaryData privKeyBin = plainAsset->privKey().copy();
<<<<<<< HEAD
   const auto privKey = std::make_shared<Asset_PrivateKey>(BinaryData{}, privKeyBin
      , std::make_unique<Cipher_AES>(BinaryData{}, BinaryData{}));
=======
   const auto privKey = std::make_shared<Asset_PrivateKey>(0, privKeyBin
      , make_unique<Cipher_AES>(BinaryData{}, BinaryData{}));
>>>>>>> 5291fa32
   SecureBinaryData pubKey = plainAsset->publicKey();
   const auto assetEntry = std::make_shared<AssetEntry_Single>(plainAsset->id(), BinaryData{}, pubKey, privKey);

   std::shared_ptr<AddressEntry> result;
   switch (plainAsset->address().getType()) {
   case AddressEntryType_P2PKH:
      result = std::make_shared<AddressEntry_P2PKH>(assetEntry, true);
      break;
   case AddressEntryType_P2SH: {
         const auto nested = std::make_shared<AddressEntry_P2PKH>(assetEntry, true);
         result = std::make_shared<AddressEntry_P2SH>(nested);
      }
      break;
   case AddressEntryType_P2WPKH:
      result = std::make_shared<AddressEntry_P2WPKH>(assetEntry);
      break;
   case AddressEntryType_P2WSH: {
         const auto nested = std::make_shared<AddressEntry_P2WPKH>(assetEntry);
         result = std::make_shared<AddressEntry_P2WSH>(nested);
      }
      break;
   default:
      return nullptr;
   }

   return result;
}

int PlainWallet::addressIndex(const bs::Address &addr) const
{
   const auto &itAsset = assetByAddr_.find(addr);
   if (itAsset == assetByAddr_.end()) {
      return -1;
   }
   return itAsset->second->id();
}

std::string PlainWallet::getAddressIndex(const bs::Address &addr)
{
   const auto index = addressIndex(addr);
   if (index < 0) {
      return {};
   }
   return std::to_string(index);
}

bool PlainWallet::addressIndexExists(const std::string &index) const
{
   if (index.empty()) {
      return false;
   }
   const auto id = std::stoi(index);
   return (assets_.find(id) != assets_.end());
}

bool PlainWallet::containsAddress(const bs::Address &addr)
{
   const auto itAsset = assetByAddr_.find(addr);
   return (itAsset != assetByAddr_.end());
}

SecureBinaryData PlainWallet::getPublicKeyFor(const bs::Address &addr)
{
   const auto &itAsset = assetByAddr_.find(addr);
   if (itAsset == assetByAddr_.end()) {
      return {};
   }
   const auto plainAsset = std::dynamic_pointer_cast<PlainAsset>(itAsset->second);
   if (!plainAsset) {
      return {};
   }
   return plainAsset->publicKey();
}

KeyPair PlainWallet::getKeyPairFor(const bs::Address &addr, const SecureBinaryData &)
{
   const auto &itAsset = assetByAddr_.find(addr);
   if (itAsset == assetByAddr_.end()) {
      return {};
   }
   const auto plainAsset = std::dynamic_pointer_cast<PlainAsset>(itAsset->second);
   if (!plainAsset) {
      return {};
   }
   return { plainAsset->privKey(), plainAsset->publicKey() };
}

void PlainWallet::shutdown()
{
   if (db_ != nullptr)
   {
      db_->close();
      db_ = nullptr;
   }
<<<<<<< HEAD

   if (dbEnv_ != nullptr)
   {
      dbEnv_->close();
      dbEnv_ = nullptr;
=======
   bool rc = true;
   if (SystemFileUtils::fileExist(dbFilename_)) {
      rc &= SystemFileUtils::rmFile(dbFilename_);
      rc &= SystemFileUtils::rmFile(dbFilename_ + "-lock");
>>>>>>> 5291fa32
   }
}

////////////////////////////////////////////////////////////////////////////////

class PlainResolver : public ResolverFeed
{
public:
   PlainResolver(const std::map<bs::Address, std::shared_ptr<GenericAsset>> &map) {
      for (const auto &addrPair : map) {
         const auto plainAsset = std::dynamic_pointer_cast<PlainAsset>(addrPair.second);
         if (!plainAsset) {
            continue;
         }
         hashToPub_[addrPair.first.unprefixed()] = plainAsset->publicKey();
      }
   }

   BinaryData getByVal(const BinaryData& key) override {
      const auto itKey = hashToPub_.find(key);
      if (itKey == hashToPub_.end()) {
         throw std::runtime_error("hash not found");
      }
      return itKey->second;
   }

   const SecureBinaryData& getPrivKeyForPubkey(const BinaryData&) override {
      throw std::runtime_error("no privkey");
      return {};
   }

private:
   std::map<BinaryData, SecureBinaryData> hashToPub_;
};

class PlainSigningResolver : public PlainResolver
{
public:
   PlainSigningResolver(const std::map<bs::Address, std::shared_ptr<GenericAsset>> &map)
      : PlainResolver(map) {
      for (const auto &addrPair : map) {
         const auto plainAsset = std::dynamic_pointer_cast<PlainAsset>(addrPair.second);
         if (!plainAsset || plainAsset->privKey().isNull()) {
            continue;
         }
         pubToPriv_[plainAsset->publicKey()] = plainAsset->privKey();
      }
   }

   const SecureBinaryData& getPrivKeyForPubkey(const BinaryData& pubkey) override {
      const auto &itKey = pubToPriv_.find(pubkey);
      if (itKey == pubToPriv_.end()) {
         throw std::runtime_error("no pubkey found");
      }
      return itKey->second;
   }

private:
   std::map<SecureBinaryData, SecureBinaryData>   pubToPriv_;
};

std::shared_ptr<ResolverFeed> PlainWallet::getResolver() const
{
   if (isWatchingOnly()) {
      return nullptr;
   }
   return std::make_shared<PlainSigningResolver>(assetByAddr_);
}

////////////////////////////////////////////////////////////////////////////////

std::pair<bs::Address, std::shared_ptr<PlainAsset>> PlainAsset::deserialize(BinaryDataRef value)
{
   BinaryRefReader brrVal(value);
   const auto assetType = static_cast<AssetEntryType>(brrVal.get_uint8_t());
   if (assetType != AssetEntryType_Single) {
      throw std::runtime_error("Unable to handle other asset types except "
         + std::to_string(AssetEntryType_Single) + " (current " + std::to_string(assetType) + ")");
   }
   const auto id = brrVal.get_int32_t();

   std::unordered_map<uint8_t, BinaryRefReader> values;
   while (brrVal.getSizeRemaining() > 0) {
      const auto len = brrVal.get_var_int();
      const auto valRef = brrVal.get_BinaryDataRef(len);
      BinaryRefReader brrData(valRef);
      const auto key = brrData.get_uint8_t();
      values[key] = brrData;
   }

   bs::Address addr;
   if (values.find(ENCRYPTIONKEY_BYTE) != values.end()) {
      auto brrData = values[ENCRYPTIONKEY_BYTE];
      addr = bs::Address(BinaryData(brrData.get_BinaryDataRef((uint32_t)brrData.getSizeRemaining())));
   }
   if (addr.isNull() || !addr.isValid()) {
      throw std::runtime_error("Failed to read address");
   }

   SecureBinaryData privKey;
   if (values.find(PRIVKEY_BYTE) != values.end()) {
      auto brrData = values[PRIVKEY_BYTE];
      privKey = BinaryData(brrData.get_BinaryDataRef((uint32_t)brrData.getSizeRemaining())).toBinStr();
   }

   auto asset = std::make_shared<PlainAsset>(id, addr, privKey);
   asset->doNotCommit();
   return { addr, asset };
}

BinaryData PlainAsset::serialize(void) const
{
   BinaryWriter bw;
   bw.put_uint8_t(static_cast<uint8_t>(getType()));
   bw.put_int32_t(id_);

   BinaryData addrKey(address_.id());
   bw.put_var_int(addrKey.getSize() + 1);
   bw.put_uint8_t(ENCRYPTIONKEY_BYTE);
   bw.put_BinaryData(addrKey);

   bw.put_var_int(privKey_.getSize() + 1);
   bw.put_uint8_t(PRIVKEY_BYTE);
   bw.put_BinaryData(privKey_);

   return bw.getData();
}

SecureBinaryData PlainAsset::publicKey() const
{
   if (pubKey_.isNull()) {
      pubKey_ = CryptoECDSA().ComputePublicKey(privKey_);
   }
   return pubKey_;
}

std::pair<bs::Address, std::shared_ptr<PlainAsset>> PlainAsset::generateRandom(AddressEntryType addrType)
{
   const auto &privKey = CryptoPRNG::generateRandom(32);
   const auto &pubKey = CryptoECDSA().ComputePublicKey(privKey);
   BinaryData hash;
   switch (addrType) {
   case AddressEntryType_P2PKH:
   case AddressEntryType_P2WPKH:
      hash = BtcUtils::getHash160(pubKey);
      break;
   case AddressEntryType_P2SH:
   case AddressEntryType_P2WSH:
      hash = BtcUtils::getHash256(pubKey);
      break;
   default:
      throw std::invalid_argument("Unknown address type");
   }
   const bs::Address addr(hash, addrType);
   return { addr, std::make_shared<PlainAsset>(0, addr, privKey) };
}<|MERGE_RESOLUTION|>--- conflicted
+++ resolved
@@ -324,13 +324,8 @@
       return nullptr;
    }
    SecureBinaryData privKeyBin = plainAsset->privKey().copy();
-<<<<<<< HEAD
    const auto privKey = std::make_shared<Asset_PrivateKey>(BinaryData{}, privKeyBin
       , std::make_unique<Cipher_AES>(BinaryData{}, BinaryData{}));
-=======
-   const auto privKey = std::make_shared<Asset_PrivateKey>(0, privKeyBin
-      , make_unique<Cipher_AES>(BinaryData{}, BinaryData{}));
->>>>>>> 5291fa32
    SecureBinaryData pubKey = plainAsset->publicKey();
    const auto assetEntry = std::make_shared<AssetEntry_Single>(plainAsset->id(), BinaryData{}, pubKey, privKey);
 
@@ -425,18 +420,11 @@
       db_->close();
       db_ = nullptr;
    }
-<<<<<<< HEAD
 
    if (dbEnv_ != nullptr)
    {
       dbEnv_->close();
       dbEnv_ = nullptr;
-=======
-   bool rc = true;
-   if (SystemFileUtils::fileExist(dbFilename_)) {
-      rc &= SystemFileUtils::rmFile(dbFilename_);
-      rc &= SystemFileUtils::rmFile(dbFilename_ + "-lock");
->>>>>>> 5291fa32
    }
 }
 
