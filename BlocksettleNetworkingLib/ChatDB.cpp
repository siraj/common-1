#include "ChatDB.h"

#include <set>
#include <spdlog/spdlog.h>
#include <QtSql/QSqlQuery>
#include <QtSql/QSqlError>
#include <QVariant>
#include "ChatProtocol/ChatUtils.h"
#include "ProtobufUtils.h"

ChatDB::ChatDB(const std::shared_ptr<spdlog::logger> &logger, const QString &dbFile)
   : logger_(logger)
   , requiredTables_({
      QLatin1String("user_keys"),
      QLatin1String("room_keys"),
      QLatin1String("messages"),
      QLatin1String("contacts")})
{
   db_ = QSqlDatabase::addDatabase(QLatin1String("QSQLITE"), QLatin1String("chat"));
   db_.setDatabaseName(dbFile);

   if (!db_.open()) {
      throw std::runtime_error("failed to open " + db_.connectionName().toStdString()
         + " DB: " + db_.lastError().text().toStdString());
   }

   createTable_ = {
      {QLatin1String("user_keys"), [db = db_] {
         const QLatin1String query("CREATE TABLE IF NOT EXISTS user_keys ("\
            "user_id CHAR(16) PRIMARY KEY,"\
            "key TEXT," \
            "key_timestamp DATETIME"\
            ");");
         if (!QSqlQuery(db).exec(query)) {
            return false;
         }
         return true;
      }},

      {QLatin1String("contacts"), [db = db_] {
         const QLatin1String query("CREATE TABLE IF NOT EXISTS contacts ("\
            "user_id CHAR(16) PRIMARY KEY,"\
            "user_name CHAR(64),"\
            "status INTEGER);");
           if (!QSqlQuery(db).exec(query)) {
               return false;
           }
           const QLatin1String qryIndexContactUserName("CREATE INDEX IF NOT EXISTS contact_by_user_name "\
              "ON contacts(user_name)");
           if (!QSqlQuery(db).exec(qryIndexContactUserName)) {
              return false;
           }
          const QLatin1String qryIndexContactUserId("CREATE INDEX IF NOT EXISTS contact_by_user_id "\
             "ON contacts(user_id)");
          if (!QSqlQuery(db).exec(qryIndexContactUserId)) {
             return false;
          }
           return true;
       }},

      {QLatin1String("room_keys"), [db = db_] {
         const QLatin1String query("CREATE TABLE IF NOT EXISTS room_keys ("\
            "room CHAR(32) PRIMARY KEY,"\
            "key TEXT"\
            ");");
         if (!QSqlQuery(db).exec(query)) {
            return false;
         }
         return true;
      }},

      {QLatin1String("messages"), [db = db_] {
         const QLatin1String query("CREATE TABLE IF NOT EXISTS messages ("\
            "id CHAR(16) NOT NULL,"\
            "timestamp INTEGER NOT NULL,"\
            "sender CHAR(16) NOT NULL,"\
            "receiver CHAR(32),"\
            "state INTEGER,"\
            "encryption INTEGER,"\
            "nonce BLOB,"\
            "enctext TEXT,"\
            "reference CHAR(16)"\
            ");");
         if (!QSqlQuery(db).exec(query)) {
            return false;
         }
         const QLatin1String qryIndexSender("CREATE INDEX messages_by_sender "\
            "ON messages(sender)");
         if (!QSqlQuery(db).exec(qryIndexSender)) {
            return false;
         }
         const QLatin1String qryIndexRecv("CREATE INDEX messages_by_receiver "\
            "ON messages(receiver)");
         if (!QSqlQuery(db).exec(qryIndexRecv)) {
            return false;
         }
         const QLatin1String qryIndexRef("CREATE INDEX messages_by_reference "\
            "ON messages(reference)");
         if (!QSqlQuery(db).exec(qryIndexRef)) {
            return false;
         }
         return true;
      }}
   };
   if (!createMissingTables()) {
      throw std::runtime_error("failed to create tables in " + db_.connectionName().toStdString() + " DB");
   }
}

bool ChatDB::createMissingTables()
{
   const auto &existingTables = db_.tables();
   std::set<QString> tableSet;
   tableSet.insert(existingTables.begin(), existingTables.end());

   bool result = true;
   for (const auto &reqTable : requiredTables_) {
      if (tableSet.find(reqTable) == tableSet.end()) {
         logger_->debug("[ChatDB] creating table {}", reqTable.toStdString());
         const bool rc = createTable_[reqTable]();
         if (!rc) {
            logger_->warn("[ChatDB] failed to create table {}", reqTable.toStdString());
         }
         result &= rc;
      }
   }
   return result;
}

bool ChatDB::isRoomMessagesExist(const std::string &roomId)
{
   // QSqlQuery qryAdd(QLatin1String("INSERT INTO messages(id, timestamp, sender, receiver, enctext, state, reference)"\
      // " VALUES(?, ?, ?, ?, ?, ?, ?);"), db_);

   QSqlQuery query(db_);
   if (!query.prepare(QLatin1String("SELECT receiver FROM messages WHERE receiver=:room_id;"))) {
      logger_->error("[ChatDB::isContactExist] failed to prepare query: {}", query.lastError().text().toStdString());
      return false;
   }
   query.bindValue(QStringLiteral(":room_id"), QString::fromStdString(roomId));
   if (!query.exec()) {
      logger_->error("[ChatDB::isContactExist] failed to exec query: {}", query.lastError().text().toStdString());
      return false;
   }

   if (query.next()) {
      return true;
   }

   return false;
}

bool ChatDB::add(const std::shared_ptr<Chat::Data>& msg)
{
   const auto &d = msg->message();

   QSqlQuery qryAdd(db_);

   qryAdd.prepare(QLatin1String("INSERT INTO messages(id, timestamp, sender, receiver, state, encryption, nonce, enctext, reference)"\
                                " VALUES(:id, :tstamp, :sid, :rid, :state, :enctype, :nonce, :enctxt, :ref);"));
   qryAdd.bindValue(QLatin1String(":id"), QString::fromStdString(d.id()));
   qryAdd.bindValue(QLatin1String(":tstamp"), qint64(d.timestamp_ms()));
   qryAdd.bindValue(QLatin1String(":sid"), QString::fromStdString(d.sender_id()));
   qryAdd.bindValue(QLatin1String(":rid"), QString::fromStdString(d.receiver_id()));
   qryAdd.bindValue(QLatin1String(":state"), d.state());
   qryAdd.bindValue(QLatin1String(":enctype"), static_cast<int>(d.encryption()));
   qryAdd.bindValue(QLatin1String(":nonce"),
                    QByteArray(reinterpret_cast<const char*>(d.nonce().data()),
                               static_cast<int>(d.nonce().size()))
                    );
   qryAdd.bindValue(QLatin1String(":enctxt"), QString::fromStdString(d.message()));
   qryAdd.bindValue(QLatin1String(":ref"), QString());

//   qryAdd.bindValue(0, msg.getId());
//   qryAdd.bindValue(1, msg.getDateTime());
//   qryAdd.bindValue(2, msg.getSenderId());
//   qryAdd.bindValue(3, msg.getReceiverId());
//   qryAdd.bindValue(4, msg.getMessageData());
//   qryAdd.bindValue(5, msg.getState());
//   qryAdd.bindValue(6, QString());

   if (!qryAdd.exec()) {
      logger_->error("[ChatDB::add] failed to insert to changed: Error: {} Query:{}", qryAdd.lastError().text().toStdString(), qryAdd.lastQuery().toStdString());
      return false;
   }
   return true;
}

bool ChatDB::syncMessageId(const std::string& localId, const std::string& serverId)
{
   const QString cmd = QLatin1String("UPDATE messages SET id = :server_mid, state = state | :set_flags WHERE (id = :local_mid);");
   QSqlQuery query(db_);

   query.prepare(cmd);
   query.bindValue(QStringLiteral(":server_mid"), QString::fromStdString(serverId));
   query.bindValue(QStringLiteral(":local_mid"), QString::fromStdString(localId));
   query.bindValue(QStringLiteral(":set_flags"), static_cast<int>(Chat::Data_Message_State_SENT));

   if (!query.exec()) {
      logger_->error("[ChatDB::syncMessageId] failed to synchronize local message id with server message id; Error: {}",
                     query.lastError().text().toStdString()
                     );
      return false;
   }
   return true;
}

bool ChatDB::updateMessageStatus(const std::string& messageId, int status)
{
   const QString cmd = QStringLiteral("UPDATE messages SET"
                                     " state = :state"
                                     " WHERE (id = :mid);");

   QSqlQuery query(db_);

   query.prepare(cmd);
   query.bindValue(QStringLiteral(":mid"), QString::fromStdString(messageId));
   query.bindValue(QStringLiteral(":state"), status);

   if (!query.exec()) {
      logger_->error("[ChatDB::updateMessageStatus] failed to update message status with server message id: {}; Error: {}\nQuery: {}",
                     messageId,
                     query.lastError().text().toStdString(),
                     query.executedQuery().toStdString()
                     );
      return false;
   }
   return true;
}

std::vector<std::shared_ptr<Chat::Data>> ChatDB::getUserMessages(const std::string &ownUserId, const std::string &userId)
{
   QSqlQuery query(db_);
   if (!query.prepare(QLatin1String("SELECT sender, receiver, id, timestamp, enctext, state, nonce, encryption FROM messages "\
      "WHERE (sender=:user AND receiver=:owner) OR (receiver=:user AND sender=:owner)"))) {
      logger_->error("[ChatDB::getUserMessages] failed to prepare query: {}", query.lastError().text().toStdString());
      return {};
   }
   query.bindValue(QLatin1String(":user"), QString::fromStdString(userId));
   query.bindValue(QLatin1String(":owner"), QString::fromStdString(ownUserId));
   if (!query.exec()) {
      logger_->error("[ChatDB::getUserMessages] failed to exec query: {}", query.lastError().text().toStdString());
      return {};
   }

   std::vector<std::shared_ptr<Chat::Data>> records;
   while (query.next()) {
      std::string id = query.value(QStringLiteral("id")).toString().toStdString();
      std::string senderId = query.value(QStringLiteral("sender")).toString().toStdString();
      std::string receiverId = query.value(QStringLiteral("receiver")).toString().toStdString();
      qint64 timestamp = query.value(QStringLiteral("timestamp")).toLongLong();
      std::string messageData = query.value(QStringLiteral("enctext")).toString().toStdString();
      int state = query.value(QStringLiteral("state")).toInt();
      QByteArray nonce = query.value(QStringLiteral("nonce")).toByteArray();
      auto encryption = static_cast<Chat::Data_Message::Encryption>(query.value(QStringLiteral("encryption")).toInt());

      auto msg = std::make_shared<Chat::Data>();
      msg->mutable_message()->set_id(id);
      msg->mutable_message()->set_sender_id(senderId);
      msg->mutable_message()->set_receiver_id(receiverId);
      msg->mutable_message()->set_state(state);
      msg->mutable_message()->set_encryption(encryption);
      msg->mutable_message()->set_timestamp_ms(timestamp);
      msg->mutable_message()->set_message(messageData);
      msg->mutable_message()->set_nonce(std::string(nonce.begin(), nonce.end()));
      msg->mutable_message()->set_loaded_from_history(true);

      records.push_back(msg);
   }
   std::sort(records.begin(), records.end(), [](const std::shared_ptr<Chat::Data> &a
      , const std::shared_ptr<Chat::Data> &b) {
      return a->message().timestamp_ms() < b->message().timestamp_ms();
   });
   return records;
}

std::vector<std::shared_ptr<Chat::Data>> ChatDB::getRoomMessages(const std::string& roomId)
{
   QSqlQuery query(db_);
   if (!query.prepare(QLatin1String("SELECT sender, receiver, id, timestamp, enctext, state FROM messages "\
      "WHERE (receiver=:roomid);"))) {
      logger_->error("[ChatDB::getRoomMessages] failed to prepare query: {}", query.lastError().text().toStdString());
      return {};
   }
   query.bindValue(QStringLiteral(":roomid"), QString::fromStdString(roomId));
   if (!query.exec()) {
      logger_->error("[ChatDB::getRoomMessages] failed to exec query: {}", query.lastError().text().toStdString());
      return {};
   }

   std::vector<std::shared_ptr<Chat::Data>> records;
   while (query.next()) {
      // will create decrypted message with plain text
      const auto msg = std::make_shared<Chat::Data>();
      msg->mutable_message()->set_sender_id(query.value(0).toString().toStdString());
      msg->mutable_message()->set_receiver_id(query.value(1).toString().toStdString());
      msg->mutable_message()->set_id(query.value(2).toString().toStdString());
      msg->mutable_message()->set_timestamp_ms(query.value(3).toLongLong());
      msg->mutable_message()->set_message(query.value(4).toString().toStdString());
      msg->mutable_message()->set_state(query.value(5).toInt());
      msg->mutable_message()->set_loaded_from_history(true);
      records.push_back(msg);
   }
   std::sort(records.begin(), records.end(), [](const std::shared_ptr<Chat::Data> &a
      , const std::shared_ptr<Chat::Data> &b) {
      return a->message().timestamp_ms() < b->message().timestamp_ms();
   });
   return records;
}

bool ChatDB::removeRoomMessages(const std::string &roomId) {
   if (!isRoomMessagesExist(roomId)) {
      return false;
   }

   QSqlQuery query(QLatin1String(
      "DELETE FROM messages WHERE receiver=:room_id;"), db_);
   query.bindValue(0, QString::fromStdString(roomId));

   if (!query.exec()) {
      logger_->error("[ChatDB::removeContact] failed to delete contact.");
      return false;
   }

   return true;
}

std::map<std::string, BinaryData> ChatDB::loadKeys(bool* loaded)
{
   QSqlQuery query(db_);
   if (!query.prepare(QLatin1String("SELECT user_id, key FROM user_keys"))) {
      logger_->error("[ChatDB::loadKeys] failed to prepare query: {}", query.lastError().text().toStdString());
      if (loaded != nullptr) {
         *loaded = false;
      }
      return {};
   }
   if (!query.exec()) {
      logger_->error("[ChatDB::loadKeys] failed to exec query: {}", query.lastError().text().toStdString());
      if (loaded != nullptr) {
         *loaded = false;
      }
      return {};
   }

   std::map<std::string, BinaryData> keys_out;

   while (query.next()) {
      keys_out.emplace(query.value(0).toString().toStdString()
         , BinaryData::CreateFromHex(query.value(1).toString().toStdString()));
   }
   if (loaded != nullptr) {
      *loaded = true;
   }
   return keys_out;
}

bool ChatDB::addKey(const std::string& user, const BinaryData& key, const QDateTime& dt)
{
   QSqlQuery qryAdd(QLatin1String(
      "INSERT INTO user_keys(user_id, key, key_timestamp) VALUES(?, ?, ?);"), db_);
   qryAdd.bindValue(0, QString::fromStdString(user));
   qryAdd.bindValue(1, QString::fromStdString(key.toHexStr()));
   qryAdd.bindValue(2, dt);

   if (!qryAdd.exec()) {
      logger_->error("[ChatDB::addKey] failed to insert new public key value to user_keys.");
      return false;
   }
   return true;
}

bool ChatDB::isContactExist(const std::string &userId)
{
   QSqlQuery query(db_);
   if (!query.prepare(QLatin1String("SELECT user_id FROM contacts WHERE user_id=:user_id;"))) {
      logger_->error("[ChatDB::isContactExist] failed to prepare query: {}", query.lastError().text().toStdString());
      return false;
   }
   query.bindValue(QLatin1String(":user_id"), QString::fromStdString(userId));

   if (!query.exec()) {
      logger_->error("[ChatDB::isContactExist] failed to exec query: {}", query.lastError().text().toStdString());
      return false;
   }

   if (query.next()) {
      return true;
   }

   return false;
}

bool ChatDB::addContact(Chat::Data &contact)
{
   if (isContactExist(contact.contact_record().user_id())) {
      return true;
   }

   QSqlQuery query(db_);
   query.prepare(QLatin1String("INSERT INTO contacts(user_id, user_name, status) VALUES(:user_id, :user_name, :status)"));

   query.bindValue(QLatin1String(":user_id"), QString::fromStdString(contact.contact_record().user_id()));
   query.bindValue(QLatin1String(":user_name"), QString::fromStdString(contact.contact_record().display_name()));
   query.bindValue(QLatin1String(":status"), static_cast<int>(contact.contact_record().status()));

   if (!query.exec()) {
      logger_->error("[ChatDB::addContact] failed to insert new contact: {}", query.lastError().text().toStdString());
      return false;
   }

   return true;
}

bool ChatDB::removeContact(const std::string &userId)
{
   if (!isContactExist(userId)) {
      return true;
   }

   QSqlQuery query(QLatin1String(
      "DELETE FROM contacts WHERE user_id=?;"), db_);
   query.bindValue(0, QString::fromStdString(userId));

   if (!query.exec()) {
      logger_->error("[ChatDB::removeContact] failed to delete contact.");
      return false;
   }

   return true;
}

bool ChatDB::getContacts(ContactRecordDataList &contactList)
{
   QSqlQuery query(db_);
   if (!query.prepare(QLatin1String(
      "SELECT contacts.user_id, contacts.user_name, contacts.status, user_keys.key, user_keys.key_timestamp FROM contacts " \
      "LEFT JOIN user_keys on contacts.user_id=user_key.user_id;"))) {
      logger_->error("[ChatDB::getContacts] failed to prepare query: {}", query.lastError().text().toStdString());
      return false;
   }
   if (!query.exec()) {
      logger_->error("[ChatDB::getContacts] failed to exec query: {}", query.lastError().text().toStdString());
      return false;
   }

   while (query.next()) {
   // TODO: last head, change to protobuf
/*
      Chat::ContactRecordData contact(
         query.value(0).toString(),
         query.value(0).toString(),
         static_cast<Chat::ContactStatus>(query.value(2).toInt()),
         query.value(3).toString(),
         query.value(4).toDateTime(),
         query.value(1).toString());
*/

      Chat::Data_ContactRecord contact;
      contact.set_user_id(query.value(0).toString().toStdString());
      contact.set_contact_id(query.value(0).toString().toStdString());
      contact.set_status(static_cast<Chat::ContactStatus>(query.value(2).toInt()));
<<<<<<< HEAD
      contact.set_display_name(query.value(1).toString().toStdString());
=======

      auto name = query.value(1).toString().toStdString();
      if (!name.empty()) {
         contact.set_display_name(name);
      } else {
         contact.set_display_name(contact.contact_id());
      }
>>>>>>> 024e4814

      contactList.emplace_back(contact);
   }
   return true;
}

bool ChatDB::updateContact(Chat::Data &contact)
{
   assert(contact.has_contact_record());

   QSqlQuery query(db_);

   if (!QString::fromStdString(contact.contact_record().display_name()).simplified().isEmpty()) {
      if (!query.prepare(QLatin1String("UPDATE contacts SET user_name=:user_name, status=:status WHERE user_id=:user_id;"))) {
         logger_->error("[ChatDB::updateContact] failed to prepare query: {}", query.lastError().text().toStdString());
         return false;
      }
      query.bindValue(QLatin1String(":user_name"), QString::fromStdString(contact.contact_record().display_name()));
      query.bindValue(QLatin1String(":status"), static_cast<int>(contact.contact_record().status()));
      query.bindValue(QLatin1String(":user_id"), QString::fromStdString(contact.contact_record().user_id()));
   } else {
      if (!query.prepare(QLatin1String("UPDATE contacts SET status=:status WHERE user_id=:user_id;"))) {
         logger_->error("[ChatDB::updateContact] failed to prepare query: {}", query.lastError().text().toStdString());
         return false;
      }
      query.bindValue(QLatin1String(":status"), static_cast<int>(contact.contact_record().status()));
      query.bindValue(QLatin1String(":user_id"), QString::fromStdString(contact.contact_record().user_id()));
   }

   if (!query.exec()) {
      logger_->error("[ChatDB::updateContact] failed to exec query: {}", query.lastError().text().toStdString());
      return false;
   }

   return true;
}

bool ChatDB::getContact(const std::string &userId, Chat::Data_ContactRecord *contact)
{
   QSqlQuery query(db_);
   if (!query.prepare(QLatin1String(
      "SELECT contacts.user_id, contacts.user_name, contacts.status, user_keys.key, user_keys.key_timestamp FROM contacts " \
      "LEFT JOIN user_keys on contacts.user_id=user_keys.user_id " \
      "WHERE contacts.user_id=?;"))) {
      logger_->error("[ChatDB::getContact] failed to prepare query: {}", query.lastError().text().toStdString());
      return false;
   }

   query.bindValue(0, QString::fromStdString(userId));

   if (!query.exec()) {
      logger_->error("[ChatDB::getContact] failed to exec query: {}", query.lastError().text().toStdString());
      return false;
   }

   if (query.next()) {
      contact->set_user_id(query.value(0).toString().toStdString());
      contact->set_display_name(query.value(1).toString().toStdString());
      contact->set_status(static_cast<Chat::ContactStatus>(query.value(2).toInt()));
      return true;
   }

   return false;
}<|MERGE_RESOLUTION|>--- conflicted
+++ resolved
@@ -445,24 +445,12 @@
    }
 
    while (query.next()) {
-   // TODO: last head, change to protobuf
-/*
-      Chat::ContactRecordData contact(
-         query.value(0).toString(),
-         query.value(0).toString(),
-         static_cast<Chat::ContactStatus>(query.value(2).toInt()),
-         query.value(3).toString(),
-         query.value(4).toDateTime(),
-         query.value(1).toString());
-*/
-
       Chat::Data_ContactRecord contact;
       contact.set_user_id(query.value(0).toString().toStdString());
       contact.set_contact_id(query.value(0).toString().toStdString());
       contact.set_status(static_cast<Chat::ContactStatus>(query.value(2).toInt()));
-<<<<<<< HEAD
-      contact.set_display_name(query.value(1).toString().toStdString());
-=======
+      contact.set_public_key(query.value(3).toString().toStdString());
+      contact.set_public_key_timestamp(query.value(4).toInt());
 
       auto name = query.value(1).toString().toStdString();
       if (!name.empty()) {
@@ -470,7 +458,6 @@
       } else {
          contact.set_display_name(contact.contact_id());
       }
->>>>>>> 024e4814
 
       contactList.emplace_back(contact);
    }
@@ -530,6 +517,8 @@
       contact->set_user_id(query.value(0).toString().toStdString());
       contact->set_display_name(query.value(1).toString().toStdString());
       contact->set_status(static_cast<Chat::ContactStatus>(query.value(2).toInt()));
+      contact->set_public_key(query.value(3).toString().toStdString());
+      contact->set_public_key_timestamp(query.value(4).toInt());
       return true;
    }
 
