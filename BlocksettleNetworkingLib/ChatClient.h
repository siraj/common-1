#ifndef CHAT_CLIENT_H
#define CHAT_CLIENT_H


#include <QObject>
#include <QTimer>

#include "ChatProtocol/ChatProtocol.h"
#include "ChatDB.h"
#include "DataConnectionListener.h"
#include "SecureBinaryData.h"
#include <queue>
#include <QAbstractItemModel>

#include "ChatClientTree/TreeObjects.h"
#include "ChatHandleInterfaces.h"
namespace spdlog {
   class logger;
}
namespace Chat {
   class Request;
}


class ConnectionManager;
class ZmqBIP15XDataConnection;
class ApplicationSettings;
class UserHasher;
class ChatClientDataModel;


class ChatClient : public QObject
             , public DataConnectionListener
             , public Chat::ResponseHandler
             , public ChatItemActionsHandler
             , public ChatSearchActionsHandler
             , public ChatMessageReadHandler
{
   Q_OBJECT

public:
   ChatClient(const std::shared_ptr<ConnectionManager> &
            , const std::shared_ptr<ApplicationSettings> &
            , const std::shared_ptr<spdlog::logger> &);
   ~ChatClient() noexcept override;

   ChatClient(const ChatClient&) = delete;
   ChatClient& operator = (const ChatClient&) = delete;
   ChatClient(ChatClient&&) = delete;
   ChatClient& operator = (ChatClient&&) = delete;

   std::shared_ptr<ChatClientDataModel> getDataModel();

   std::string loginToServer(const std::string& email, const std::string& jwt);
   void logout(bool send = true);

   void OnHeartbeatPong(const Chat::HeartbeatPongResponse &) override;
   void OnUsersList(const Chat::UsersListResponse &) override;
   void OnMessages(const Chat::MessagesResponse &) override;
   void OnLoginReturned(const Chat::LoginResponse &) override;
   void OnLogoutResponse(const Chat::LogoutResponse &) override;
   void OnSendMessageResponse(const Chat::SendMessageResponse& ) override;
   void OnMessageChangeStatusResponse(const Chat::MessageChangeStatusResponse&) override;
   void OnContactsActionResponseDirect(const Chat::ContactsActionResponseDirect&) override;
   void OnContactsActionResponseServer(const Chat::ContactsActionResponseServer&) override;
   void OnContactsListResponse(const Chat::ContactsListResponse&) override;
   void OnChatroomsList(const Chat::ChatroomsListResponse&) override;
   void OnRoomMessages(const Chat::RoomMessagesResponse&) override;
   void OnSearchUsersResponse(const Chat::SearchUsersResponse&) override;

   void OnDataReceived(const std::string& data) override;
   void OnConnected() override;
   void OnDisconnected() override;
   void OnError(DataConnectionError errorCode) override;

   std::shared_ptr<Chat::MessageData> sendOwnMessage(
         const QString& message, const QString &receiver);
   std::shared_ptr<Chat::MessageData> sendRoomOwnMessage(
         const QString& message, const QString &receiver);

   void retrieveUserMessages(const QString &userId);
   void retrieveRoomMessages(const QString &roomId);

   // Called when a peer asks for our public key.
   void OnAskForPublicKey(const Chat::AskForPublicKeyResponse &response) override;

   // Called when we asked for a public key of peer, and got result.
   void OnSendOwnPublicKey(const Chat::SendOwnPublicKeyResponse &response) override;

   bool getContacts(ContactUserDataList &contactList);
   bool addOrUpdateContact(const QString &userId,
                           ContactUserData::Status status,
                           const QString &userName = QStringLiteral(""));
   bool removeContact(const QString &userId);
   void sendFriendRequest(const QString &friendUserId);
   void acceptFriendRequest(const QString &friendUserId);
   void declineFriendRequest(const QString &friendUserId);
   void sendUpdateMessageState(const std::shared_ptr<Chat::MessageData>& message);
   void sendSearchUsersRequest(const QString& userIdPattern);
   QString deriveKey(const QString& email) const;
   void clearSearch();
   bool isFriend(const QString &userId);
<<<<<<< HEAD
   bool encryptByEISAndSaveMessageInDb(const std::shared_ptr<Chat::MessageData>& message);
   bool decryptEISMessage(std::shared_ptr<Chat::MessageData>& message);
=======
   QString getUserId();
>>>>>>> 726abf3c

private:
   void sendRequest(const std::shared_ptr<Chat::Request>& request);
   void readDatabase();

signals:
   void ConnectedToServer();
   void ConnectionClosed();
   void ConnectionError(int errorCode);

   void LoginFailed();
   void LoggedOut();
   void UsersReplace(const std::vector<std::string>& users);
   void UsersAdd(const std::vector<std::string>& users);
   void UsersDel(const std::vector<std::string>& users);
   void IncomingFriendRequest(const std::vector<std::string>& users);
   void FriendRequestAccepted(const std::vector<std::string>& users);
   void FriendRequestRejected(const std::vector<std::string>& users);
   void MessagesUpdate(const std::vector<std::shared_ptr<Chat::MessageData>> &messages, bool isFirstFetch);
   void RoomMessagesUpdate(const std::vector<std::shared_ptr<Chat::MessageData>> &messages, bool isFirstFetch);
   void MessageIdUpdated(const QString& localId, const QString& serverId,const QString& chatId);
   void MessageStatusUpdated(const QString& messageId, const QString& chatId, int newStatus);
   void RoomsAdd(const std::vector<std::shared_ptr<Chat::RoomData>>& rooms);
   void SearchUserListReceived(const std::vector<std::shared_ptr<Chat::UserData>>& users);

   void ForceLogoutSignal();
public slots:
   //void onMessageRead(const std::shared_ptr<Chat::MessageData>& message);
   
private slots:
   void onForceLogoutSignal();
   void sendHeartbeat();
   void addMessageState(const std::shared_ptr<Chat::MessageData>& message, Chat::MessageData::State state);
   void retrySendQueuedMessages(const std::string userId);
   void eraseQueuedMessages(const std::string userId);

private:
   std::shared_ptr<ConnectionManager>     connectionManager_;
   std::shared_ptr<ApplicationSettings>   appSettings_;
   std::shared_ptr<spdlog::logger>        logger_;



   std::unique_ptr<ChatDB>                   chatDb_;
   std::map<QString, autheid::PublicKey>     pubKeys_;
   std::shared_ptr<ZmqBIP15XDataConnection>  connection_;
   std::shared_ptr<UserHasher>               hasher_;
   std::map<QString, Botan::SecureVector<uint8_t>>   userNonces_;

   // Queue of messages to be sent for each receiver, once we received the public key.
   std::map<QString, std::queue<QString>>    enqueued_messages_;

   QTimer            heartbeatTimer_;

   std::string       currentUserId_;
   std::string       currentJwt_;
   std::atomic_bool  loggedIn_{ false };

   autheid::PrivateKey  ownPrivKey_;
   std::shared_ptr<ChatClientDataModel> model_;

   // ChatItemActionsHandler interface
public:
   void onActionAddToContacts(const QString& userId) override;
   void onActionRemoveFromContacts(std::shared_ptr<Chat::ContactRecordData> crecord) override;
   void onActionAcceptContactRequest(std::shared_ptr<Chat::ContactRecordData> crecord) override;
   void onActionRejectContactRequest(std::shared_ptr<Chat::ContactRecordData> crecord) override;

   // ChatSearchActionsHandler interface
public:
   void onActionSearchUsers(const std::string &text) override;
   void onActionResetSearch() override;

   // ChatMessageReadHandler interface
public:
   void onMessageRead(std::shared_ptr<Chat::MessageData> message) override;
};



#endif   // CHAT_CLIENT_H<|MERGE_RESOLUTION|>--- conflicted
+++ resolved
@@ -100,12 +100,9 @@
    QString deriveKey(const QString& email) const;
    void clearSearch();
    bool isFriend(const QString &userId);
-<<<<<<< HEAD
    bool encryptByEISAndSaveMessageInDb(const std::shared_ptr<Chat::MessageData>& message);
    bool decryptEISMessage(std::shared_ptr<Chat::MessageData>& message);
-=======
    QString getUserId();
->>>>>>> 726abf3c
 
 private:
    void sendRequest(const std::shared_ptr<Chat::Request>& request);
