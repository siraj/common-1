#ifndef CHAT_CLIENT_H
#define CHAT_CLIENT_H


#include "ChatClientTree/TreeObjects.h"
#include "ChatDB.h"
#include "ChatHandleInterfaces.h"
#include "ChatProtocol/ChatProtocol.h"
#include "CommonTypes.h"
#include "DataConnectionListener.h"
#include "SecureBinaryData.h"
#include "ZMQ_BIP15X_DataConnection.h"

#include <queue>

#include <QAbstractItemModel>
#include <QObject>
#include <QTimer>

namespace spdlog {
   class logger;
}
namespace Chat {
   class Request;
}

class ApplicationSettings;
class ChatClientDataModel;
class ConnectionManager;
class UserHasher;
class ZmqBIP15XDataConnection;

class ChatClient : public QObject
             , public DataConnectionListener
             , public Chat::ResponseHandler
             , public ChatItemActionsHandler
             , public ChatSearchActionsHandler
             , public ChatMessageReadHandler
             , public ModelChangesHandler
{
   Q_OBJECT

public:
   ChatClient(const std::shared_ptr<ConnectionManager> &
            , const std::shared_ptr<ApplicationSettings> &
            , const std::shared_ptr<spdlog::logger> &);
   ~ChatClient() noexcept override;

   ChatClient(const ChatClient&) = delete;
   ChatClient& operator = (const ChatClient&) = delete;
   ChatClient(ChatClient&&) = delete;
   ChatClient& operator = (ChatClient&&) = delete;

   std::shared_ptr<ChatClientDataModel> getDataModel();

   std::string loginToServer(const std::string& email, const std::string& jwt
      , const ZmqBIP15XDataConnection::cbNewKey &);
   void logout(bool send = true);

   void OnHeartbeatPong(const Chat::HeartbeatPongResponse &) override;
   void OnUsersList(const Chat::UsersListResponse &) override;
   void OnMessages(const Chat::MessagesResponse &) override;
   void OnLoginReturned(const Chat::LoginResponse &) override;
   void OnLogoutResponse(const Chat::LogoutResponse &) override;
   void OnSendMessageResponse(const Chat::SendMessageResponse& ) override;
   void OnMessageChangeStatusResponse(const Chat::MessageChangeStatusResponse&) override;
   void OnContactsActionResponseDirect(const Chat::ContactsActionResponseDirect&) override;
   void OnContactsActionResponseServer(const Chat::ContactsActionResponseServer&) override;
   void OnContactsListResponse(const Chat::ContactsListResponse&) override;
   void OnChatroomsList(const Chat::ChatroomsListResponse&) override;
   void OnRoomMessages(const Chat::RoomMessagesResponse&) override;
   void OnSearchUsersResponse(const Chat::SearchUsersResponse&) override;

   void OnDataReceived(const std::string& data) override;
   void OnConnected() override;
   void OnDisconnected() override;
   void OnError(DataConnectionError errorCode) override;

   std::shared_ptr<Chat::MessageData> sendOwnMessage(
         const QString& message, const QString &receiver);
   std::shared_ptr<Chat::MessageData> sendRoomOwnMessage(
         const QString& message, const QString &receiver);

   void retrieveUserMessages(const QString &userId);
   void retrieveRoomMessages(const QString &roomId);

   // Called when a peer asks for our public key.
   void OnAskForPublicKey(const Chat::AskForPublicKeyResponse &response) override;

   // Called when we asked for a public key of peer, and got result.
   void OnSendOwnPublicKey(const Chat::SendOwnPublicKeyResponse &response) override;

   bool getContacts(ContactUserDataList &contactList);
   bool addOrUpdateContact(const QString &userId,
                           ContactUserData::Status status,
                           const QString &userName = QStringLiteral(""));
   bool removeContact(const QString &userId);
   void sendFriendRequest(const QString &friendUserId);
   void acceptFriendRequest(const QString &friendUserId);
   void declineFriendRequest(const QString &friendUserId);
   void sendUpdateMessageState(const std::shared_ptr<Chat::MessageData>& message);
   void sendSearchUsersRequest(const QString& userIdPattern);
   QString deriveKey(const QString& email) const;
   void clearSearch();
   bool isFriend(const QString &userId);
   bool encryptByIESAndSaveMessageInDb(const std::shared_ptr<Chat::MessageData>& message);
   bool decryptIESMessage(std::shared_ptr<Chat::MessageData>& message);
   QString getUserId();

public:
   // OTC related stubs
   // should send OTC request to chat server to OTC chat
   // Results:
   //    Can result in signals
   //       OTCRequestAccepted - request sent to OTC chat and was accepted
   //       OTCRequestRejected - OTC request was rejected by chat server.
   //    If return false - no signals will be emited
   // Returns:
   //    true - request was submitted
   //    false - request was not delivered to chat server.
   bool SubmitOTCRequest(const bs::network::OTCRequest& request);

   // cancel current OTC request sent to OTC chat
   bool PullOwnOTCRequest(const std::string& otcRequestId);

// XXX temp OTC related slots.
private slots:
   void onOwnOTCRequestExpired();

   // OTC related signals
signals:
   // self OTC request accepted.
   void OTCRequestAccepted(const bs::network::LiveOTCRequest& otcRequest);

   // self OTC request to OTC room was rejected by chat server
   void OTCOwnRequestRejected(const QString& reason);

   // we got a new OTC request from someone in OTC chat
   void NewOTCRequestReceived(const bs::network::LiveOTCRequest& otcRequest);

   // OTC request was pulledby requestor. We should receive it even if it our own.
   // we could not just remove OTC, it should be initiated by chat server
   void OTCRequestCancelled(const std::string& otcId);

   // OTC request expired and is not settled
   void OTCRequestExpired(const std::string& otcId);

   // own OTC request sent to OTC chat expired
   void OwnOTCRequestExpired(const std::string& otcId);

private:
   void sendRequest(const std::shared_ptr<Chat::Request>& request);
   void readDatabase();

signals:
   void ConnectedToServer();
   void ConnectionClosed();
   void ConnectionError(int errorCode);

   void LoginFailed();
   void LoggedOut();
   void UsersReplace(const std::vector<std::string>& users);
   void UsersAdd(const std::vector<std::string>& users);
   void UsersDel(const std::vector<std::string>& users);
   void IncomingFriendRequest(const std::vector<std::string>& users);
   void FriendRequestAccepted(const std::vector<std::string>& users);
   void FriendRequestRejected(const std::vector<std::string>& users);
   void MessagesUpdate(const std::vector<std::shared_ptr<Chat::MessageData>> &messages, bool isFirstFetch);
   void RoomMessagesUpdate(const std::vector<std::shared_ptr<Chat::MessageData>> &messages, bool isFirstFetch);
   void MessageIdUpdated(const QString& localId, const QString& serverId,const QString& chatId);
   void MessageStatusUpdated(const QString& messageId, const QString& chatId, int newStatus);
   void RoomsAdd(const std::vector<std::shared_ptr<Chat::RoomData>>& rooms);
   void SearchUserListReceived(const std::vector<std::shared_ptr<Chat::UserData>>& users);

   void ForceLogoutSignal();
public slots:
   //void onMessageRead(const std::shared_ptr<Chat::MessageData>& message);

private slots:
   void onForceLogoutSignal();
   void sendHeartbeat();
   void addMessageState(const std::shared_ptr<Chat::MessageData>& message, Chat::MessageData::State state);
   void retrySendQueuedMessages(const std::string userId);
   void eraseQueuedMessages(const std::string userId);

private:
   std::shared_ptr<ConnectionManager>     connectionManager_;
   std::shared_ptr<ApplicationSettings>   appSettings_;
   std::shared_ptr<spdlog::logger>        logger_;



   std::unique_ptr<ChatDB>                   chatDb_;
   std::map<QString, autheid::PublicKey>     pubKeys_;
   std::shared_ptr<ZmqBIP15XDataConnection>  connection_;
   std::shared_ptr<UserHasher>               hasher_;
   std::map<QString, Botan::SecureVector<uint8_t>>   userNonces_;

   // Queue of messages to be sent for each receiver, once we received the public key.
   std::map<QString, std::queue<QString>>    enqueued_messages_;

   QTimer            heartbeatTimer_;

   std::string       currentUserId_;
   std::string       currentJwt_;
   std::atomic_bool  loggedIn_{ false };

   autheid::PrivateKey  ownPrivKey_;
   std::shared_ptr<ChatClientDataModel> model_;

   // ChatItemActionsHandler interface
public:
   void onActionAddToContacts(const QString& userId) override;
   void onActionRemoveFromContacts(std::shared_ptr<Chat::ContactRecordData> crecord) override;
   void onActionAcceptContactRequest(std::shared_ptr<Chat::ContactRecordData> crecord) override;
   void onActionRejectContactRequest(std::shared_ptr<Chat::ContactRecordData> crecord) override;

   // ChatSearchActionsHandler interface
public:
   void onActionSearchUsers(const std::string &text) override;
   void onActionResetSearch() override;

   // ChatMessageReadHandler interface
public:
   void onMessageRead(std::shared_ptr<Chat::MessageData> message) override;
   void onRoomMessageRead(std::shared_ptr<Chat::MessageData> message) override;
<<<<<<< HEAD

private:
   // OTC temp fields. will be removed after OTC goes through chat server
   uint64_t          nextOtcId_ = 1;
   const std::string baseFakeRequestorId_ = "fake_req";
   uint64_t          nextRequestorId_ = 1;

   QTimer            ownOtcExpireTimer_;
   std::string       ownOtcId_;
};
=======
>>>>>>> 258a1b14

   // ModelChangesHandler interface
public:
   void onContactUpdatedByInput(std::shared_ptr<Chat::ContactRecordData> crecord) override;
};
#endif   // CHAT_CLIENT_H<|MERGE_RESOLUTION|>--- conflicted
+++ resolved
@@ -224,7 +224,6 @@
 public:
    void onMessageRead(std::shared_ptr<Chat::MessageData> message) override;
    void onRoomMessageRead(std::shared_ptr<Chat::MessageData> message) override;
-<<<<<<< HEAD
 
 private:
    // OTC temp fields. will be removed after OTC goes through chat server
@@ -234,9 +233,7 @@
 
    QTimer            ownOtcExpireTimer_;
    std::string       ownOtcId_;
-};
-=======
->>>>>>> 258a1b14
+
 
    // ModelChangesHandler interface
 public:
