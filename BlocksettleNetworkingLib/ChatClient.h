#ifndef CHAT_CLIENT_H
#define CHAT_CLIENT_H

#include "BaseChatClient.h"
#include "ChatClientTree/TreeObjects.h"
#include "ChatHandleInterfaces.h"
#include "DataConnectionListener.h"
#include "chat.pb.h"

#include <queue>
#include <unordered_set>

#include <QAbstractItemModel>
#include <QObject>

namespace Chat {
   class Request;
}

class ApplicationSettings;
class ChatClientDataModel;
class UserHasher;
class UserSearchModel;
class ChatTreeModelWrapper;

class ChatClient : public BaseChatClient
                 , public ChatItemActionsHandler
                 , public ChatSearchActionsHandler
                 , public ChatMessageReadHandler
                 , public ModelChangesHandler
{
   Q_OBJECT

public:
   ChatClient(const std::shared_ptr<ConnectionManager> &
            , const std::shared_ptr<ApplicationSettings> &
            , const std::shared_ptr<spdlog::logger> &);
   ~ChatClient() noexcept override;

   ChatClient(const ChatClient&) = delete;
   ChatClient& operator = (const ChatClient&) = delete;
   ChatClient(ChatClient&&) = delete;
   ChatClient& operator = (ChatClient&&) = delete;

   std::shared_ptr<ChatClientDataModel> getDataModel();
   std::shared_ptr<UserSearchModel> getUserSearchModel();
   std::shared_ptr<ChatTreeModelWrapper> getProxyModel();

<<<<<<< HEAD
   std::shared_ptr<Chat::MessageData> sendOwnMessage(
         const QString& message, const QString &receiver);
   std::shared_ptr<Chat::MessageData> SubmitPrivateOTCRequest(const bs::network::OTCRequest& otcRequest
                                                              , const QString &receiver);
   std::shared_ptr<Chat::MessageData> SubmitPrivateOTCResponse(const bs::network::OTCResponse& otcResponse
                                                              , const QString &receiver);
   std::shared_ptr<Chat::MessageData> SubmitPrivateCancel(const QString &receiver);
   std::shared_ptr<Chat::MessageData> SubmitPrivateUpdate(const bs::network::OTCUpdate& update
                                                          , const QString &receiver);

   std::shared_ptr<Chat::MessageData> sendRoomOwnMessage(
         const QString& message, const QString &receiver);

   void sendFriendRequest(const QString &friendUserId);
   void acceptFriendRequest(const QString &friendUserId);
   void rejectFriendRequest(const QString &friendUserId);
=======
   std::shared_ptr<Chat::Data> sendOwnMessage(
         const std::string& message, const std::string &receiver);
   std::shared_ptr<Chat::Data> SubmitPrivateOTCRequest(const bs::network::OTCRequest& otcRequest
                                                              , const std::string &receiver);
   std::shared_ptr<Chat::Data> SubmitPrivateOTCResponse(const bs::network::OTCResponse& otcResponse
                                                              , const std::string &receiver);
   std::shared_ptr<Chat::Data> SubmitPrivateCancel(const std::string &receiver);
   std::shared_ptr<Chat::Data> SubmitPrivateUpdate(const bs::network::OTCUpdate& update
                                                          , const std::string &receiver);

   std::shared_ptr<Chat::Data> sendRoomOwnMessage(
         const std::string& message, const std::string &receiver);

   void sendFriendRequest(const std::string &friendUserId);
   void acceptFriendRequest(const std::string &friendUserId);
   void declineFriendRequest(const std::string &friendUserId);
>>>>>>> d622fedb
   void clearSearch();
   bool isFriend(const std::string &userId);

   Chat::Data_ContactRecord getContact(const std::string &userId) const;

   void retrieveUserMessages(const std::string &userId);
   void loadRoomMessagesFromDB(const std::string& roomId);

private:
   void initMessage(Chat::Data *msg, const std::string& receiver);

   void readDatabase();

signals:
   void ConnectedToServer();

   void LoginFailed();
   void LoggedOut();
   void IncomingFriendRequest(const std::vector<std::string>& users);
   void FriendRequestAccepted(const std::vector<std::string>& users);
   void FriendRequestRejected(const std::vector<std::string>& users);
   void MessagesUpdate(const std::vector<std::shared_ptr<Chat::MessageData>> &messages, bool isFirstFetch);
   void RoomMessagesUpdate(const std::vector<std::shared_ptr<Chat::MessageData>> &messages, bool isFirstFetch);
   void MessageIdUpdated(const std::string& localId, const std::string& serverId, const std::string& chatId);
   void SearchUserListReceived(const std::vector<std::shared_ptr<Chat::Data>>& users, bool emailEntered);
   void NewContactRequest(const std::string &userId);
   void ContactRequestAccepted(const std::string &userId);
   void RoomsInserted();

protected:
   BinaryData getOwnAuthPublicKey() const override;
   SecureBinaryData   getOwnAuthPrivateKey() const override;
   std::string getChatServerHost() const override;
   std::string getChatServerPort() const override;

   void OnLoginCompleted() override;
   void OnLofingFailed() override;
   void OnLogoutCompleted() override;

   void onRoomsLoaded(const std::vector<std::shared_ptr<Chat::Data>>& roomsList) override;
   void onUserListChanged(Chat::Command command, const std::vector<std::string>& userList) override;
   void onContactListLoaded(const std::vector<std::shared_ptr<Chat::Data>>& remoteContacts) override;

   void onSearchResult(const std::vector<std::shared_ptr<Chat::Data>>& userData) override;

   void onDMMessageReceived(const std::shared_ptr<Chat::Data>& messageData) override;
   void onRoomMessageReceived(const std::shared_ptr<Chat::Data>& messageData) override;

   void onMessageSent(const std::string& receiverId, const std::string& localId, const std::string& serverId) override;
   void onMessageStatusChanged(const std::string& chatId, const std::string& messageId, int newStatus) override;

   void onContactAccepted(const std::string& contactId) override;
   void onContactRejected(const std::string& contactId) override;
   void onFriendRequest(const std::string& userId, const std::string& contactId, const BinaryData& pk) override;
   void onContactRemove(const std::string& contactId) override;

   // ChatItemActionsHandler interface
public:
   void onActionAddToContacts(const std::string& userId) override;
   void onActionRemoveFromContacts(std::shared_ptr<Chat::Data> crecord) override;
   void onActionAcceptContactRequest(std::shared_ptr<Chat::Data> crecord) override;
   void onActionRejectContactRequest(std::shared_ptr<Chat::Data> crecord) override;
   bool onActionIsFriend(const std::string& userId) override;

   // ChatSearchActionsHandler interface
public:
   void onActionSearchUsers(const std::string &text) override;
   void onActionResetSearch() override;

   // ChatMessageReadHandler interface
public:
   void onMessageRead(std::shared_ptr<Chat::Data> message) override;
   void onRoomMessageRead(std::shared_ptr<Chat::Data> message) override;

   // ModelChangesHandler interface
public:
   void onContactUpdatedByInput(std::shared_ptr<Chat::Data> crecord) override;

private:
   std::shared_ptr<ApplicationSettings>   appSettings_;

   std::shared_ptr<ChatClientDataModel>   model_;
   std::shared_ptr<UserSearchModel>       userSearchModel_;
   std::shared_ptr<ChatTreeModelWrapper>  proxyModel_;

   bool              emailEntered_{ false };
};

#endif   // CHAT_CLIENT_H<|MERGE_RESOLUTION|>--- conflicted
+++ resolved
@@ -46,24 +46,6 @@
    std::shared_ptr<UserSearchModel> getUserSearchModel();
    std::shared_ptr<ChatTreeModelWrapper> getProxyModel();
 
-<<<<<<< HEAD
-   std::shared_ptr<Chat::MessageData> sendOwnMessage(
-         const QString& message, const QString &receiver);
-   std::shared_ptr<Chat::MessageData> SubmitPrivateOTCRequest(const bs::network::OTCRequest& otcRequest
-                                                              , const QString &receiver);
-   std::shared_ptr<Chat::MessageData> SubmitPrivateOTCResponse(const bs::network::OTCResponse& otcResponse
-                                                              , const QString &receiver);
-   std::shared_ptr<Chat::MessageData> SubmitPrivateCancel(const QString &receiver);
-   std::shared_ptr<Chat::MessageData> SubmitPrivateUpdate(const bs::network::OTCUpdate& update
-                                                          , const QString &receiver);
-
-   std::shared_ptr<Chat::MessageData> sendRoomOwnMessage(
-         const QString& message, const QString &receiver);
-
-   void sendFriendRequest(const QString &friendUserId);
-   void acceptFriendRequest(const QString &friendUserId);
-   void rejectFriendRequest(const QString &friendUserId);
-=======
    std::shared_ptr<Chat::Data> sendOwnMessage(
          const std::string& message, const std::string &receiver);
    std::shared_ptr<Chat::Data> SubmitPrivateOTCRequest(const bs::network::OTCRequest& otcRequest
@@ -80,7 +62,6 @@
    void sendFriendRequest(const std::string &friendUserId);
    void acceptFriendRequest(const std::string &friendUserId);
    void declineFriendRequest(const std::string &friendUserId);
->>>>>>> d622fedb
    void clearSearch();
    bool isFriend(const std::string &userId);
 
