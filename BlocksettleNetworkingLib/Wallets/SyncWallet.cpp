--- conflicted
+++ resolved
@@ -788,13 +788,8 @@
 
    const uint64_t changeAmount = inputAmount - (spendAmount + fee);
    if (changeAmount) {
-<<<<<<< HEAD
-      if (changeAddr.isNull() || changeIndex.empty()) {
-         throw std::logic_error("can't get change address or change index for " + std::to_string(changeAmount));
-=======
       if (changeAddr.empty()) {
          throw std::logic_error("can't get change address for " + std::to_string(changeAmount));
->>>>>>> e2318b7e
       }
       request.change.value = changeAmount;
       request.change.address = changeAddr;
@@ -808,12 +803,8 @@
    , const std::vector<std::shared_ptr<ScriptRecipient>> &recipients, const uint64_t fee
    , bool isRBF, const bs::Address &changeAddress)
 {
-<<<<<<< HEAD
    std::string changeIndex;
-   if (!changeAddress.isNull()) {
-=======
    if (!changeAddress.empty()) {
->>>>>>> e2318b7e
       setAddressComment(changeAddress, wallet::Comment::toString(wallet::Comment::ChangeAddress));
       changeIndex = getAddressIndex(changeAddress);
    }
