#include "SyncWalletsManager.h"

#include "ApplicationSettings.h"
#include "FastLock.h"
#include "SignContainer.h"
#include "SyncHDWallet.h"
#include "SyncSettlementWallet.h"

#include <QCoreApplication>
#include <QDir>
#include <QMutexLocker>

#include <spdlog/spdlog.h>

using namespace bs::sync;

WalletsManager::WalletsManager(const std::shared_ptr<spdlog::logger>& logger
   , const std::shared_ptr<ApplicationSettings>& appSettings, const std::shared_ptr<ArmoryObject> &armory)
   : QObject(nullptr)
   , logger_(logger)
   , appSettings_(appSettings)
   , armory_(armory)
{
   if (armory_) {
      connect(armory_.get(), &ArmoryObject::zeroConfReceived, this, &WalletsManager::onZeroConfReceived, Qt::QueuedConnection);
      connect(armory_.get(), &ArmoryObject::zeroConfInvalidated, this, &WalletsManager::onZeroConfInvalidated, Qt::QueuedConnection);
      connect(armory_.get(), &ArmoryObject::txBroadcastError, this, &WalletsManager::onBroadcastZCError, Qt::QueuedConnection);
      connect(armory_.get(), SIGNAL(stateChanged(ArmoryConnection::State)), this, SLOT(onStateChanged(ArmoryConnection::State)), Qt::QueuedConnection);
      connect(armory_.get(), &ArmoryObject::newBlock, this, &WalletsManager::onNewBlock, Qt::QueuedConnection);
      connect(armory_.get(), &ArmoryObject::refresh, this, &WalletsManager::onRefresh, Qt::QueuedConnection);
   }
}

void WalletsManager::setSignContainer(const std::shared_ptr<SignContainer> &container)
{
   signContainer_ = container;

   connect(signContainer_.get(), &SignContainer::HDWalletCreated, this, &WalletsManager::onHDWalletCreated);
   connect(signContainer_.get(), &SignContainer::walletsListUpdated, this, &WalletsManager::onWalletsListUpdated);
}

WalletsManager::~WalletsManager() noexcept = default;

void WalletsManager::reset()
{
   wallets_.clear();
   hdWallets_.clear();
   hdDummyWallet_.reset();
   walletNames_.clear();
   readyWallets_.clear();
   walletsId_.clear();
   hdWalletsId_.clear();
   settlementWallet_.reset();
   authAddressWallet_.reset();

   emit walletChanged();
}

void WalletsManager::syncWallets(const CbProgress &cb)
{
<<<<<<< HEAD
   const auto &cbWalletInfo = [this, cb](std::vector<bs::sync::WalletInfo> wi) 
   {
=======
   const auto &cbWalletInfo = [this, cb](const std::vector<bs::sync::WalletInfo> &wi) {
>>>>>>> 74938b8a
      auto walletIds = std::make_shared<std::unordered_set<std::string>>();
      for (const auto &info : wi)
         walletIds->insert(info.id);

      for (const auto &info : wi) 
      {
         const auto &cbDone = [this, walletIds, id=info.id, total=wi.size(), cb] 
         {
            walletIds->erase(id);
            if (cb)
               cb(total - walletIds->size(), total);

            if (walletIds->empty()) 
            {
               logger_->debug("[WalletsManager::syncWallets] all wallets synchronized");
               emit walletsSynchronized();
               emit walletChanged();
            }
         };

         logger_->debug("[WalletsManager::syncWallets] syncing wallet {} ({} {})"
            , info.id, info.name, (int)info.format);
         
         switch (info.format) 
         {
         case bs::sync::WalletFormat::HD: 
         {
            try 
            {
               const auto hdWallet = std::make_shared<hd::Wallet>(info.netType, info.id, info.name,
                  info.description, signContainer_.get(), logger_);

               if (hdWallet) 
               {
                  const auto &cbHDWalletDone = [this, hdWallet, cbDone] 
                  {
                     saveWallet(hdWallet);
                     cbDone();
                  };

                  hdWallet->synchronize(cbHDWalletDone);
               }
            }
            catch (const std::exception &e) 
            {
               logger_->error("[WalletsManager::syncWallets] failed to create HD wallet "
                  "{}: {}", info.id, e.what());
               cbDone();
            }
            break;
         }

         case bs::sync::WalletFormat::Settlement: 
         {
            if (settlementWallet_) 
            {
               logger_->error("[WalletsManager::syncWallets] more than one settlement "
                  "wallet is not supported");
               cbDone();
            }
            else 
            {
               const auto settlWallet = std::make_shared<SettlementWallet>(
                  info.id, info.name, info.description, signContainer_.get(), logger_);
               
               const auto &cbSettlementDone = [this, settlWallet, cbDone] 
               {
                  setSettlementWallet(settlWallet);
                  cbDone();
               };

               settlWallet->synchronize(cbSettlementDone);
            }
            break;
         }

         default:
            cbDone();
            logger_->info("[WalletsManager::syncWallets] wallet format {} is not "
               "supported yet", (int)info.format);
            break;
         }
      }

      logger_->debug("[WalletsManager::syncWallets] initial wallets synchronized");
      if (wi.empty()) {
         emit walletDeleted("");
      }

      if (wi.empty()) {
         emit walletsSynchronized();
      }
   };

   if (!signContainer_) 
   {
      logger_->error("[WalletsManager::{}] signer is not set - aborting"
         , __func__);
      return;
   }

   signContainer_->syncWalletInfo(cbWalletInfo);
}

bool WalletsManager::isReadyForTrading() const
{
   return (hasPrimaryWallet() && hasSettlementWallet());
}

void WalletsManager::registerSettlementWallet()
{
   if (!settlementWallet_) {
      return;
   }
   connect(settlementWallet_.get(), &SettlementWallet::walletReady, this, &WalletsManager::onWalletReady);
   if (armory_) {
      settlementWallet_->registerWallet(armory_);
   }
}

void WalletsManager::saveWallet(const WalletPtr &newWallet)
{
   if (hdDummyWallet_ == nullptr) {
      hdDummyWallet_ = std::make_shared<hd::DummyWallet>(logger_);
      hdWalletsId_.insert(hdDummyWallet_->walletId());
      hdWallets_[hdDummyWallet_->walletId()] = hdDummyWallet_;
   }
   addWallet(newWallet);
}

void WalletsManager::addWallet(const WalletPtr &wallet, bool isHDLeaf)
{
   if (!isHDLeaf && hdDummyWallet_)
      hdDummyWallet_->add(wallet);

   {
      QMutexLocker lock(&mtxWallets_);
      auto insertIter = walletsId_.insert(wallet->walletId());
      if (!insertIter.second)
      {
         auto wltIter = wallets_.find(wallet->walletId());
         if (wltIter == wallets_.end())
            throw std::runtime_error("have id but lack leaf ptr");
      }
      else
         wallets_[wallet->walletId()] = wallet;
   }

   connect(wallet.get(), &Wallet::walletReady, this, &WalletsManager::onWalletReady);
   connect(wallet.get(), &Wallet::addressAdded, [this] { emit walletChanged(); });
   connect(wallet.get(), &Wallet::walletReset, [this] { emit walletChanged(); });
   connect(wallet.get(), &Wallet::balanceUpdated, [this](std::string walletId, std::vector<uint64_t>) {
      emit walletBalanceUpdated(walletId); });
   connect(wallet.get(), &Wallet::balanceChanged, [this](std::string walletId, std::vector<uint64_t>) {
      emit walletBalanceChanged(walletId); });
}

void WalletsManager::saveWallet(const HDWalletPtr &wallet)
{
   if (!userId_.isNull())
      wallet->setUserId(userId_);

   auto insertIter = hdWalletsId_.insert(wallet->walletId());

   //integer id signifying the wallet's insertion order
   if (!insertIter.second)
   {
      //wallet already exist in container, merge content instead
      auto wltIter = hdWallets_.find(wallet->walletId());
      if (wltIter == hdWallets_.end())
         throw std::runtime_error("have wallet id but no ptr");

      wltIter->second->merge(*wallet);
   }

   //map::insert will not replace the wallet
   wallet->containerId_ = hdWallets_.size();
   hdWallets_.insert(make_pair(wallet->walletId(), wallet));
   walletNames_.insert(wallet->name());

   for (const auto &leaf : wallet->getLeaves())
      addWallet(leaf, true);

   connect(wallet.get(), &hd::Wallet::leafAdded, this, &WalletsManager::onHDLeafAdded);
   connect(wallet.get(), &hd::Wallet::leafDeleted, this, &WalletsManager::onHDLeafDeleted);
   connect(wallet.get(), &hd::Wallet::scanComplete, this, &WalletsManager::onWalletImported, Qt::QueuedConnection);
}

void WalletsManager::setSettlementWallet(const std::shared_ptr<bs::sync::SettlementWallet> &wallet)
{
   settlementWallet_ = wallet;
   connect(wallet.get(), &Wallet::walletReady, this, &WalletsManager::onWalletReady);
   connect(wallet.get(), &Wallet::addressAdded, [this] { emit walletChanged(); });
   connect(wallet.get(), &Wallet::walletReset, [this] { emit walletChanged(); });
   connect(wallet.get(), &Wallet::balanceUpdated, [this](std::string walletId, std::vector<uint64_t>) {
      emit walletBalanceUpdated(walletId); });
   connect(wallet.get(), &Wallet::balanceChanged, [this](std::string walletId, std::vector<uint64_t>) {
      emit walletBalanceChanged(walletId); });
}

bool WalletsManager::setAuthWalletFrom(const HDWalletPtr &wallet)
{
   const auto group = wallet->getGroup(bs::hd::CoinType::BlockSettle_Auth);
   if ((group != nullptr) && (group->getNumLeaves() > 0)) {
      authAddressWallet_ = group->getLeaf(0);
      return true;
   }
   return false;
}

void WalletsManager::onHDLeafAdded(QString id)
{
   for (const auto &hdWallet : hdWallets_) {
      const auto &leaf = hdWallet.second->getLeaf(id.toStdString());
      if (leaf == nullptr) {
         continue;
      }
      logger_->debug("[WalletsManager::{}] HD leaf {} ({}) added", __func__
         , id.toStdString(), leaf->name());

      const auto &ccIt = ccSecurities_.find(leaf->shortName());
      if (ccIt != ccSecurities_.end()) {
         leaf->setDescription(ccIt->second.desc);
         leaf->setData(ccIt->second.genesisAddr);
         leaf->setData(ccIt->second.lotSize);
      }

      leaf->setUserId(userId_);
      addWallet(leaf);
      if (armory_) {
         leaf->registerWallet(armory_);
      }

      if (setAuthWalletFrom(hdWallet.second)) {
         logger_->debug("[WalletsManager::{}] - Auth wallet updated", __func__);
         emit authWalletChanged();
      }
      emit walletChanged();
      break;
   }
}

void WalletsManager::onHDLeafDeleted(QString id)
{
   const auto &wallet = getWalletById(id.toStdString());
   eraseWallet(wallet);
   emit walletChanged();
}

WalletsManager::HDWalletPtr WalletsManager::getPrimaryWallet() const
{
   for (const auto &wallet : hdWallets_) {
      if (wallet.second->isPrimary()) {
         return wallet.second;
      }
   }
   return nullptr;
}

bool WalletsManager::hasPrimaryWallet() const
{
   return (getPrimaryWallet() != nullptr);
}

WalletsManager::WalletPtr WalletsManager::getDefaultWallet() const
{
   WalletPtr result;
   const auto &priWallet = getPrimaryWallet();
   if (priWallet) {
      const auto &group = priWallet->getGroup(priWallet->getXBTGroupType());
      
      //all leaf paths are always hardened
      result = group ? group->getLeaf(0x80000000) : nullptr;
   }
   return result;
}

WalletsManager::WalletPtr WalletsManager::getCCWallet(const std::string &cc)
{
   if (cc.empty() || !hasPrimaryWallet()) {
      return nullptr;
   }
   if ((cc.length() == 1) && (cc[0] >= '0') && (cc[0] <= '9')) {
      return nullptr;
   }
   const auto &priWallet = getPrimaryWallet();
   auto ccGroup = priWallet->getGroup(bs::hd::CoinType::BlockSettle_CC);
   if (ccGroup == nullptr) {
      //cc wallet is always ext only
      ccGroup = priWallet->createGroup(bs::hd::CoinType::BlockSettle_CC, true);
   }
   return ccGroup->getLeaf(cc);
}

void WalletsManager::setUserId(const BinaryData &userId)
{
   userId_ = userId;
   for (const auto &hdWallet : hdWallets_) {
      hdWallet.second->setUserId(userId);
   }
}

const WalletsManager::HDWalletPtr WalletsManager::getHDWallet(unsigned id) const
{
   for (auto& wltPair : hdWallets_)
   {
      if (wltPair.second->containerId_ == id)
         return wltPair.second;
   }

   throw std::runtime_error("unknown wallet int id");
   return nullptr;
}

const WalletsManager::HDWalletPtr WalletsManager::getHDWalletById(const std::string& walletId) const
{
   auto it = hdWallets_.find(walletId);
   if (it != hdWallets_.end()) {
      return it->second;
   }
   return nullptr;
}

const WalletsManager::HDWalletPtr WalletsManager::getHDRootForLeaf(const std::string& walletId) const
{
   for (const auto &hdWallet : hdWallets_) {
      if (hdWallet.second->getLeaf(walletId)) {
         return hdWallet.second;
      }
   }
   return nullptr;
}

std::vector<WalletsManager::WalletPtr> WalletsManager::getAllWallets() const
{
   std::vector<WalletPtr> result;
   for (const auto &wallet : wallets_) {
      result.push_back(wallet.second);
   }
   return result;
}

WalletsManager::WalletPtr WalletsManager::getWalletById(const std::string& walletId) const
{
   for (const auto &wallet : wallets_) {
      if (wallet.second->hasId(walletId)) {
         return wallet.second;
      }
   }

   if (settlementWallet_ && (settlementWallet_->walletId() == walletId)) {
      return settlementWallet_;
   }
   return nullptr;
}

WalletsManager::WalletPtr WalletsManager::getWalletByAddress(const bs::Address &addr) const
{
   const auto &address = addr.unprefixed();
   {
      for (const auto wallet : wallets_) {
         if (wallet.second && (wallet.second->containsAddress(address)
            || wallet.second->containsHiddenAddress(address))) {
            return wallet.second;
         }
      }
   }
   if ((settlementWallet_ != nullptr) && settlementWallet_->containsAddress(address)) {
      return settlementWallet_;
   }
   return nullptr;
}

bool WalletsManager::walletNameExists(const std::string &walletName) const
{
   const auto &it = walletNames_.find(walletName);
   return (it != walletNames_.end());
}

BTCNumericTypes::balance_type WalletsManager::getSpendableBalance() const
{
   if (!isArmoryReady()) {
      return std::numeric_limits<double>::infinity();
   }
   // TODO: make it lazy init
   BTCNumericTypes::balance_type totalSpendable = 0;

   for (const auto& it : wallets_) {
      if (it.second->type() != bs::core::wallet::Type::Bitcoin) {
         continue;
      }
      const auto walletSpendable = it.second->getSpendableBalance();
      if (walletSpendable > 0) {
         totalSpendable += walletSpendable;
      }
   }
   return totalSpendable;
}

BTCNumericTypes::balance_type WalletsManager::getUnconfirmedBalance() const
{
   return getBalanceSum([](WalletPtr wallet) { return wallet->getUnconfirmedBalance(); });
}

BTCNumericTypes::balance_type WalletsManager::getTotalBalance() const
{
   return getBalanceSum([](WalletPtr wallet) { return wallet->getTotalBalance(); });
}

BTCNumericTypes::balance_type WalletsManager::getBalanceSum(
   const std::function<BTCNumericTypes::balance_type(const WalletPtr &)> &cb) const
{
   if (!isArmoryReady()) {
      return 0;
   }
   BTCNumericTypes::balance_type balance = 0;

   for (const auto& it : wallets_) {
      balance += cb(it.second);
   }
   return balance;
}

void WalletsManager::onNewBlock()
{
   logger_->debug("[WalletsManager::{}] new Block", __func__);
   updateWallets();
   emit blockchainEvent();
}

void WalletsManager::onRefresh(std::vector<BinaryData> ids, bool online)
{
   if (!online) {
      return;
   }
   if (settlementWallet_) {   //TODO: check for refresh id
      settlementWallet_->refreshWallets(ids);
   }

   emit blockchainEvent();
}

void WalletsManager::onStateChanged(ArmoryConnection::State state)
{
   if (state == ArmoryConnection::State::Ready) {
      logger_->debug("[WalletsManager::{}] - DB ready", __func__);
      resumeRescan();
      updateWallets();
      emit walletsReady();
   }
   else {
      logger_->debug("[WalletsManager::{}] -  Armory state changed: {}"
         , __func__, (int)state);
   }
}

void WalletsManager::onWalletReady(const QString &walletId)
{
   emit walletReady(walletId);
   if (!armory_) {
      return;
   }
   if (armory_->state() != ArmoryConnection::State::Ready) {
      readyWallets_.insert(walletId);
      auto nbWallets = wallets_.size();
      if (settlementWallet_ != nullptr) {
         nbWallets++;
      }
      if (readyWallets_.size() >= nbWallets) {
         logger_->debug("[WalletsManager::{}] - All wallets are ready", __func__);
         armory_->goOnline();
         readyWallets_.clear();
      }
   }
}

void WalletsManager::onWalletImported(const std::string &walletId)
{
   logger_->debug("[WalletsManager::{}] - HD wallet {} imported", __func__
      , walletId);
   updateWallets(true);
   emit walletImportFinished(walletId);
}

bool WalletsManager::isArmoryReady() const
{
   return (armory_ && (armory_->state() == ArmoryConnection::State::Ready));
}

void WalletsManager::eraseWallet(const WalletPtr &wallet)
{
   if (!wallet) {
      return;
   }
   QMutexLocker lock(&mtxWallets_);
   const auto itId = std::find(walletsId_.begin(), walletsId_.end(), wallet->walletId());
   if (itId != walletsId_.end()) {
      walletsId_.erase(itId);
   }
   wallets_.erase(wallet->walletId());
}

bool WalletsManager::deleteWallet(const WalletPtr &wallet)
{
   bool isHDLeaf = false;
   logger_->info("[WalletsManager::{}] - Removing wallet {} ({})...", __func__
      , wallet->name(), wallet->walletId());
   for (auto hdWallet : hdWallets_) {
      const auto leaves = hdWallet.second->getLeaves();
      if (std::find(leaves.begin(), leaves.end(), wallet) != leaves.end()) {
         for (auto group : hdWallet.second->getGroups()) {
            if (group->deleteLeaf(wallet)) {
               isHDLeaf = true;
               signContainer_->DeleteHDLeaf(wallet->walletId());
               eraseWallet(wallet);
               break;
            }
         }
      }
      if (isHDLeaf) {
         break;
      }
   }

   wallet->unregisterWallet();
   if (!isHDLeaf) {
      if (wallet == settlementWallet_) {
         settlementWallet_ = nullptr;
      }
      eraseWallet(wallet);
   }

   if (authAddressWallet_ == wallet) {
      authAddressWallet_ = nullptr;
      emit authWalletChanged();
   }
   emit walletBalanceUpdated(wallet->walletId());
   return true;
}

bool WalletsManager::deleteWallet(const HDWalletPtr &wallet)
{
   const auto it = hdWallets_.find(wallet->walletId());
   if (it == hdWallets_.end()) {
      logger_->warn("[WalletsManager::{}] - Unknown HD wallet {} ({})", __func__
         , wallet->name(), wallet->walletId());
      return false;
   }

   const auto &leaves = wallet->getLeaves();
   const bool prevState = blockSignals(true);
   for (const auto &leaf : leaves) {
      leaf->unregisterWallet();
   }
   for (const auto &leaf : leaves) {
      eraseWallet(leaf);
   }
   blockSignals(prevState);

   const auto itId = std::find(hdWalletsId_.begin(), hdWalletsId_.end(), wallet->walletId());
   if (itId != hdWalletsId_.end()) {
      hdWalletsId_.erase(itId);
   }
   hdWallets_.erase(wallet->walletId());
   walletNames_.erase(wallet->name());
   const bool result = wallet->deleteRemotely();
   logger_->info("[WalletsManager::{}] - Wallet {} ({}) removed: {}", __func__
      , wallet->name(), wallet->walletId(), result);

   if (!getPrimaryWallet()) {
      authAddressWallet_.reset();
      emit authWalletChanged();
   }
   emit walletDeleted(wallet->walletId());
   emit walletBalanceUpdated(wallet->walletId());
   return result;
}

std::vector<std::string> WalletsManager::registerWallets()
{
   std::vector<std::string> result;
   if (!armory_) {
      return result;
   }
   if (empty()) {
      logger_->debug("[WalletsManager::{}] - No wallets to register.", __func__);
      return result;
   }
   for (auto &it : wallets_) 
   {
      auto&& ids = it.second->registerWallet(armory_);
      result.insert(result.end(), ids.begin(), ids.end());
   }
   if (settlementWallet_) 
   {
      auto&& ids = settlementWallet_->registerWallet(armory_);
      result.insert(result.end(), ids.begin(), ids.end());
   }

   return result;
}

void WalletsManager::unregisterWallets()
{
   for (auto &it : wallets_) {
      it.second->unregisterWallet();
   }
   if (settlementWallet_) {
      settlementWallet_->unregisterWallet();
   }
}

void WalletsManager::updateWallets(bool force)
{
   /***
   This code is triggered without checking if the wallets are actually
   registered. Such a common event as NewBlock will trigger this, while
   the trigger itself is a Qt signal connected to WalletsManager. In 
   other words, there is not even an attempt to check that the underlying
   wallets are registered, as adding a new wallet object to the 
   WalletsManager object while online but before registering said wallet 
   will trigger a DB side "unknown wallet" error from this call, which
   may or may not be handled gracefully on this end.
   ***/
   for (auto &it : wallets_) {
      it.second->firstInit(force);
   }
   if (settlementWallet_) {
      settlementWallet_->firstInit(force);
   }
}

bool WalletsManager::getTransactionDirection(Tx tx, const std::string &walletId
   , const std::function<void(Transaction::Direction, std::vector<bs::Address>)> &cb)
{
   if (!tx.isInitialized()) {
      logger_->error("[WalletsManager::{}] - TX not initialized", __func__);
      return false;
   }

   if (!armory_) {
      logger_->error("[WalletsManager::{}] - armory not set", __func__);
      return false;
   }

   const auto wallet = getWalletById(walletId);
   if (!wallet) {
      logger_->error("[WalletsManager::{}] - failed to get wallet for id {}"
         , __func__, walletId);
      return false;
   }

   if (wallet->type() == bs::core::wallet::Type::Authentication) {
      cb(Transaction::Auth, {});
      return true;
   }
   else if (wallet->type() == bs::core::wallet::Type::ColorCoin) {
      cb(Transaction::Delivery, {});
      return true;
   }

   const std::string txKey = tx.getThisHash().toBinStr() + walletId;
   auto dir = Transaction::Direction::Unknown;
   std::vector<bs::Address> inAddrs;
   {
      FastLock lock(txDirLock_);
      const auto &itDirCache = txDirections_.find(txKey);
      if (itDirCache != txDirections_.end()) {
         dir = itDirCache->second.first;
         inAddrs = itDirCache->second.second;
      }
   }
   if (dir != Transaction::Direction::Unknown) {
      cb(dir, inAddrs);
      return true;
   }

   std::set<BinaryData> opTxHashes;
   std::map<BinaryData, std::vector<uint32_t>> txOutIndices;

   for (size_t i = 0; i < tx.getNumTxIn(); ++i) {
      TxIn in = tx.getTxInCopy((int)i);
      OutPoint op = in.getOutPoint();

      opTxHashes.insert(op.getTxHash());
      txOutIndices[op.getTxHash()].push_back(op.getTxOutIndex());
   }

   const auto &cbProcess = [this, wallet, tx, txKey, txOutIndices, cb](const std::vector<Tx> &txs) {
      bool ourOuts = false;
      bool otherOuts = false;
      bool ourIns = false;
      bool otherIns = false;
      bool ccTx = false;

      std::vector<TxOut> txOuts;
      std::vector<bs::Address> inAddrs;
      txOuts.reserve(tx.getNumTxIn());
      inAddrs.reserve(tx.getNumTxIn());

      for (const auto &prevTx : txs) {
         const auto &itIdx = txOutIndices.find(prevTx.getThisHash());
         if (itIdx == txOutIndices.end()) {
            continue;
         }
         for (const auto idx : itIdx->second) {
            TxOut prevOut = prevTx.getTxOutCopy((int)idx);
            const bs::Address addr(prevOut.getScrAddressStr());
            const auto &addrWallet = getWalletByAddress(addr);
            ((addrWallet == wallet) ? ourIns : otherIns) = true;
            if (addrWallet && (addrWallet->type() == bs::core::wallet::Type::ColorCoin)) {
               ccTx = true;
            }
            txOuts.emplace_back(prevOut);
            inAddrs.emplace_back(std::move(addr));
         }
      }

      for (size_t i = 0; i < tx.getNumTxOut(); ++i) {
         TxOut out = tx.getTxOutCopy((int)i);
         const auto addrWallet = getWalletByAddress(out.getScrAddressStr());
         ((addrWallet == wallet) ? ourOuts : otherOuts) = true;
         if (addrWallet && (addrWallet->type() == bs::core::wallet::Type::ColorCoin)) {
            ccTx = true;
            break;
         }
      }

      if (wallet->type() == bs::core::wallet::Type::Settlement) {
         if (ourOuts) {
            updateTxDirCache(txKey, Transaction::PayIn, inAddrs, cb);
            return;
         }
         if (txOuts.size() == 1) {
            const bs::Address addr = txOuts[0].getScrAddressStr();
            const auto settlAE = getSettlementWallet()->getAddressEntryForAddr(addr);
            if (settlAE) {
               const auto &cbPayout = [this, cb, txKey, inAddrs](bs::PayoutSigner::Type poType) {
                  if (poType == bs::PayoutSigner::SignedBySeller) {
                     updateTxDirCache(txKey, Transaction::Revoke, inAddrs, cb);
                  }
                  else {
                     updateTxDirCache(txKey, Transaction::PayOut, inAddrs, cb);
                  }
               };
               bs::PayoutSigner::WhichSignature(tx, 0, settlAE, logger_, armory_, cbPayout);
               return;
            }
            logger_->warn("[WalletsManager::{}] - failed to get settlement AE"
               , __func__);
         }
         else {
            logger_->warn("[WalletsManager::{}] - more than one settlement "
               "output", __func__);
         }
         updateTxDirCache(txKey, Transaction::PayOut, inAddrs, cb);
         return;
      }

      if (ccTx) {
         updateTxDirCache(txKey, Transaction::Payment, inAddrs, cb);
         return;
      }
      if (ourOuts && ourIns && !otherOuts && !otherIns) {
         updateTxDirCache(txKey, Transaction::Internal, inAddrs, cb);
         return;
      }
      if (!ourIns) {
         updateTxDirCache(txKey, Transaction::Received, inAddrs, cb);
         return;
      }
      if (otherOuts) {
         updateTxDirCache(txKey, Transaction::Sent, inAddrs, cb);
         return;
      }
      updateTxDirCache(txKey, Transaction::Unknown, inAddrs, cb);
   };
   if (opTxHashes.empty()) {
      logger_->error("[WalletsManager::{}] - empty TX hashes", __func__);
      return false;
   }
   else {
      armory_->getTXsByHash(opTxHashes, cbProcess);
   }
   return true;
}

bool WalletsManager::getTransactionMainAddress(const Tx &tx, const std::string &walletId
   , bool isReceiving, const std::function<void(QString, int)> &cb)
{
   if (!tx.isInitialized() || !armory_) {
      return false;
   }
   const auto wallet = getWalletById(walletId);
   if (!wallet) {
      return false;
   }

   const std::string txKey = tx.getThisHash().toBinStr() + walletId;
   const auto &itDesc = txDesc_.find(txKey);
   if (itDesc != txDesc_.end()) {
      cb(itDesc->second.first, itDesc->second.second);
      return true;
   }

   const bool isSettlement = (wallet->type() == bs::core::wallet::Type::Settlement);
   std::set<bs::Address> addresses;
   for (size_t i = 0; i < tx.getNumTxOut(); ++i) {
      TxOut out = tx.getTxOutCopy((int)i);
      const auto addr = bs::Address::fromTxOut(out);
      bool isOurs = (getWalletByAddress(addr.id()) == wallet);
      if ((isOurs == isReceiving) || (isOurs && isSettlement)) {
         addresses.insert(addr);
      }
   }

   const auto &cbProcessAddresses = [this, txKey, cb](const std::set<bs::Address> &addresses) {
      switch (addresses.size()) {
      case 0:
         updateTxDescCache(txKey, tr("no address"), (int)addresses.size(), cb);
         break;

      case 1:
         updateTxDescCache(txKey, QString::fromStdString((*addresses.begin()).display())
            , (int)addresses.size(), cb);
         break;

      default:
         updateTxDescCache(txKey, tr("%1 output addresses").arg(addresses.size()), (int)addresses.size(), cb);
         break;
      }
   };

   if (addresses.empty()) {
      std::set<BinaryData> opTxHashes;
      std::map<BinaryData, std::vector<uint32_t>> txOutIndices;

      for (size_t i = 0; i < tx.getNumTxIn(); ++i) {
         TxIn in = tx.getTxInCopy((int)i);
         OutPoint op = in.getOutPoint();

         opTxHashes.insert(op.getTxHash());
         txOutIndices[op.getTxHash()].push_back(op.getTxOutIndex());
      }

      const auto &cbProcess = [this, txOutIndices, wallet, cbProcessAddresses](const std::vector<Tx> &txs) {
         std::set<bs::Address> addresses;
         for (const auto &prevTx : txs) {
            const auto &itIdx = txOutIndices.find(prevTx.getThisHash());
            if (itIdx == txOutIndices.end()) {
               continue;
            }
            for (const auto idx : itIdx->second) {
               const auto addr = bs::Address::fromTxOut(prevTx.getTxOutCopy((int)idx));
               if (getWalletByAddress(addr) == wallet) {
                  addresses.insert(addr);
               }
            }
         }
         cbProcessAddresses(addresses);
      };
      if (opTxHashes.empty()) {
         logger_->error("[WalletsManager::{}] - empty TX hashes", __func__);
         return false;
      }
      else {
         armory_->getTXsByHash(opTxHashes, cbProcess);
      }
   }
   else {
      cbProcessAddresses(addresses);
   }
   return true;
}

void WalletsManager::updateTxDirCache(const std::string &txKey, Transaction::Direction dir
   , const std::vector<bs::Address> &inAddrs
   , std::function<void(Transaction::Direction, std::vector<bs::Address>)> cb)
{
   {
      FastLock lock(txDirLock_);
      txDirections_[txKey] = { dir, inAddrs };
   }
   cb(dir, inAddrs);
}

void WalletsManager::updateTxDescCache(const std::string &txKey, const QString &desc, int addrCount, std::function<void(QString, int)> cb)
{
   {
      FastLock lock(txDescLock_);
      txDesc_[txKey] = { desc, addrCount };
   }
   cb(desc, addrCount);
}

void WalletsManager::createWallet(const std::string& name, const std::string& description
   , bs::core::wallet::Seed seed, bool primary
   , const std::vector<bs::wallet::PasswordData> &pwdData, bs::wallet::KeyRank keyRank)
{
   if (!signContainer_) {
      logger_->error("[WalletsManager::{}] - signer is not set - aborting"
         , __func__);
      return;
   }
   createHdReqId_ = signContainer_->createHDWallet(name, description, primary
      , seed, pwdData, keyRank);
}

void WalletsManager::onHDWalletCreated(unsigned int id, std::shared_ptr<bs::sync::hd::Wallet> newWallet)
{
   if (id != createHdReqId_) {
      return;
   }
   createHdReqId_ = 0;
   newWallet->synchronize([] {});
   adoptNewWallet(newWallet);
   emit walletCreated(newWallet);
}

void WalletsManager::startWalletRescan(const HDWalletPtr &hdWallet)
{
   const auto &cbr = [this](const std::string &walletId) -> unsigned int {
      return 0;
   };
   const auto &cbw = [this](const std::string &walletId, unsigned int idx) {
      appSettings_->SetWalletScanIndex(walletId, idx);
   };

   if (armory_->state() == ArmoryConnection::State::Ready) {
      hdWallet->startRescan([this](bs::sync::hd::Group *grp, bs::hd::Path::Elem wallet, bool isValid) {
         logger_->debug("[WalletsManager::startWalletRescan] finished scan of {}: {}", wallet, isValid);
      }, cbr, cbw);
   }
   else {
      logger_->error("[{}] invalid Armory state {}", __func__, (int)armory_->state());
   }
}

void WalletsManager::onWalletsListUpdated()
{
   std::set<std::string> hdWalletIds;
   hdWalletIds.insert(hdWalletsId_.cbegin(), hdWalletsId_.cend());
   const auto &cbSyncWallets = [this, hdWalletIds](int cur, int total) {
      if (cur < total) {
         return;
      }
      for (const auto &hdWalletId : hdWalletsId_) {
         if (hdWalletIds.find(hdWalletId) == hdWalletIds.end()) {
            const auto hdWallet = hdWallets_[hdWalletId];
            QMetaObject::invokeMethod(this, [this, hdWallet] { emit walletCreated(hdWallet); });
            logger_->debug("[WalletsManager::onWalletsListUpdated] found new wallet {} "
               "- starting address scan for it", hdWalletId);
            startWalletRescan(hdWallet);
         }
      }
      for (const auto &hdWalletId : hdWalletIds) {
         if (std::find(hdWalletsId_.cbegin(), hdWalletsId_.cend(), hdWalletId) == hdWalletsId_.cend()) {
            QMetaObject::invokeMethod(this, [this, hdWalletId] { emit walletDeleted(hdWalletId); });
         }
      }
      registerWallets();
   };
   reset();
   syncWallets(cbSyncWallets);
}

void WalletsManager::adoptNewWallet(const HDWalletPtr &wallet)
{
   saveWallet(wallet);
   if (armory_) {
      wallet->registerWallet(armory_);
   }
   emit newWalletAdded(wallet->walletId());
   emit walletsReady();
}

void WalletsManager::addWallet(const HDWalletPtr &wallet)
{
   if (!wallet) {
      return;
   }
   saveWallet(wallet);
   if (armory_) {
      wallet->registerWallet(armory_);
      emit walletsReady();
   }
}

bool WalletsManager::isWatchingOnly(const std::string &walletId) const
{
   if (signContainer_) {
      return signContainer_->isWalletOffline(walletId);
   }
   return false;
}

void WalletsManager::onCCSecurityInfo(QString ccProd, QString ccDesc, unsigned long nbSatoshis, QString genesisAddr)
{
   const auto &cc = ccProd.toStdString();
   for (const auto &wallet : wallets_) {
      if (wallet.second->type() != bs::core::wallet::Type::ColorCoin) {
         continue;
      }
      if (wallet.second->shortName() == cc) {
         wallet.second->setDescription(ccDesc.toStdString());
         const auto ccWallet = std::dynamic_pointer_cast<bs::sync::hd::Leaf>(wallet.second);
         if (ccWallet) {
            ccWallet->setData(genesisAddr.toStdString());
            ccWallet->setData(nbSatoshis);
         }
         else {
            logger_->warn("[WalletsManager::{}] - Invalid CC leaf type for {}"
               , __func__, ccProd.toStdString());
         }
      }
   }
   ccSecurities_[cc] = { ccDesc.toStdString(), nbSatoshis, genesisAddr.toStdString() };
}

void WalletsManager::onCCInfoLoaded()
{
   logger_->debug("[WalletsManager::{}] - Re-validating against GAs in CC leaves"
      , __func__);
   for (const auto &hdWallet : hdWallets_) {
      for (const auto &leaf : hdWallet.second->getLeaves()) {
         if (leaf->type() == bs::core::wallet::Type::ColorCoin) {
            leaf->firstInit();
         }
      }
   }
}

// The initial point for processing an incoming zero conf TX. Important notes:
//
// - When getting the ZC list from Armory, previous ZCs won't clear out until
//   they have been confirmed.
// - If a TX has multiple instances of the same address, each instance will get
//   its own UTXO object while sharing the same UTXO hash.
// - It is possible, in conjunction with a wallet, to determine if the UTXO is
//   attached to an internal or external address.
void WalletsManager::onZeroConfReceived(const std::vector<bs::TXEntry> entries)
{
   std::vector<bs::TXEntry> ourZCentries;

   for (const auto &entry : entries) {
      auto wallet = getWalletById(entry.id);
      if (wallet != nullptr) {
         logger_->debug("[WalletsManager::{}] - ZC entry in wallet {}", __func__
            , wallet->name());

         // We have an affected wallet. Update it!
         ourZCentries.push_back(entry);
         //wallet->updateBalances();
      } // if
      else {
         logger_->debug("[WalletsManager::{}] - get ZC but wallet not found: {}"
            , __func__, entry.id);
      }
   } // for

     // Emit signals for the wallet and TX view models.
   emit blockchainEvent();
   if (!ourZCentries.empty()) {
      emit newTransactions(ourZCentries);
   }
}

void WalletsManager::onZeroConfInvalidated(const std::vector<bs::TXEntry> entries)
{
   if (!entries.empty()) {
      emit invalidatedZCs(entries);
   }
}

void WalletsManager::onBroadcastZCError(const QString &txHash, const QString &errMsg)
{
   logger_->error("[WalletsManager::{}] - TX {} error: {}", __func__
      , txHash.toStdString(), errMsg.toStdString());
}

void WalletsManager::invokeFeeCallbacks(unsigned int blocks, float fee)
{
   std::vector<QObject *> objsToDelete;
   for (auto &cbByObj : feeCallbacks_) {
      const auto &it = cbByObj.second.find(blocks);
      if (it == cbByObj.second.end()) {
         continue;
      }
      if (!it->second.first) {
         break;
      }
      it->second.second(fee);
      cbByObj.second.erase(it);
      if (cbByObj.second.empty()) {
         objsToDelete.push_back(cbByObj.first);
      }
   }
   for (const auto &obj : objsToDelete) {
      feeCallbacks_.erase(obj);
   }
}

bool WalletsManager::estimatedFeePerByte(unsigned int blocksToWait, std::function<void(float)> cb, QObject *obj)
{
   if (!armory_) {
      return false;
   }
   auto blocks = blocksToWait;
   if (blocks < 2) {
      blocks = 2;
   } else if (blocks > 1008) {
      blocks = 1008;
   }

   if (lastFeePerByte_[blocks].isValid() && (lastFeePerByte_[blocks].secsTo(QDateTime::currentDateTime()) < 30)) {
      cb(feePerByte_[blocks]);
      return true;
   }

   bool callbackRegistered = false;
   for (const auto &cbByObj : feeCallbacks_) {
      if (cbByObj.second.find(blocks) != cbByObj.second.end()) {
         callbackRegistered = true;
         break;
      }
   }
   feeCallbacks_[obj][blocks] = { obj, cb };
   if (callbackRegistered) {
      return true;
   }
   const auto &cbFee = [this, blocks](float fee) {
      fee *= BTCNumericTypes::BalanceDivider / 1000.0;
      if (fee != 0) {
         if (fee < 5) {
            fee = 5;
         }
         feePerByte_[blocks] = fee;
         lastFeePerByte_[blocks] = QDateTime::currentDateTime();
         invokeFeeCallbacks(blocks, fee);
         return;
      }

      if (blocks > 3) {
         feePerByte_[blocks] = 50;
      }
      else if (blocks >= 2) {
         feePerByte_[blocks] = 100;
      }
      invokeFeeCallbacks(blocks, feePerByte_[blocks]);
   };
   armory_->estimateFee(blocks, cbFee);
   return true;
}

void WalletsManager::resumeRescan()
{
   if (!appSettings_) {
      return;
   }
   std::unordered_map<std::string, std::shared_ptr<bs::sync::hd::Wallet>> rootWallets;
   for (const auto &resumeIdx : appSettings_->UnfinishedWalletsRescan()) {
      const auto &rootWallet = getHDRootForLeaf(resumeIdx.first);
      if (!rootWallet) {
         continue;
      }
      rootWallets[rootWallet->walletId()] = rootWallet;
   }
   if (rootWallets.empty()) {
      return;
   }

   const auto &cbr = [this] (const std::string &walletId) -> unsigned int {
      return appSettings_->GetWalletScanIndex(walletId);
   };
   const auto &cbw = [this] (const std::string &walletId, unsigned int idx) {
      appSettings_->SetWalletScanIndex(walletId, idx);
   };
   logger_->debug("[WalletsManager::{}] - Resuming blockchain rescan for {} "
      "root wallet[s]", __func__, rootWallets.size());
   for (const auto &rootWallet : rootWallets) {
      if (rootWallet.second->startRescan(nullptr, cbr, cbw)) {
         emit walletImportStarted(rootWallet.first);
      }
      else {
         logger_->warn("[WalletsManager::{}] - Rescan for {} is already in "
            "progress", __func__, rootWallet.second->name());
      }
   }
}

void WalletsManager::trackAddressChainUse(
   std::function<void(bool)> cb)
{
   /***
   This method grabs address txn count from the db for all managed 
   wallets and deduces address chain use and type from the address
   tx counters. 

   This is then reflected to the armory wallets through the 
   SignContainer, to keep address chain counters and address types
   in sync.

   This method should be run only once per per, after registration.

   It will only have an effect if a wallet has been restored from 
   seed or if there exist several instances of a wallet being used
   on different machines across time.

   More often than not, the armory wallet has all this meta data
   saved on disk to begin with.

   Callback is fired with either true (operation success) or 
   false (SyncState_Failure, read below):

   trackChainAddressUse can return 3 states per wallet. These 
   states are combined and processed as one when all wallets are 
   done synchronizing. The states are as follow:

    - SyncState_Failure: the armory wallet failed to fine one or
      several of the addresses. This shouldn't typically happen.
      Most likely culprit is an address chain that is too short.
      Extend it. 
      This state overrides all other states.
    
    - SyncState_NothingToDo: wallets are already sync'ed. 
      Lowest priority.
    
    - SyncState_Success: Armory wallet address chain usage is now up
      to date, call WalletsManager::SyncWallets once again.
      Overrides NothingToDo.
   ***/

   auto ctr = std::make_shared<std::atomic<unsigned>>(0);
   auto wltCount = wallets_.size();
   auto state = std::make_shared<bs::sync::SyncState>(
      bs::sync::SyncState::SyncState_NothingToDo);

   for (auto &it : wallets_)
   {
      auto trackLbd = [this, ctr, wltCount, state, cb](bs::sync::SyncState st)->void
      {
         switch (st)
         {
         case bs::sync::SyncState::SyncState_Failure:
            *state = st;
            break;

         case bs::sync::SyncState::SyncState_Success:
         {
            if (*state == bs::sync::SyncState::SyncState_NothingToDo)
               *state = st;
            break;
         }

         default:
            break;
         }

         if (ctr->fetch_add(1) == wltCount - 1)
         {
            switch (*state)
            {
            case bs::sync::SyncState::SyncState_Failure:
            {
               cb(false);
               return;
            }

            case bs::sync::SyncState::SyncState_Success:
            {
               auto progLbd = [cb](int curr, int tot)->void
               {
                  if (curr == tot)
                     cb(true);
               };

               syncWallets(progLbd);
               return;
            }

            default:
               cb(true);
               return;
            }
         }
      };

      auto leafPtr = it.second;
      auto countLbd = [leafPtr, trackLbd](void)->void
      {
         leafPtr->trackChainAddressUse(trackLbd);
      };

      leafPtr->getAddressTxnCounts(countLbd);
   }
}<|MERGE_RESOLUTION|>--- conflicted
+++ resolved
@@ -58,12 +58,7 @@
 
 void WalletsManager::syncWallets(const CbProgress &cb)
 {
-<<<<<<< HEAD
-   const auto &cbWalletInfo = [this, cb](std::vector<bs::sync::WalletInfo> wi) 
-   {
-=======
    const auto &cbWalletInfo = [this, cb](const std::vector<bs::sync::WalletInfo> &wi) {
->>>>>>> 74938b8a
       auto walletIds = std::make_shared<std::unordered_set<std::string>>();
       for (const auto &info : wi)
          walletIds->insert(info.id);
