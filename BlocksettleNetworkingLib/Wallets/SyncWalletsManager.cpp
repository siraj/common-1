--- conflicted
+++ resolved
@@ -885,7 +885,6 @@
    cb(desc, addrCount);
 }
 
-<<<<<<< HEAD
 void WalletsManager::createSettlementLeaf(const bs::Address &authAddr
    , const std::function<void(const SecureBinaryData &)> &cb)
 {
@@ -899,21 +898,6 @@
    signContainer_->createSettlementWallet(authAddr, cb);
 }
 
-void WalletsManager::createWallet(const std::string& name, const std::string& description
-   , bs::core::wallet::Seed seed, bool primary
-   , const std::vector<bs::wallet::PasswordData> &pwdData, bs::wallet::KeyRank keyRank)
-{
-   if (!signContainer_) {
-      logger_->error("[WalletsManager::{}] - signer is not set - aborting"
-         , __func__);
-      return;
-   }
-   createHdReqId_ = signContainer_->createHDWallet(name, description, primary
-      , seed, pwdData, keyRank);
-}
-
-=======
->>>>>>> 6fd578f8
 void WalletsManager::onHDWalletCreated(unsigned int id, std::shared_ptr<bs::sync::hd::Wallet> newWallet)
 {
    if (id != createHdReqId_) {
