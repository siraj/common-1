#ifndef BS_SYNC_HD_LEAF_H
#define BS_SYNC_HD_LEAF_H

#include <atomic>
#include <functional>
#include <tuple>
#include <unordered_map>
#include <unordered_set>
#include <utility>
#include "ArmoryObject.h"
#include "HDPath.h"
#include "SyncWallet.h"

namespace spdlog {
   class logger;
}

namespace bs {
   class TxAddressChecker;

   namespace sync {
      namespace hd {
         class Group;

         class Leaf : public bs::sync::Wallet
         {
            Q_OBJECT
               friend class Group;

         public:
            using cb_complete_notify = std::function<void(bs::hd::Path::Elem wallet, bool isValid)>;

            Leaf(const std::string &walletId, const std::string &name, const std::string &desc
               , SignContainer *, const std::shared_ptr<spdlog::logger> &
               , bs::core::wallet::Type type = bs::core::wallet::Type::Bitcoin
               , bool extOnlyAddresses = false);
            ~Leaf() override;

            virtual void init(const bs::hd::Path &);
            void synchronize(const std::function<void()> &cbDone) override;

            void firstInit(bool force = false) override;
            std::string walletId() const override;
            std::string description() const override;
            void setDescription(const std::string &desc) override { desc_ = desc; }
            std::string shortName() const override { return suffix_; }
            bs::core::wallet::Type type() const override { return type_; }
            bool isWatchingOnly() const override { return isWatchingOnly_; }
            std::vector<bs::wallet::EncryptionType> encryptionTypes() const override { return encryptionTypes_; }
            std::vector<SecureBinaryData> encryptionKeys() const override { return encryptionKeys_; }
            std::pair<unsigned int, unsigned int> encryptionRank() const override { return encryptionRank_; }
            bool hasExtOnlyAddresses() const override { return isExtOnly_; }
            bool hasId(const std::string &) const override;

            BTCNumericTypes::balance_type getSpendableBalance() const override;
            bool getSpendableTxOutList(std::function<void(std::vector<UTXO>)>
               , QObject *obj, uint64_t val = UINT64_MAX) override;
            bool getSpendableZCList(std::function<void(std::vector<UTXO>)>
               , QObject *obj) override;
            bool getUTXOsToSpend(uint64_t val, std::function<void(std::vector<UTXO>)>) const override;
            bool getRBFTxOutList(std::function<void(std::vector<UTXO>)>) const override;
            bool getHistoryPage(uint32_t id, std::function<void(const bs::sync::Wallet *wallet
               , std::vector<ClientClasses::LedgerEntry>)>, bool onlyNew = false) const override;

            bool containsAddress(const bs::Address &addr) override;
            bool containsHiddenAddress(const bs::Address &addr) const override;

            std::vector<bs::Address> getExtAddressList() const override { return extAddresses_; }
            std::vector<bs::Address> getIntAddressList() const override { return intAddresses_; }

            size_t getExtAddressCount() const override { return extAddresses_.size(); }
            size_t getIntAddressCount() const override { return intAddresses_.size(); }
            size_t getAddressPoolSize() const { return addressPool_.size(); }

            bool isExternalAddress(const Address &) const override;
<<<<<<< HEAD
            bs::Address getNewExtAddress(AddressEntryType aet = AddressEntryType_Default) override;
            bs::Address getNewIntAddress(AddressEntryType aet = AddressEntryType_Default) override;
            bs::Address getNewChangeAddress(AddressEntryType aet = AddressEntryType_Default) override;
=======
            bs::Address getNewExtAddress(AddressEntryType aet = AddressEntryType_Default
               , const CbAddress &cb = nullptr) override;
            bs::Address getNewIntAddress(AddressEntryType aet = AddressEntryType_Default
               , const CbAddress &cb = nullptr) override;
            bs::Address getNewChangeAddress(AddressEntryType aet = AddressEntryType_Default
               , const CbAddress &cb = nullptr) override;
            bs::Address getRandomChangeAddress(AddressEntryType aet = AddressEntryType_Default
               , const CbAddress &cb = nullptr) override;
>>>>>>> 5291fa32
            std::string getAddressIndex(const bs::Address &) override;
            bool addressIndexExists(const std::string &index) const override;
            bool getLedgerDelegateForAddress(const bs::Address &
               , const std::function<void(const std::shared_ptr<AsyncClient::LedgerDelegate> &)> &
               , QObject *context = nullptr) override;

            int addAddress(const bs::Address &, const std::string &index, AddressEntryType, bool sync = true) override;

            void updateBalances(const std::function<void(std::vector<uint64_t>)> &cb = nullptr) override;
            bool getAddrBalance(const bs::Address &addr, std::function<void(std::vector<uint64_t>)>) const override;
            bool getAddrTxN(const bs::Address &addr, std::function<void(uint32_t)>) const override;
            bool getActiveAddressCount(const std::function<void(size_t)> &) const override;

            const bs::hd::Path &path() const { return path_; }
            bs::hd::Path::Elem index() const { return static_cast<bs::hd::Path::Elem>(path_.get(-1)); }

            void setArmory(const std::shared_ptr<ArmoryObject> &) override;
            std::vector<std::string> registerWallet(const std::shared_ptr<ArmoryObject> &armory = nullptr
               , bool asNew = false) override;
            void unregisterWallet() override;

            std::vector<BinaryData> getAddrHashes() const override;
            std::vector<BinaryData> getAddrHashesExt() const;
            std::vector<BinaryData> getAddrHashesInt() const;

            void setScanCompleteCb(const cb_complete_notify &cb) { cbScanNotify_ = cb; }
            void scanAddresses(unsigned int startIdx = 0, unsigned int portionSize = 100
               , const std::function<void(const std::string &walletId, unsigned int idx)> &cbw = nullptr);

         signals:
            void scanComplete(const std::string &walletId);

         protected slots:
            virtual void onZeroConfReceived(const std::vector<bs::TXEntry>);
            virtual void onRefresh(std::vector<BinaryData> ids, bool online);

         protected:
            struct AddrPoolKey {
               bs::hd::Path  path;
               AddressEntryType  aet;

               bool empty() const { return (path.length() == 0); }
               bool operator < (const AddrPoolKey &other) const {
                  if (path == other.path) {
                     return aet < other.aet;
                  }
                  return (path < other.path);
               }
               bool operator==(const AddrPoolKey &other) const {
                  return ((path == other.path) && (aet == other.aet));
               }
            };
            struct AddrPoolHasher {
               std::size_t operator()(const AddrPoolKey &key) const {
                  return (std::hash<std::string>()(key.path.toString()) ^ std::hash<int>()((int)key.aet));
               }
            };

            using PooledAddress = std::pair<AddrPoolKey, bs::Address>;

         protected:
            virtual bs::Address createAddress(const AddrPoolKey &, const CbAddress &, bool signal = true);
            void reset();
            bs::hd::Path getPathForAddress(const bs::Address &) const;
            void activateAddressesFromLedger(const std::vector<ClientClasses::LedgerEntry> &);
            void activateHiddenAddress(const bs::Address &);
            bs::Address createAddressWithIndex(const std::string &index, AddressEntryType, bool signal = true);
            bs::Address createAddressWithPath(const AddrPoolKey &, bool signal = true);
            virtual void topUpAddressPool(bool extInt, const std::function<void()> &cb = nullptr);
            void postOnline();

         protected:
            const bs::hd::Path::Elem   addrTypeExternal = 0u;
            const bs::hd::Path::Elem   addrTypeInternal = 1u;
            const AddressEntryType defaultAET_ = AddressEntryType_P2WPKH;

            mutable std::string     walletId_, walletIdInt_;
            bs::core::wallet::Type  type_;
            bs::hd::Path            path_;
            std::string name_, desc_;
            std::string suffix_;
            bool  isExtOnly_ = false;
            bool  isWatchingOnly_ = true;
            std::vector<bs::wallet::EncryptionType>   encryptionTypes_;
            std::vector<SecureBinaryData>          encryptionKeys_;
            std::pair<unsigned int, unsigned int>  encryptionRank_{0, 0};

            std::shared_ptr<AsyncClient::BtcWallet>   btcWalletInt_;

            bs::hd::Path::Elem  lastIntIdx_ = 0;
            bs::hd::Path::Elem  lastExtIdx_ = 0;

            size_t intAddressPoolSize_ = 20;
            size_t extAddressPoolSize_ = 100;
            std::vector<AddressEntryType> poolAET_ = { AddressEntryType_P2SH, AddressEntryType_P2WPKH };

            std::set<AddrPoolKey>   tempAddresses_;
            std::unordered_map<AddrPoolKey, bs::Address, AddrPoolHasher>   addressPool_;
            std::map<bs::Address, AddrPoolKey>           poolByAddr_;

         private:
            std::unordered_map<AddrPoolKey, bs::Address, AddrPoolHasher>   addressMap_;
            std::vector<bs::Address>                     intAddresses_;
            std::vector<bs::Address>                     extAddresses_;
            std::map<BinaryData, AddrPoolKey>            addrToIndex_;
            cb_complete_notify                           cbScanNotify_ = nullptr;
            std::function<void(const std::string &walletId, unsigned int idx)> cbWriteLast_ = nullptr;
            volatile bool activateAddressesInvoked_ = false;
            BTCNumericTypes::balance_type spendableBalanceCorrection_ = 0;

            struct AddrPrefixedHashes {
               std::set<BinaryData> external;
               std::set<BinaryData> internal;

               void clear() {
                  external.clear();
                  internal.clear();
               }
            };
            mutable AddrPrefixedHashes addrPrefixedHashes_;

            std::string regIdExt_, regIdInt_;

            struct Portion {
               std::vector<PooledAddress>  addresses;
               std::map<bs::Address, AddrPoolKey>  poolKeyByAddr;
               bs::hd::Path::Elem   start;
               bs::hd::Path::Elem   end;
               std::atomic_bool  registered;
               std::vector<PooledAddress> activeAddresses;
               Portion() : start(0), end(0), registered(false) {}
            };

            std::shared_ptr<AsyncClient::BtcWallet>   rescanWallet_;
            const std::string       rescanWalletId_;
            std::string             rescanRegId_;
            unsigned int            portionSize_ = 100;
            Portion                 currentPortion_;
            std::atomic_int         processing_;
            std::set<AddrPoolKey>   activeScanAddresses_;

         private:
            bs::Address createAddress(AddressEntryType aet, const CbAddress &cb = nullptr
               , bool isInternal = false);
            AddrPoolKey getAddressIndexForAddr(const BinaryData &addr) const;
            AddrPoolKey addressIndex(const bs::Address &) const;
            void onScanComplete();
            void onSaveToWallet(const std::vector<PooledAddress> &);
            bs::hd::Path::Elem getLastAddrPoolIndex(bs::hd::Path::Elem) const;

            std::string getWalletIdInt() const;

            static std::vector<BinaryData> getRegAddresses(const std::vector<PooledAddress> &src);
            void fillPortion(bs::hd::Path::Elem start, const std::function<void()> &cb, unsigned int size = 100);
            void processPortion();
         };


         class AuthLeaf : public Leaf
         {
         public:
            AuthLeaf(const std::string &walletId, const std::string &name, const std::string &desc
               , SignContainer *, const std::shared_ptr<spdlog::logger> &);

            void setUserId(const BinaryData &) override;

         protected:
            bs::Address createAddress(const AddrPoolKey &, const CbAddress &
               , bool signal = true) override;
            void topUpAddressPool(bool extInt, const std::function<void()> &cb = nullptr) override;

         private:
            BinaryData              userId_;
         };


         class CCLeaf : public Leaf
         {
            Q_OBJECT

         public:
            CCLeaf(const std::string &walletId, const std::string &name, const std::string &desc
               , SignContainer *, const std::shared_ptr<spdlog::logger> &
               , bool extOnlyAddresses = false);
            ~CCLeaf() override;

            bs::core::wallet::Type type() const override { return bs::core::wallet::Type::ColorCoin; }

            void setData(const std::string &) override;
            void setData(uint64_t data) override { lotSizeInSatoshis_ = data; }
            void firstInit(bool force) override;

            bool getSpendableTxOutList(std::function<void(std::vector<UTXO>)>
               , QObject *, uint64_t val = UINT64_MAX) override;
            bool getSpendableZCList(std::function<void(std::vector<UTXO>)>
               , QObject *) override;
            bool isBalanceAvailable() const override;
            BTCNumericTypes::balance_type getSpendableBalance() const override;
            BTCNumericTypes::balance_type getUnconfirmedBalance() const override;
            BTCNumericTypes::balance_type getTotalBalance() const override;
            bool getAddrBalance(const bs::Address &addr
               , std::function<void(std::vector<uint64_t>)>) const override;

            BTCNumericTypes::balance_type getTxBalance(int64_t) const override;
            QString displayTxValue(int64_t val) const override;
            QString displaySymbol() const override;
            bool isTxValid(const BinaryData &) const override;

            void setArmory(const std::shared_ptr<ArmoryObject> &) override;

         private slots:
            void onZeroConfReceived(const std::vector<bs::TXEntry>) override;
            void onStateChanged(ArmoryConnection::State);

         private:
            void validationProc();
            void findInvalidUTXOs(const std::vector<UTXO> &
               , std::function<void(const std::vector<UTXO> &)>);
            void refreshInvalidUTXOs(const bool& ZConly = false);
            BTCNumericTypes::balance_type correctBalance(BTCNumericTypes::balance_type
               , bool applyCorrection = true) const;
            std::vector<UTXO> filterUTXOs(const std::vector<UTXO> &) const;

            std::shared_ptr<TxAddressChecker>   checker_;
            uint64_t       lotSizeInSatoshis_ = 0;
            volatile bool  validationStarted_, validationEnded_;
            double         balanceCorrection_ = 0;
            std::set<UTXO> invalidTx_;
            std::set<BinaryData> invalidTxHash_;
         };

      }  //namespace hd
   }  //namespace sync
}  //namespace bs

#endif //BS_SYNC_HD_LEAF_H<|MERGE_RESOLUTION|>--- conflicted
+++ resolved
@@ -73,20 +73,9 @@
             size_t getAddressPoolSize() const { return addressPool_.size(); }
 
             bool isExternalAddress(const Address &) const override;
-<<<<<<< HEAD
             bs::Address getNewExtAddress(AddressEntryType aet = AddressEntryType_Default) override;
             bs::Address getNewIntAddress(AddressEntryType aet = AddressEntryType_Default) override;
             bs::Address getNewChangeAddress(AddressEntryType aet = AddressEntryType_Default) override;
-=======
-            bs::Address getNewExtAddress(AddressEntryType aet = AddressEntryType_Default
-               , const CbAddress &cb = nullptr) override;
-            bs::Address getNewIntAddress(AddressEntryType aet = AddressEntryType_Default
-               , const CbAddress &cb = nullptr) override;
-            bs::Address getNewChangeAddress(AddressEntryType aet = AddressEntryType_Default
-               , const CbAddress &cb = nullptr) override;
-            bs::Address getRandomChangeAddress(AddressEntryType aet = AddressEntryType_Default
-               , const CbAddress &cb = nullptr) override;
->>>>>>> 5291fa32
             std::string getAddressIndex(const bs::Address &) override;
             bool addressIndexExists(const std::string &index) const override;
             bool getLedgerDelegateForAddress(const bs::Address &
