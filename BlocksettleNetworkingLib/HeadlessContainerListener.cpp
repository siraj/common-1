--- conflicted
+++ resolved
@@ -577,24 +577,14 @@
       logger_->error("[HeadlessContainerListener::{}] failed to find password received callback {}", __func__);
       return;
    }
-<<<<<<< HEAD
-   const PasswordReceivedCb &cb = std::move(deferredPasswordRequests_.back().callback);
-=======
    const PasswordReceivedCb &cb = std::move(deferredPasswordRequests_.front().callback);
->>>>>>> d6d81a67
    if (cb) {
       cb(result, password);
    }
 
-<<<<<<< HEAD
-   // at this point password workflow finished for deferredPasswordRequests_.back() dialog
-   // now we can remove dialog
-   deferredPasswordRequests_.pop_back();
-=======
    // at this point password workflow finished for deferredPasswordRequests_.front() dialog
    // now we can remove dialog
    deferredPasswordRequests_.erase(deferredPasswordRequests_.begin());
->>>>>>> d6d81a67
    deferredDialogRunning_ = false;
 
    // execute next pw dialog
@@ -767,11 +757,7 @@
       deferredDialogRunning_ = true;
 
       std::sort(deferredPasswordRequests_.begin(), deferredPasswordRequests_.end());
-<<<<<<< HEAD
-      deferredPasswordRequests_.back().passwordRequest(); // run stored lambda
-=======
       deferredPasswordRequests_.front().passwordRequest(); // run stored lambda
->>>>>>> d6d81a67
    }
 }
 
@@ -1883,9 +1869,5 @@
       otherInterval = defaultDuration;
    }
 
-<<<<<<< HEAD
-   return dialogRequestedTime + thisInterval > other.dialogRequestedTime + otherInterval;
-=======
    return dialogRequestedTime + thisInterval < other.dialogRequestedTime + otherInterval;
->>>>>>> d6d81a67
 }