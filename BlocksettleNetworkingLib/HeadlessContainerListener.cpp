--- conflicted
+++ resolved
@@ -290,12 +290,8 @@
    }
 
    const auto onPassword = [this, wallet, txSignReq, rootWalletId, clientId, id = packet.id(), partial
-<<<<<<< HEAD
       , reqType, value, autoSign = request.applyautosignrules()
-      , keepDuplicatedRecipients = request.keepduplicatedrecipients()] (const std::string &pass) {
-=======
-      , reqType, value, autoSign = request.applyautosignrules()] (const SecureBinaryData &pass) {
->>>>>>> 9da135ca
+      , keepDuplicatedRecipients = request.keepduplicatedrecipients()] (const SecureBinaryData &pass) {
       try {
          if ((wallet->encryptionType() != bs::wallet::EncryptionType::Unencrypted) && pass.isNull()) {
             logger_->error("[HeadlessContainerListener] empty password for wallet {}", wallet->GetWalletName());
