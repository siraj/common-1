#include "HeadlessContainerListener.h"
#include <spdlog/spdlog.h>
#include "CheckRecipSigner.h"
#include "ConnectionManager.h"
#include "HDWallet.h"
#include "WalletEncryption.h"
#include "WalletsManager.h"
#include "ZmqSecuredServerConnection.h"


using namespace Blocksettle::Communication;

HeadlessContainerListener::HeadlessContainerListener(const std::shared_ptr<ServerConnection> &conn
   , const std::shared_ptr<spdlog::logger> &logger
   , const std::shared_ptr<WalletsManager> &walletsMgr
   , const std::string &walletsPath
   , const std::string &pwHash, bool hasUI, bool backupEnabled)
   : QObject(nullptr), ServerConnectionListener()
   , connection_(conn)
   , logger_(logger)
   , walletsMgr_(walletsMgr)
   , walletsPath_(walletsPath)
   , backupPath_(walletsPath + "../backup")
   , pwHash_(pwHash)
   , hasUI_(hasUI)
   , backupEnabled_{backupEnabled}
{
   connect(this, &HeadlessContainerListener::xbtSpent, this, &HeadlessContainerListener::onXbtSpent);
}

HeadlessContainerListener::~HeadlessContainerListener()
{
   if (!connection_) {
      return;
   }
   disconnect();
}

bool HeadlessContainerListener::disconnect(const std::string &clientId)
{
   headless::RequestPacket packet;
   packet.set_data("");
   packet.set_authticket(authTicket_.toBinStr());
   packet.set_type(headless::DisconnectionRequestType);
   const auto &serializedPkt = packet.SerializeAsString();

   bool rc = sendData(serializedPkt, clientId);
   if (rc && !clientId.empty()) {
      OnClientDisconnected(clientId);
   }
   if (clientId.empty()) {
      authTicket_.clear();
   }
   return rc;
}

bool HeadlessContainerListener::sendData(const std::string &data, const std::string &clientId)
{
   bool sentOk = false;
   if (clientId.empty()) {
      for (const auto &clientId : connectedClients_) {
         if (connection_->SendDataToClient(clientId, data)) {
            sentOk = true;
         }
      }
   }
   else {
      sentOk = connection_->SendDataToClient(clientId, data);
   }
   return sentOk;
}

void HeadlessContainerListener::SetLimits(const SignContainer::Limits &limits)
{
   limits_ = limits;
}

void HeadlessContainerListener::OnClientConnected(const std::string &clientId)
{
   logger_->debug("[HeadlessContainerListener] client {} connected", clientId);
}

void HeadlessContainerListener::OnClientDisconnected(const std::string &clientId)
{
   logger_->debug("[HeadlessContainerListener] client {} disconnected", clientId);
   emit clientDisconnected(clientId);
}

void HeadlessContainerListener::OnDataFromClient(const std::string &clientId, const std::string &data)
{
   headless::RequestPacket packet;
   if (!packet.ParseFromString(data)) {
      logger_->error("[HeadlessContainerListener] failed to parse request packet");
      return;
   }

   if ((packet.type() != headless::AuthenticationRequestType)
      && (authTicket_.isNull() || (SecureBinaryData(packet.authticket()) != authTicket_))) {
      if (packet.authticket().empty() && authTicket_.isNull()) {
         logger_->info("[HeadlessContainerListener] request {} ignored due to empty auth ticket", packet.type());
      }
      else {
         logger_->error("[HeadlessContainerListener] auth ticket mismatch!");
      }
      disconnect(clientId);
      return;
   }

   if (packet.type() == headless::AuthenticationRequestType) {
      if (!authTicket_.isNull()) {
         logger_->warn("[HeadlessContainerListener] already authenticated");
//         AuthResponse(clientId, packet, "already authenticated");
      }

      headless::AuthenticationRequest request;
      if (!request.ParseFromString(packet.data())) {
         logger_->error("[HeadlessContainerListener] failed to parse auth request");
         AuthResponse(clientId, packet, "failed to parse request");
         return;
      }
      if (!pwHash_.empty() && (pwHash_ != request.password())) {
         logger_->error("[HeadlessContainerListener] wrong auth password");
         AuthResponse(clientId, packet, "wrong pasasword");
         return;
      }

      authTicket_ = SecureBinaryData().GenerateRandom(8);
      AuthResponse(clientId, packet);
   }
   else {
      onRequestPacket(clientId, packet);
   }
}

void HeadlessContainerListener::AuthResponse(const std::string &clientId, headless::RequestPacket packet
   , const std::string &errMsg)
{
   headless::AuthenticationReply response;
   if (errMsg.empty()) {
      response.set_authticket(authTicket_.toBinStr());
      if (hasUI_) {
         response.set_hasui(true);
      }
   }
   else {
      response.set_error(errMsg);
   }
   packet.set_data(response.SerializeAsString());
   if (!sendData(packet.SerializeAsString(), clientId)) {
      logger_->error("[HeadlessContainerListener] failed to send response auth packet");
      return;
   }
   logger_->info("[HeadlessContainerListener] client {} authenticated", clientId);
   connectedClients_.insert(clientId);
   emit clientAuthenticated(clientId, connection_->GetClientInfo(clientId));
}

bool HeadlessContainerListener::onRequestPacket(const std::string &clientId, headless::RequestPacket packet)
{
   switch (packet.type()) {
   case headless::HeartbeatType:
      packet.set_data({});
      if (!sendData(packet.SerializeAsString(), clientId)) {
         logger_->error("[HeadlessContainerListener] failed to send response hearbeat packet");
         return false;
      }
      break;

   case headless::SignTXRequestType:
      return onSignTXRequest(clientId, packet);

   case headless::SignPartialTXRequestType:
      return onSignTXRequest(clientId, packet, true);

   case headless::SignPayoutTXRequestType:
      return onSignPayoutTXRequest(clientId, packet);

   case headless::SignTXMultiRequestType:
      return onSignMultiTXRequest(clientId, packet);

   case headless::PasswordRequestType:
      return onPasswordReceived(packet);

   case headless::SetUserIdRequestType:
      return onSetUserId(clientId, packet);

   case headless::SyncAddressRequestType:
      return onSyncAddress(clientId, packet);

   case headless::CreateHDWalletRequestType:
      return onCreateHDWallet(clientId, packet);

   case headless::DeleteHDWalletRequestType:
      return onDeleteHDWallet(packet);

   case headless::GetRootKeyRequestType:
      return onGetRootKey(clientId, packet);

   case headless::SetLimitsRequestType:
      return onSetLimits(clientId, packet);

   case headless::GetHDWalletInfoRequestType:
      return onGetHDWalletInfo(clientId, packet);

   case headless::ChangePasswordRequestType:
      return onChangePassword(clientId, packet);

   case headless::DisconnectionRequestType:
      emit OnClientDisconnected(clientId);
      break;

   default:
      logger_->error("[HeadlessContainerListener] unknown request type {}", packet.type());
      return false;
   }
   return true;
}

bool HeadlessContainerListener::onSignTXRequest(const std::string &clientId, const headless::RequestPacket &packet, bool partial)
{
   const auto reqType = partial ? headless::SignPartialTXRequestType : headless::SignTXRequestType;
   headless::SignTXRequest request;
   if (!request.ParseFromString(packet.data())) {
      logger_->error("[HeadlessContainerListener] failed to parse SignTXRequest");
      SignTXResponse(clientId, packet.id(), reqType, "failed to parse");
      return false;
   }
   uint64_t inputVal = 0;
   bs::wallet::TXSignRequest txSignReq;
   txSignReq.walletId = request.walletid();
   for (int i = 0; i < request.inputs_size(); i++) {
      UTXO utxo;
      utxo.unserialize(request.inputs(i));
      if (utxo.isInitialized()) {
         txSignReq.inputs.push_back(utxo);
         inputVal += utxo.getValue();
      }
   }

   uint64_t outputVal = 0;
   for (int i = 0; i < request.recipients_size(); i++) {
      BinaryData serialized = request.recipients(i);
      const auto recip = ScriptRecipient::deserialize(serialized);
      txSignReq.recipients.push_back(recip);
      const auto outAddr = bs::Address::fromRecipient(recip);
      outputVal += recip->getValue();
   }
   uint64_t value = outputVal;

   txSignReq.fee = request.fee();
   txSignReq.RBF = request.rbf();

   if (!request.unsignedstate().empty()) {
      const BinaryData prevState(request.unsignedstate());
      txSignReq.prevStates.push_back(prevState);
      if (!value) {
         bs::CheckRecipSigner signer(prevState);
         value = signer.spendValue();
         if (txSignReq.change.value) {
            value -= txSignReq.change.value;
         }
      }
   }

   if (request.has_change()) {
      txSignReq.change.address = request.change().address();
      txSignReq.change.index = request.change().index();
      txSignReq.change.value = request.change().value();
   }

   if (!txSignReq.isValid()) {
      logger_->error("[HeadlessContainerListener] invalid SignTXRequest");
      SignTXResponse(clientId, packet.id(), reqType, "missing critical data");
      return false;
   }

   txSignReq.populateUTXOs = request.populateutxos();

   const auto wallet = walletsMgr_->GetWalletById(txSignReq.walletId);
   if (!wallet) {
      logger_->error("[HeadlessContainerListener] failed to find wallet {}", txSignReq.walletId);
      SignTXResponse(clientId, packet.id(), reqType, "failed to find wallet " + txSignReq.walletId);
      return false;
   }
   const auto rootWalletId = walletsMgr_->GetHDRootForLeaf(txSignReq.walletId)->getWalletId();

   if ((wallet->GetType() == bs::wallet::Type::Bitcoin)
      && !CheckSpendLimit(value, request.applyautosignrules(), rootWalletId)) {
      SignTXResponse(clientId, packet.id(), reqType, "spend limit exceeded");
      return false;
   }

   const auto onPassword = [this, wallet, txSignReq, rootWalletId, clientId, id = packet.id(), partial
      , reqType, value, autoSign = request.applyautosignrules()
      , keepDuplicatedRecipients = request.keepduplicatedrecipients()] (const SecureBinaryData &pass) {
      try {
         if (!wallet->encryptionTypes().empty() && pass.isNull()) {
            logger_->error("[HeadlessContainerListener] empty password for wallet {}", wallet->GetWalletName());
            SignTXResponse(clientId, id, reqType, "missing password for encrypted wallet");
            return;
         }
         const auto tx = partial ? wallet->SignPartialTXRequest(txSignReq, pass)
            : wallet->SignTXRequest(txSignReq, pass, keepDuplicatedRecipients);
         SignTXResponse(clientId, id, reqType, {}, tx);
         emit xbtSpent(value, autoSign);
      }
      catch (const std::exception &e) {
         logger_->error("[HeadlessContainerListener] failed to sign {} TX request: {}", partial ? "partial" : "full", e.what());
         SignTXResponse(clientId, id, reqType, std::string("failed to sign: ") + e.what());
         passwords_.erase(wallet->GetWalletId());
         passwords_.erase(rootWalletId);
         emit autoSignDeactivated(rootWalletId);
      }
   };

   if (!request.password().empty()) {
      onPassword(BinaryData::CreateFromHex(request.password()));
      return true;
   }

   const QString prompt = tr("Outgoing %1Transaction").arg(partial ? tr("Partial ") : tr(""));
   return RequestPasswordIfNeeded(clientId, txSignReq, prompt, onPassword, request.applyautosignrules());
}

bool HeadlessContainerListener::onSignPayoutTXRequest(const std::string &clientId, const headless::RequestPacket &packet)
{
   const auto reqType = headless::SignPayoutTXRequestType;
   headless::SignPayoutTXRequest request;
   if (!request.ParseFromString(packet.data())) {
      logger_->error("[HeadlessContainerListener] failed to parse SignPayoutTXRequest");
      SignTXResponse(clientId, packet.id(), reqType, "failed to parse");
      return false;
   }

   const auto &settlWallet = walletsMgr_->GetSettlementWallet();
   if (!settlWallet) {
      logger_->error("[HeadlessContainerListener] Settlement wallet is missing");
      SignTXResponse(clientId, packet.id(), reqType, "no settlement wallet");
      return false;
   }

   const auto &authWallet = walletsMgr_->GetAuthWallet();
   if (!authWallet) {
      logger_->error("[HeadlessContainerListener] Auth wallet is missing");
      SignTXResponse(clientId, packet.id(), reqType, "no auth wallet");
      return false;
   }

   bs::wallet::TXSignRequest txSignReq;
   txSignReq.walletId = authWallet->GetWalletId();
   UTXO utxo;
   utxo.unserialize(request.input());
   if (utxo.isInitialized()) {
      txSignReq.inputs.push_back(utxo);
   }

   BinaryData serialized = request.recipient();
   const auto recip = ScriptRecipient::deserialize(serialized);
   txSignReq.recipients.push_back(recip);

   const bs::Address authAddr(request.authaddress());
   const BinaryData settlementId = request.settlementid();
   const BinaryData buyAuthKey = request.buyauthkey();
   const BinaryData sellAuthKey = request.sellauthkey();

   const auto rootWalletId = walletsMgr_->GetHDRootForLeaf(authWallet->GetWalletId())->getWalletId();

   const auto onAuthPassword = [this, clientId, id = packet.id(), txSignReq, authWallet, authAddr
      , settlWallet, settlementId, buyAuthKey, sellAuthKey, reqType, rootWalletId](const SecureBinaryData &pass) {
      if (!authWallet->encryptionTypes().empty() && pass.isNull()) {
         logger_->error("[HeadlessContainerListener] no password for encrypted auth wallet");
         SignTXResponse(clientId, id, reqType, "password required, but empty received");
      }

      const auto authKeys = authWallet->GetKeyPairFor(authAddr, pass);
      if (authKeys.privKey.isNull() || authKeys.pubKey.isNull()) {
         logger_->error("[HeadlessContainerListener] failed to get priv/pub keys for {}", authAddr.display<std::string>());
         SignTXResponse(clientId, id, reqType, "no auth priv/pub keys found");
         passwords_.erase(authWallet->GetWalletId());
         passwords_.erase(rootWalletId);
         emit autoSignDeactivated(rootWalletId);
         return;
      }

      const auto onSettlPassword = [this, clientId, id, txSignReq, authKeys, settlWallet, settlementId
         , buyAuthKey, sellAuthKey, reqType](const std::string &pass) {
         try {
            const auto tx = settlWallet->SignPayoutTXRequest(txSignReq, authKeys, settlementId, buyAuthKey, sellAuthKey);
            SignTXResponse(clientId, id, reqType, {}, tx);
         }
         catch (const std::exception &e) {
            logger_->error("[HeadlessContainerListener] failed to sign PayoutTX request: {}", e.what());
            SignTXResponse(clientId, id, reqType, std::string("failed to sign: ") + e.what());
         }
      };
      onSettlPassword({});
   };

   if (!request.password().empty()) {
      onAuthPassword(BinaryData::CreateFromHex(request.password()));
      return true;
   }

   const QString prompt = tr("Signing pay-out transaction for %1 XBT:\n"
      "  Settlement ID: %2\n"
      "  Buyer's authentication key: %3\n"
      "  Seller's authentication key: %4"
   ).arg(QString::number(utxo.getValue() / BTCNumericTypes::BalanceDivider, 'f', 8))
      .arg(QString::fromStdString(settlementId.toHexStr()))
      .arg(QString::fromStdString(buyAuthKey.toHexStr())).arg(QString::fromStdString(sellAuthKey.toHexStr()));

   return RequestPasswordIfNeeded(clientId, txSignReq, prompt, onAuthPassword, request.applyautosignrules());
}

bool HeadlessContainerListener::onSignMultiTXRequest(const std::string &clientId, const headless::RequestPacket &packet)
{
   const auto reqType = headless::SignTXMultiRequestType;
   headless::SignTXMultiRequest request;
   if (!request.ParseFromString(packet.data())) {
      logger_->error("[HeadlessContainerListener] failed to parse SignTXMultiRequest");
      SignTXResponse(clientId, packet.id(), reqType, "failed to parse");
      return false;
   }

   bs::wallet::TXMultiSignRequest txMultiReq;
   txMultiReq.prevState = request.signerstate();
   for (int i = 0; i < request.walletids_size(); i++) {
      const auto &wallet = walletsMgr_->GetWalletById(request.walletids(i));
      if (!wallet) {
         logger_->error("[HeadlessContainerListener] failed to find wallet with id {}", request.walletids(i));
         SignTXResponse(clientId, packet.id(), reqType, "failed to find wallet " + request.walletids(i));
         return false;
      }
      txMultiReq.wallets.push_back(wallet);
   }

   QString prompt = tr("Signing multi-wallet input (auth revoke) transaction");

   const auto cbOnAllPasswords = [this, txMultiReq, reqType, clientId, id=packet.id()]
                                 (const std::unordered_map<std::string, SecureBinaryData> &walletPasswords) {
      const auto cbWalletPass = [walletPasswords, this](const std::shared_ptr<bs::Wallet> &wallet) -> SecureBinaryData {
         if (wallet->encryptionTypes().empty()) {
            return {};
         }
         const auto passIt = walletPasswords.find(wallet->GetWalletId());
         if (passIt == walletPasswords.end()) {
            return {};
         }
         return passIt->second;
      };

      try {
         const auto tx = bs::SignMultiInputTX(txMultiReq, cbWalletPass);
         SignTXResponse(clientId, id, reqType, {}, tx);
      }
      catch (const std::exception &e) {
         logger_->error("[HeadlessContainerListener] failed to sign multi TX request: {}", e.what());
         SignTXResponse(clientId, id, reqType, std::string("failed to sign: ") + e.what());
      }
   };
   return RequestPasswordsIfNeeded(++reqSeqNo_, clientId, txMultiReq, prompt, cbOnAllPasswords);
}

void HeadlessContainerListener::SignTXResponse(const std::string &clientId, unsigned int id, headless::RequestType reqType
   , const std::string &error, const BinaryData &tx)
{
   headless::SignTXReply response;
   if (tx.isNull()) {
      response.set_error(error);
   }
   else {
      response.set_signedtx(tx.toBinStr());
   }

   headless::RequestPacket packet;
   packet.set_id(id);
   packet.set_authticket(authTicket_.toBinStr());
   packet.set_type(reqType);
   packet.set_data(response.SerializeAsString());

   if (!sendData(packet.SerializeAsString(), clientId)) {
      logger_->error("[HeadlessContainerListener] failed to send response signTX packet");
   }
   if (!tx.isNull()) {
      emit txSigned();
   }
}

bool HeadlessContainerListener::onPasswordReceived(headless::RequestPacket &packet)
{
   headless::PasswordReply response;
   if (!response.ParseFromString(packet.data())) {
      logger_->error("[HeadlessContainerListener] failed to parse PasswordReply");
      return false;
   }
   if (response.walletid().empty()) {
      logger_->error("[HeadlessContainerListener] walletId is empty in PasswordReply");
      return false;
   }
   const auto password = BinaryData::CreateFromHex(response.password());
   if (!password.isNull()) {
      passwords_[response.walletid()] = password;
   }

   passwordReceived(response.walletid(), password);
   return true;
}

void HeadlessContainerListener::passwordReceived(const std::string &walletId, const SecureBinaryData &password)
{
   const auto cbsIt = passwordCallbacks_.find(walletId);
   if (cbsIt != passwordCallbacks_.end()) {
      for (const auto &cb : cbsIt->second) {
         cb(password);
      }
      passwordCallbacks_.erase(cbsIt);
   }
   if (autoSignPwdReqs_.find(walletId) != autoSignPwdReqs_.end()) {
      autoSignPwdReqs_.erase(walletId);
      activateAutoSign(walletId, password);
   }
}

bool HeadlessContainerListener::RequestPasswordIfNeeded(const std::string &clientId, const bs::wallet::TXSignRequest &txReq
   , const QString &prompt, const PasswordReceivedCb &cb, bool autoSign)
{
   const auto &wallet = walletsMgr_->GetWalletById(txReq.walletId);
   if (!wallet) {
      return false;
   }
   bool needPassword = !wallet->encryptionTypes().empty();
   SecureBinaryData password;
   std::string walletId = wallet->GetWalletId();
   if (needPassword && autoSign) {
      const auto &hdRoot = walletsMgr_->GetHDRootForLeaf(walletId);
      if (hdRoot) {
         walletId = hdRoot->getWalletId();
      }
      const auto passwordIt = passwords_.find(walletId);
      if (passwordIt != passwords_.end()) {
         needPassword = false;
         password = passwordIt->second;
      }
   }
   if (!needPassword) {
      if (cb) {
         cb(password);
      }
      return true;
   }

   return RequestPassword(clientId, txReq, prompt, cb);
}

bool HeadlessContainerListener::RequestPasswordsIfNeeded(int reqId, const std::string &clientId
   , const bs::wallet::TXMultiSignRequest &txMultiReq, const QString &prompt, const PasswordsReceivedCb &cb)
{
   TempPasswords tempPasswords;
   for (const auto &wallet : txMultiReq.wallets) {
      const auto &walletId = wallet->GetWalletId();
      const auto &rootWallet = walletsMgr_->GetHDRootForLeaf(walletId);
      const auto &rootWalletId = rootWallet->getWalletId();

      tempPasswords.rootLeaves[rootWalletId].insert(walletId);
      tempPasswords.reqWalletIds.insert(walletId);

      if (!rootWallet->encryptionTypes().empty()) {
         const auto cbWalletPass = [this, reqId, cb, rootWalletId](const SecureBinaryData &password) {
            auto &tempPasswords = tempPasswords_[reqId];
            const auto &walletsIt = tempPasswords.rootLeaves.find(rootWalletId);
            if (walletsIt == tempPasswords.rootLeaves.end()) {
               return;
            }
            for (const auto &walletId : walletsIt->second) {
               tempPasswords.passwords[walletId] = password;
            }
            if (tempPasswords.passwords.size() == tempPasswords.reqWalletIds.size()) {
               cb(tempPasswords.passwords);
               tempPasswords_.erase(reqId);
            }
         };

         bs::wallet::TXSignRequest txReq;
         txReq.walletId = rootWallet->getWalletId();
         RequestPassword(clientId, txReq, prompt, cbWalletPass);
      }
      else {
         tempPasswords.passwords[walletId] = {};
      }
   }
   if (tempPasswords.reqWalletIds.size() == tempPasswords.passwords.size()) {
      cb(tempPasswords.passwords);
   }
   else {
      tempPasswords_[reqId] = tempPasswords;
   }
   return true;
}

bool HeadlessContainerListener::RequestPassword(const std::string &clientId, const bs::wallet::TXSignRequest &txReq
   , const QString &prompt, const PasswordReceivedCb &cb)
{
   if (cb) {
      auto &callbacks = passwordCallbacks_[txReq.walletId];
      callbacks.push_back(cb);
      if (callbacks.size() > 1) {
         return true;
      }
   }

   if (hasUI_) {
      emit passwordRequired(txReq, prompt);
      return true;
   }
   else {
      headless::PasswordRequest request;
      if (!prompt.isEmpty()) {
         request.set_prompt(prompt.toStdString());
      }
      if (!txReq.walletId.empty()) {
         request.set_walletid(txReq.walletId);
         const auto &wallet = walletsMgr_->GetWalletById(txReq.walletId);
         std::vector<bs::wallet::EncryptionType> encTypes;
         std::vector<SecureBinaryData> encKeys;
         bs::wallet::KeyRank keyRank = { 0, 0 };
         if (wallet) {
            encTypes = wallet->encryptionTypes();
            encKeys = wallet->encryptionKeys();
            keyRank = wallet->encryptionRank();
         }
         else {
            const auto &rootWallet = walletsMgr_->GetHDWalletById(txReq.walletId);
            if (rootWallet) {
               encTypes = rootWallet->encryptionTypes();
               encKeys = rootWallet->encryptionKeys();
               keyRank = rootWallet->encryptionRank();
            }
         }

         for (const auto &encType : encTypes) {
            request.add_enctypes(static_cast<uint32_t>(encType));
         }
         for (const auto &encKey : encKeys) {
            request.add_enckeys(encKey.toBinStr());
         }
         request.set_rankm(keyRank.first);
      }

      headless::RequestPacket packet;
      packet.set_authticket(authTicket_.toBinStr());
      packet.set_type(headless::PasswordRequestType);
      packet.set_data(request.SerializeAsString());
      return sendData(packet.SerializeAsString(), clientId);
   }
}

bool HeadlessContainerListener::onSetUserId(const std::string &clientId, headless::RequestPacket &packet)
{
   headless::SetUserIdRequest request;
   if (!request.ParseFromString(packet.data())) {
      logger_->error("[HeadlessContainerListener] failed to parse SetUserIdRequest");
      return false;
   }

   connect(walletsMgr_.get(), &WalletsManager::authWalletChanged, [this, clientId] {
      headless::RequestPacket packet;
      packet.set_authticket(authTicket_.toBinStr());
      packet.set_type(headless::SetUserIdRequestType);
      sendData(packet.SerializeAsString(), clientId);
   });
   walletsMgr_->SetUserId(request.userid());
   return true;
}

static AddressEntryType mapAddressType(headless::AddressType addrType) {
   switch (addrType) {
   case headless::LegacyAddressType:   return AddressEntryType_P2PKH;
   case headless::NestedSWAddressType: return AddressEntryType_P2SH;
   case headless::NativeSWAddressType:
   default:                            return AddressEntryType_P2WPKH;
   }
}

bool HeadlessContainerListener::onSyncAddress(const std::string &clientId, headless::RequestPacket &packet)
{
   headless::SyncAddressRequest request;
   if (!request.ParseFromString(packet.data())) {
      logger_->error("[HeadlessContainerListener] failed to parse SyncAddressRequest");
      return false;
   }

   std::set<std::shared_ptr<bs::hd::Wallet>> walletsForBackup;
   std::vector<std::tuple<std::shared_ptr<bs::Wallet>, std::string, headless::AddressType>> newAddresses;
   std::set<std::string> failedWallets;
   bool rc = true;

   for (int i = 0; i < request.address_size(); i++) {
      const auto &walletId = request.address(i).walletid();
      const auto &wallet = walletsMgr_->GetWalletById(walletId);
      if (!wallet) {
         logger_->warn("[HeadlessContainerListener] failed to get wallet for id {}", walletId);
         failedWallets.insert(walletId);
         rc = false;
         continue;
      }
      const auto &index = request.address(i).index();
      if (index.empty()) {
         continue;
      }
      if (!wallet->AddressIndexExists(index)) {
         walletsForBackup.insert(walletsMgr_->GetHDRootForLeaf(walletId));
         newAddresses.push_back(std::tuple<std::shared_ptr<bs::Wallet>, std::string, headless::AddressType>{ wallet, index, request.address(i).addrtype() });
      }
   }

   if (backupEnabled_) {
      for (const auto &hdWallet : walletsForBackup) {
         if (hdWallet) {
            walletsMgr_->BackupWallet(hdWallet, backupPath_);
         }
      }
   }

   std::vector<std::pair<std::string, std::string>> failedAddresses;
   for (const auto &tuple : newAddresses) {
      const auto &wallet = std::get<0>(tuple);
      const auto &index = std::get<1>(tuple);
      if (index.empty()) {    // just checking for wallet existence
         continue;
      }
      const auto addr = wallet->CreateAddressWithIndex(index, mapAddressType(std::get<2>(tuple)));
      if (addr.isNull()) {
         logger_->warn("[HeadlessContainerListener] failed to create address for index {}", index);
         rc = false;
         failedAddresses.push_back({wallet->GetWalletId(), index});
      }
      else {
         logger_->debug("[HeadlessContainerListener] created address {} for index {}"
            , addr.display<std::string>(), index);
      }
   }
   SyncAddrResponse(clientId, packet.id(), failedWallets, failedAddresses);
   return rc;
}

void HeadlessContainerListener::SyncAddrResponse(const std::string &clientId, unsigned int id
   , const std::set<std::string> &failedWallets, const std::vector<std::pair<std::string, std::string>> &failedAddresses)
{
   headless::SyncAddressResponse response;
   for (const auto &walletId : failedWallets) {
      response.add_missingwalletid(walletId);
   }
   for (const auto &addr : failedAddresses) {
      auto failedAddr = response.add_failedaddress();
      failedAddr->set_walletid(addr.first);
      failedAddr->set_index(addr.second);
   }

   headless::RequestPacket packet;
   packet.set_id(id);
   packet.set_authticket(authTicket_.toBinStr());
   packet.set_type(headless::SyncAddressRequestType);
   packet.set_data(response.SerializeAsString());

   if (!sendData(packet.SerializeAsString(), clientId)) {
      logger_->error("[HeadlessContainerListener] failed to send response SyncAddress packet");
   }
}

bool HeadlessContainerListener::CreateHDLeaf(const std::string &clientId, unsigned int id, const headless::NewHDLeaf &request
   , const std::vector<bs::wallet::PasswordData> &pwdData)
{
   const auto hdWallet = walletsMgr_->GetHDWalletById(request.rootwalletid());
   if (!hdWallet) {
      logger_->error("[HeadlessContainerListener] failed to find root HD wallet by id {}", request.rootwalletid());
      CreateHDWalletResponse(clientId, id, "no root HD wallet");
      return false;
   }
   const auto path = bs::hd::Path::fromString(request.path());
   if ((path.length() != 3) || !path.isAbolute()) {
      logger_->error("[HeadlessContainerListener] invalid path {} at HD wallet creation", request.path());
      CreateHDWalletResponse(clientId, id, "invalid path");
      return false;
   }

<<<<<<< HEAD
   if (backupEnabled_) {
      walletsMgr_->BackupWallet(hdWallet, backupPath_);
   }
=======
   SecureBinaryData password;
   for (const auto &pwd : pwdData) {
      password = mergeKeys(password, pwd.password);
   }

   walletsMgr_->BackupWallet(hdWallet, backupPath_);
>>>>>>> 9074e74e

   const auto onPassword = [this, hdWallet, path, clientId, id](const SecureBinaryData &pass) {
      std::shared_ptr<bs::hd::Node> leafNode;
      if (!hdWallet->encryptionTypes().empty() && pass.isNull()) {
         logger_->error("[HeadlessContainerListener] no password for encrypted wallet");
         CreateHDWalletResponse(clientId, id, "password required, but empty received");
      }
      const auto &rootNode = hdWallet->getRootNode(pass);
      if (rootNode) {
         leafNode = rootNode->derive(path);
      }
      else {
         logger_->error("[HeadlessContainerListener] failed to decrypt root node");
         CreateHDWalletResponse(clientId, id, "root node decryption failed");
      }

      if (leafNode) {
         leafNode->clearPrivKey();

         const auto groupIndex = static_cast<bs::hd::CoinType>(path.get(1));
         auto group = hdWallet->getGroup(groupIndex);
         if (!group) {
            group = hdWallet->createGroup(groupIndex);
         }
         const auto leafIndex = path.get(2);
         auto leaf = group->createLeaf(leafIndex, leafNode);
         if (!leaf && !(leaf = group->getLeaf(leafIndex))) {
            logger_->error("[HeadlessContainerListener] failed to create/get leaf {}", path.toString());
         }
         if (!leaf->isInitialized()) {
            logger_->warn("[HeadlessContainerListener] leaf {} is not inited", path.toString());
         }

         CreateHDWalletResponse(clientId, id, leaf ? leaf->GetWalletId() : std::string{}
         , leafNode->pubCompressedKey(), leafNode->chainCode());
      }
      else {
         logger_->error("[HeadlessContainerListener] failed to create HD leaf");
         CreateHDWalletResponse(clientId, id, "failed to derive");
      }
   };

   if (!hdWallet->encryptionTypes().empty()) {
      if (!password.isNull()) {
         onPassword(password);
      }
      else {
         bs::wallet::TXSignRequest txReq;
         txReq.walletId = hdWallet->getWalletId();
         return RequestPassword(clientId, txReq, tr("Creating a wallet %1").arg(QString::fromStdString(txReq.walletId)), onPassword);
      }
   }
   else {
      onPassword({});
   }
   return true;
}

bool HeadlessContainerListener::CreateHDWallet(const std::string &clientId, unsigned int id, const headless::NewHDWallet &request
   , NetworkType netType, const std::vector<bs::wallet::PasswordData> &pwdData, bs::wallet::KeyRank keyRank)
{
   std::shared_ptr<bs::hd::Wallet> wallet;
   try {
      auto seed = request.privatekey().empty() ? bs::wallet::Seed(request.seed(), netType)
         : bs::wallet::Seed(netType, request.privatekey());
      wallet = walletsMgr_->CreateWallet(request.name(), request.description()
         , seed, QString::fromStdString(walletsPath_), request.primary(), pwdData, keyRank);
   }
   catch (const std::exception &e) {
      CreateHDWalletResponse(clientId, id, e.what());
      return false;
   }
   if (!wallet) {
      CreateHDWalletResponse(clientId, id, "creation failed");
      return false;
   }
   try {
      SecureBinaryData password = pwdData.empty() ? SecureBinaryData{} : pwdData[0].password;
      if (keyRank.first > 1) {
         for (int i = 1; i < keyRank.first; ++i) {
            password = mergeKeys(password, pwdData[i].password);
         }
      }
      const auto woWallet = wallet->CreateWatchingOnly(password);
      if (!woWallet) {
         CreateHDWalletResponse(clientId, id, "failed to create watching-only copy");
         return false;
      }
      CreateHDWalletResponse(clientId, id, {}, {}, {}, woWallet);
   }
   catch (const std::exception &e) {
      CreateHDWalletResponse(clientId, id, e.what());
      return false;
   }
   return true;
}

static NetworkType mapNetworkType(headless::NetworkType netType)
{
   switch (netType) {
   case headless::MainNetType:   return NetworkType::MainNet;
   case headless::TestNetType:   return NetworkType::TestNet;
   default:    return NetworkType::Invalid;
   }
}

bool HeadlessContainerListener::onCreateHDWallet(const std::string &clientId, headless::RequestPacket &packet)
{
   headless::CreateHDWalletRequest request;
   if (!request.ParseFromString(packet.data())) {
      logger_->error("[HeadlessContainerListener] failed to parse CreateHDWalletRequest");
      CreateHDWalletResponse(clientId, packet.id(), "failed to parse");
      return false;
   }
   std::vector<bs::wallet::PasswordData> pwdData;
   for (int i = 0; i < request.password_size(); ++i) {
      const auto &pwd = request.password(i);
      pwdData.push_back({BinaryData::CreateFromHex(pwd.password())
         , static_cast<bs::wallet::EncryptionType>(pwd.enctype()), pwd.enckey()});
   }
   bs::wallet::KeyRank keyRank = { request.rankm(), request.rankn() };

   if (request.has_leaf()) {
      return CreateHDLeaf(clientId, packet.id(), request.leaf(), pwdData);
   }
   else if (request.has_wallet()) {
      return CreateHDWallet(clientId, packet.id(), request.wallet()
         , mapNetworkType(request.wallet().nettype()), pwdData, keyRank);
   }
   else {
      CreateHDWalletResponse(clientId, packet.id(), "unknown request");
   }
   return false;
}

void HeadlessContainerListener::CreateHDWalletResponse(const std::string &clientId, unsigned int id, const std::string &errorOrWalletId
   , const BinaryData &pubKey, const BinaryData &chainCode, const std::shared_ptr<bs::hd::Wallet> &wallet)
{
   logger_->debug("[HeadlessContainerListener] CreateHDWalletResponse: {}", errorOrWalletId);
   headless::CreateHDWalletResponse response;
   if (!pubKey.isNull() && !chainCode.isNull()) {
      auto leaf = response.mutable_leaf();
      leaf->set_pubkey(pubKey.toBinStr());
      leaf->set_chaincode(chainCode.toBinStr());
      leaf->set_walletid(errorOrWalletId);
   }
   else if (wallet) {
      auto wlt = response.mutable_wallet();
      wlt->set_name(wallet->getName());
      wlt->set_description(wallet->getDesc());
      wlt->set_walletid(wallet->getWalletId());
      wlt->set_nettype((wallet->getXBTGroupType() == bs::hd::CoinType::Bitcoin_test) ? headless::TestNetType : headless::MainNetType);
      for (const auto &group : wallet->getGroups()) {
         auto grp = wlt->add_groups();
         grp->set_path(group->getPath().toString());
         grp->set_name(group->getName());
         for (const auto &leaf : group->getLeaves()) {
            auto wLeaf = wlt->add_leaves();
            wLeaf->set_path(leaf->path().toString());
            wLeaf->set_walletid(leaf->GetWalletId());
            wLeaf->set_pubkey(leaf->getPubKey().toBinStr());
            wLeaf->set_chaincode(leaf->getChainCode().toBinStr());
         }
      }
   }
   else {
      response.set_error(errorOrWalletId);
   }

   headless::RequestPacket packet;
   packet.set_id(id);
   packet.set_authticket(authTicket_.toBinStr());
   packet.set_type(headless::CreateHDWalletRequestType);
   packet.set_data(response.SerializeAsString());

   if (!sendData(packet.SerializeAsString(), clientId)) {
      logger_->error("[HeadlessContainerListener] failed to send response CreateHDWallet packet");
   }
}

bool HeadlessContainerListener::onDeleteHDWallet(headless::RequestPacket &packet)
{
   headless::DeleteHDWalletRequest request;
   if (!request.ParseFromString(packet.data())) {
      logger_->error("[HeadlessContainerListener] failed to parse CreateHDWalletRequest");
      return false;
   }
   if (!request.leafwalletid().empty()) {
      const auto &walletId = request.leafwalletid();
      const auto &wallet = walletsMgr_->GetWalletById(walletId);
      if (!wallet) {
         logger_->error("[HeadlessContainerListener] failed to find leaf by id {}", walletId);
         return false;
      }
      logger_->debug("Deleting HDLeaf {}: {}", walletId, wallet->GetWalletName());
      return walletsMgr_->DeleteWalletFile(wallet);
   }
   else if (!request.rootwalletid().empty()) {
      const auto &walletId = request.rootwalletid();
      const auto &wallet = walletsMgr_->GetHDWalletById(walletId);
      if (!wallet) {
         logger_->error("[HeadlessContainerListener] failed to find HD Wallet by id {}", walletId);
         return false;
      }
      logger_->debug("Deleting HDWallet {}: {}", walletId, wallet->getName());
      return walletsMgr_->DeleteWalletFile(wallet);
   }

   logger_->error("[HeadlessContainerListener] can't delete any wallet type - no id specified");
   return false;
}

bool HeadlessContainerListener::onSetLimits(const std::string &clientId, headless::RequestPacket &packet)
{
   headless::SetLimitsRequest request;
   if (!request.ParseFromString(packet.data())) {
      logger_->error("[HeadlessContainerListener] failed to parse SetLimitsRequest");
      AutoSignActiveResponse({}, false, "request parse error", clientId, packet.id());
      return false;
   }
   if (request.rootwalletid().empty()) {
      logger_->error("[HeadlessContainerListener] no wallet specified in SetLimitsRequest");
      AutoSignActiveResponse(request.rootwalletid(), false, "invalid request", clientId, packet.id());
      return false;
   }
   if (!request.activateautosign()) {
      deactivateAutoSign(request.rootwalletid());
      return true;
   }

   if (!request.password().empty()) {
      activateAutoSign(request.rootwalletid(), BinaryData::CreateFromHex(request.password()));
   }
   else {
      const auto &wallet = walletsMgr_->GetHDWalletById(request.rootwalletid());
      if (!wallet) {
         logger_->error("[HeadlessContainerListener] failed to find root wallet by id {} (to activate auto-sign)"
            , request.rootwalletid());
         AutoSignActiveResponse(request.rootwalletid(), false, "missing wallet", clientId, packet.id());
         return false;
      }
      if (!wallet->encryptionTypes().empty() && !isAutoSignActive(request.rootwalletid())) {
         addPendingAutoSignReq(request.rootwalletid());
         emit autoSignRequiresPwd(request.rootwalletid());
      }
      else {
         emit autoSignActivated(request.rootwalletid());
         AutoSignActiveResponse(request.rootwalletid(), true, {}, clientId, packet.id());
      }
   }
   return true;
}

bool HeadlessContainerListener::onGetRootKey(const std::string &clientId, headless::RequestPacket &packet)
{
   headless::GetRootKeyRequest request;
   if (!request.ParseFromString(packet.data())) {
      logger_->error("[HeadlessContainerListener] failed to parse GetRootKeyRequest");
      GetRootKeyResponse(clientId, packet.id(), nullptr, "failed to parse request");
      return false;
   }
   const auto &wallet = walletsMgr_->GetHDWalletById(request.rootwalletid());
   if (!wallet) {
      logger_->error("[HeadlessContainerListener] failed to find wallet for id {}", request.rootwalletid());
      GetRootKeyResponse(clientId, packet.id(), nullptr, "failed to find wallet");
      return false;
   }
   if (!wallet->encryptionTypes().empty() && request.password().empty()) {
      logger_->error("[HeadlessContainerListener] password is missing for encrypted wallet {}", request.rootwalletid());
      GetRootKeyResponse(clientId, packet.id(), nullptr, "password missing");
      return false;
   }

   logger_->info("Requested private key for wallet {}", request.rootwalletid());
   const auto &decrypted = wallet->getRootNode(BinaryData::CreateFromHex(request.password()));
   if (!decrypted) {
      logger_->error("[HeadlessContainerListener] failed to get/decrypt root node for {}", request.rootwalletid());
      GetRootKeyResponse(clientId, packet.id(), nullptr, "failed to get node");
      return false;
   }
   GetRootKeyResponse(clientId, packet.id(), decrypted, wallet->getWalletId());
   return true;
}

void HeadlessContainerListener::GetRootKeyResponse(const std::string &clientId, unsigned int id
   , const std::shared_ptr<bs::hd::Node> &decrypted, const std::string &errorOrId)
{
   headless::GetRootKeyResponse response;
   if (decrypted) {
      response.set_decryptedprivkey(decrypted->privateKey().toBinStr());
      response.set_chaincode(decrypted->chainCode().toBinStr());
   }
   response.set_walletid(errorOrId);

   headless::RequestPacket packet;
   packet.set_id(id);
   packet.set_authticket(authTicket_.toBinStr());
   packet.set_type(headless::GetRootKeyRequestType);
   packet.set_data(response.SerializeAsString());

   if (!sendData(packet.SerializeAsString(), clientId)) {
      logger_->error("[HeadlessContainerListener] failed to send response GetRootKey packet");
   }
}

bool HeadlessContainerListener::onGetHDWalletInfo(const std::string &clientId, headless::RequestPacket &packet)
{
   headless::GetHDWalletInfoRequest request;
   if (!request.ParseFromString(packet.data())) {
      logger_->error("[HeadlessContainerListener] failed to parse GetHDWalletInfoRequest");
      GetHDWalletInfoResponse(clientId, packet.id(), {}, {}, {}, "failed to parse request");
      return false;
   }
   const auto &wallet = walletsMgr_->GetHDWalletById(request.rootwalletid());
   if (!wallet) {
      logger_->error("[HeadlessContainerListener] failed to find wallet for id {}", request.rootwalletid());
      GetHDWalletInfoResponse(clientId, packet.id(), {}, {}, {}, "failed to find wallet");
      return false;
   }
   GetHDWalletInfoResponse(clientId, packet.id(), wallet->encryptionTypes(), wallet->encryptionKeys()
      , wallet->encryptionRank());
   return true;
}

void HeadlessContainerListener::GetHDWalletInfoResponse(const std::string &clientId, unsigned int id
   , const std::vector<bs::wallet::EncryptionType> &encTypes, const std::vector<SecureBinaryData> &encKeys
   , bs::wallet::KeyRank keyRank, const std::string &error)
{
   headless::GetHDWalletInfoResponse response;
   if (!error.empty()) {
      response.set_error(error);
   }
   for (const auto &encType : encTypes) {
      response.add_enctypes(static_cast<uint32_t>(encType));
   }
   for (const auto &encKey : encKeys) {
      response.add_enckeys(encKey.toBinStr());
   }
   response.set_rankm(keyRank.first);
   response.set_rankn(keyRank.second);

   headless::RequestPacket packet;
   packet.set_id(id);
   packet.set_authticket(authTicket_.toBinStr());
   packet.set_type(headless::GetHDWalletInfoRequestType);
   packet.set_data(response.SerializeAsString());

   if (!sendData(packet.SerializeAsString(), clientId)) {
      logger_->error("[HeadlessContainerListener] failed to send response GetHDWalletInfo packet");
   }
}

bool HeadlessContainerListener::onChangePassword(const std::string &clientId, headless::RequestPacket &packet)
{
   headless::ChangePasswordRequest request;
   if (!request.ParseFromString(packet.data())) {
      logger_->error("[HeadlessContainerListener] failed to parse ChangePasswordRequest");
      ChangePasswordResponse(clientId, packet.id(), {}, false);
      return false;
   }
   const auto &wallet = walletsMgr_->GetHDWalletById(request.rootwalletid());
   if (!wallet) {
      logger_->error("[HeadlessContainerListener] failed to find wallet for id {}", request.rootwalletid());
      ChangePasswordResponse(clientId, packet.id(), request.rootwalletid(), false);
      return false;
   }
   std::vector<bs::wallet::PasswordData> pwdData;
   for (int i = 0; i < request.newpassword_size(); ++i) {
      const auto &pwd = request.newpassword(i);
      pwdData.push_back({ BinaryData::CreateFromHex(pwd.password())
         , static_cast<bs::wallet::EncryptionType>(pwd.enctype()), pwd.enckey()});
   }
   bs::wallet::KeyRank keyRank = {request.rankm(), request.rankn()};
   if (!wallet->changePassword(pwdData, keyRank, BinaryData::CreateFromHex(request.oldpassword()))) {
      logger_->error("[HeadlessContainerListener] failed to change password for wallet {}", request.rootwalletid());
      ChangePasswordResponse(clientId, packet.id(), request.rootwalletid(), false);
      return false;
   }
   logger_->info("Changed password for wallet {} (id: {})", wallet->getName(), wallet->getWalletId());
   ChangePasswordResponse(clientId, packet.id(), request.rootwalletid(), true);
   return true;
}

void HeadlessContainerListener::ChangePasswordResponse(const std::string &clientId, unsigned int id
   , const std::string &walletId, bool ok)
{
   headless::ChangePasswordResponse response;
   response.set_rootwalletid(walletId);
   response.set_success(ok);

   headless::RequestPacket packet;
   packet.set_id(id);
   packet.set_authticket(authTicket_.toBinStr());
   packet.set_type(headless::ChangePasswordRequestType);
   packet.set_data(response.SerializeAsString());

   if (!sendData(packet.SerializeAsString(), clientId)) {
      logger_->error("[HeadlessContainerListener] failed to send ChangePassword response");
   }
}

void HeadlessContainerListener::AutoSignActiveResponse(const std::string &walletId, bool active
   , const std::string &error, const std::string &clientId, unsigned int id)
{
   headless::SetLimitsResponse response;
   response.set_rootwalletid(walletId);
   response.set_autosignactive(active);
   if (!error.empty()) {
      response.set_error(error);
   }

   headless::RequestPacket packet;
   packet.set_id(id);
   packet.set_authticket(authTicket_.toBinStr());
   packet.set_type(headless::SetLimitsRequestType);
   packet.set_data(response.SerializeAsString());

   if (!sendData(packet.SerializeAsString(), clientId)) {
      if (clientId.empty()) {
         logger_->warn("[HeadlessContainerListener] failed to multicast SetLimits response");
      }
      else {
         logger_->error("[HeadlessContainerListener] failed to send SetLimits response");
      }
   }
}

bool HeadlessContainerListener::CheckSpendLimit(uint64_t value, bool autoSign, const std::string &walletId)
{
   if (autoSign) {
      if (value > limits_.autoSignSpendXBT) {
         logger_->warn("[HeadlessContainerListener] requested auto-sign spend {} exceeds limit {}", value
            , limits_.autoSignSpendXBT);
         deactivateAutoSign(walletId, "spend limit reached");
         return false;
      }
   }
   else {
      if (value > limits_.manualSpendXBT) {
         logger_->warn("[HeadlessContainerListener] requested manual spend {} exceeds limit {}", value
            , limits_.manualSpendXBT);
         return false;
      }
   }
   return true;
}

void HeadlessContainerListener::onXbtSpent(qint64 value, bool autoSign)
{
   if (autoSign) {
      limits_.autoSignSpendXBT -= value;
      logger_->debug("[HeadlessContainerListener] new auto-sign spend limit =  {}", limits_.autoSignSpendXBT);
   }
   else {
      limits_.manualSpendXBT -= value;
      logger_->debug("[HeadlessContainerListener] new manual spend limit =  {}", limits_.manualSpendXBT);
   }
}

void HeadlessContainerListener::activateAutoSign(const std::string &walletId, const SecureBinaryData &password)
{
   const auto &wallet = walletId.empty() ? walletsMgr_->GetPrimaryWallet() : walletsMgr_->GetHDWalletById(walletId);
   if (!wallet) {
      deactivateAutoSign(walletId, "wallet missing");
      return;
   }
   if (!wallet->encryptionTypes().empty()) {
      if (password.isNull()) {
         deactivateAutoSign(walletId, "empty password");
         return;
      }
      const auto decrypted = wallet->getRootNode(password);
      if (!decrypted) {
         deactivateAutoSign(walletId, "failed to decrypt root node");
         return;
      }
   }
   passwords_[wallet->getWalletId()] = password;
   emit autoSignActivated(wallet->getWalletId());
   AutoSignActiveResponse(wallet->getWalletId(), true);
}

void HeadlessContainerListener::deactivateAutoSign(const std::string &walletId, const std::string &reason)
{
   if (walletId.empty()) {
      passwords_.clear();
   }
   else {
      passwords_.erase(walletId);
   }
   emit autoSignDeactivated(walletId);
   AutoSignActiveResponse(walletId, false, reason);
}

bool HeadlessContainerListener::isAutoSignActive(const std::string &walletId) const
{
   if (walletId.empty()) {
      return !passwords_.empty();
   }
   return (passwords_.find(walletId) != passwords_.end());
}

void HeadlessContainerListener::addPendingAutoSignReq(const std::string &walletId)
{
   if (walletId.empty()) {
      autoSignPwdReqs_.insert(walletsMgr_->GetPrimaryWallet()->getWalletId());
   }
   else {
      autoSignPwdReqs_.insert(walletId);
   }
}<|MERGE_RESOLUTION|>--- conflicted
+++ resolved
@@ -783,18 +783,14 @@
       return false;
    }
 
-<<<<<<< HEAD
-   if (backupEnabled_) {
-      walletsMgr_->BackupWallet(hdWallet, backupPath_);
-   }
-=======
    SecureBinaryData password;
    for (const auto &pwd : pwdData) {
       password = mergeKeys(password, pwd.password);
    }
 
-   walletsMgr_->BackupWallet(hdWallet, backupPath_);
->>>>>>> 9074e74e
+   if (backupEnabled_) {
+      walletsMgr_->BackupWallet(hdWallet, backupPath_);
+   }
 
    const auto onPassword = [this, hdWallet, path, clientId, id](const SecureBinaryData &pass) {
       std::shared_ptr<bs::hd::Node> leafNode;
