#include "HeadlessContainerListener.h"
#include <spdlog/spdlog.h>
#include "CheckRecipSigner.h"
#include "ConnectionManager.h"
#include "CoreHDWallet.h"
#include "CoreWalletsManager.h"
#include "ServerConnection.h"
#include "WalletEncryption.h"


using namespace Blocksettle::Communication;

HeadlessContainerListener::HeadlessContainerListener(const std::shared_ptr<ServerConnection> &conn
   , const std::shared_ptr<spdlog::logger> &logger
   , const std::shared_ptr<bs::core::WalletsManager> &walletsMgr
   , const std::string &walletsPath, NetworkType netType
   , bool wo, const bool &backupEnabled)
   : ServerConnectionListener()
   , connection_(conn)
   , logger_(logger)
   , walletsMgr_(walletsMgr)
   , walletsPath_(walletsPath)
   , backupPath_(walletsPath + "/../backup")
   , netType_(netType)
   , watchingOnly_(wo)
   , backupEnabled_(backupEnabled)
{}

void HeadlessContainerListener::setCallbacks(const std::function<void(const std::string &)> &cbPeerConn
   , const std::function<void(const std::string &)> &cbPeerDisconn
   , const std::function<void(const bs::core::wallet::TXSignRequest &, const std::string &)> &cbPwd
   , const std::function<void(const BinaryData &)> &cbTxSigned
   , const std::function<void(const BinaryData &)> &cbCancelTxSign
   , const std::function<void(int64_t, bool)> &cbXbtSpent
   , const std::function<void(const std::string &)> &cbAsAct
   , const std::function<void(const std::string &)> &cbAsDeact
   , const std::function<void(const std::string &, const std::string &)> &cbCustomDialog)
{
   const auto &cbWrapXbtSpent = [this, cbXbtSpent](int64_t value, bool autoSign) {
      onXbtSpent(value, autoSign);
      if (cbXbtSpent) {
         cbXbtSpent(value, autoSign);
      }
   };
   cbPeerConn_ = cbPeerConn;
   cbPeerDisconn_ = cbPeerDisconn;
   cbPwd_ = cbPwd;
   cbTxSigned_ = cbTxSigned;
   cbCancelTxSign_ = cbCancelTxSign;
   cbXbtSpent_ = cbWrapXbtSpent;
   cbAsAct_ = cbAsAct;
   cbAsDeact_ = cbAsDeact;
   cbCustomDialog_ = cbCustomDialog;
}

HeadlessContainerListener::~HeadlessContainerListener() noexcept
{
   if (!connection_) {
      return;
   }
   disconnect();
}

bool HeadlessContainerListener::disconnect(const std::string &clientId)
{
   headless::RequestPacket packet;
   packet.set_data("");
   packet.set_type(headless::DisconnectionRequestType);
   const auto &serializedPkt = packet.SerializeAsString();

   bool rc = sendData(serializedPkt, clientId);
   if (rc && !clientId.empty()) {
      OnClientDisconnected(clientId);
   }
   return rc;
}

bool HeadlessContainerListener::sendData(const std::string &data, const std::string &clientId)
{
   bool sentOk = false;
   if (clientId.empty()) {
      for (const auto &clientId : connectedClients_) {
         if (connection_->SendDataToClient(clientId, data)) {
            sentOk = true;
         }
      }
   }
   else {
      sentOk = connection_->SendDataToClient(clientId, data);
   }
   return sentOk;
}

void HeadlessContainerListener::SetLimits(const bs::signer::Limits &limits)
{
   limits_ = limits;
}

static std::string toHex(const std::string &binData)
{
   return BinaryData(binData).toHexStr();
}

void HeadlessContainerListener::OnClientConnected(const std::string &clientId)
{
   logger_->debug("[HeadlessContainerListener] client {} connected", toHex(clientId));
   connectedClients_.insert(clientId);
}

void HeadlessContainerListener::OnClientDisconnected(const std::string &clientId)
{
   logger_->debug("[HeadlessContainerListener] client {} disconnected", toHex(clientId));
   connectedClients_.erase(clientId);
}

void HeadlessContainerListener::OnDataFromClient(const std::string &clientId, const std::string &data)
{
   headless::RequestPacket packet;
   if (!packet.ParseFromString(data)) {
      logger_->error("[{}] failed to parse request packet", __func__);
      return;
   }

   if (!onRequestPacket(clientId, packet)) {
      packet.set_data("");
      sendData(packet.SerializeAsString(), clientId);
   }
}

void HeadlessContainerListener::OnPeerConnected(const std::string &ip)
{
   logger_->debug("[{}] IP {} connected", __func__, ip);
   if (cbPeerConn_) {
      cbPeerConn_(ip);
   }
}

void HeadlessContainerListener::OnPeerDisconnected(const std::string &ip)
{
   logger_->debug("[{}] IP {} disconnected", __func__, ip);
   if (cbPeerDisconn_) {
      cbPeerDisconn_(ip);
   }
}

bool HeadlessContainerListener::isRequestAllowed(Blocksettle::Communication::headless::RequestType reqType) const
{
   if (watchingOnly_) {
      switch (reqType) {
      case headless::CancelSignTxRequestType:
      case headless::SignTXRequestType:
      case headless::SignPartialTXRequestType:
      case headless::SignPayoutTXRequestType:
      case headless::SignTXMultiRequestType:
      case headless::PasswordRequestType:
      case headless::CreateHDWalletRequestType:
      case headless::GetRootKeyRequestType:
      case headless::SetLimitsRequestType:
         return false;
      default:    break;
      }
   }
   return true;
}

bool HeadlessContainerListener::onRequestPacket(const std::string &clientId, headless::RequestPacket packet)
{
   connection_->GetClientInfo(clientId);
   if (!isRequestAllowed(packet.type())) {
      logger_->info("[{}] request {} is not applicable at this state", __func__, (int)packet.type());
      return false;
   }

   switch (packet.type()) {
   case headless::HeartbeatType:
      packet.set_data({});
      if (!sendData(packet.SerializeAsString(), clientId)) {
         logger_->error("[HeadlessContainerListener] failed to send response hearbeat packet");
         return false;
      }
      break;

   case headless::AuthenticationRequestType:
      return AuthResponse(clientId, packet);
      break;

   case headless::CancelSignTxRequestType:
      return onCancelSignTx(clientId, packet);

   case headless::SignTXRequestType:
      return onSignTXRequest(clientId, packet);

   case headless::SignPartialTXRequestType:
      return onSignTXRequest(clientId, packet, true);

   case headless::SignPayoutTXRequestType:
      return onSignPayoutTXRequest(clientId, packet);

   case headless::SignTXMultiRequestType:
      return onSignMultiTXRequest(clientId, packet);

   case headless::PasswordRequestType:
      return onPasswordReceived(clientId, packet);

   case headless::SetUserIdRequestType:
      return onSetUserId(clientId, packet);

   case headless::CreateHDWalletRequestType:
      return onCreateHDWallet(clientId, packet);

   case headless::DeleteHDWalletRequestType:
      return onDeleteHDWallet(packet);

   case headless::GetRootKeyRequestType:
      return onGetRootKey(clientId, packet);

   case headless::SetLimitsRequestType:
      return onSetLimits(clientId, packet);

   case headless::GetHDWalletInfoRequestType:
      return onGetHDWalletInfo(clientId, packet);

   case headless::DisconnectionRequestType:
      break;

   case headless::SyncWalletInfoType:
      return onSyncWalletInfo(clientId, packet);

   case headless::SyncHDWalletType:
      return onSyncHDWallet(clientId, packet);

   case headless::SyncWalletType:
      return onSyncWallet(clientId, packet);

   case headless::SyncCommentType:
      return onSyncComment(clientId, packet);

   case headless::SyncAddressesType:
      return onSyncAddresses(clientId, packet);

   case headless::ExecCustomDialogRequestType:
      return onExecCustomDialog(clientId, packet);

   default:
      logger_->error("[HeadlessContainerListener] unknown request type {}", packet.type());
      return false;
   }
   return true;
}

bool HeadlessContainerListener::AuthResponse(const std::string &clientId, headless::RequestPacket packet)
{
   headless::AuthenticationReply response;
   response.set_authticket("");  // no auth tickets after moving to BIP150/151
   response.set_hasui(cbPwd_ != nullptr);
   response.set_nettype((netType_ == NetworkType::TestNet) ? headless::TestNetType : headless::MainNetType);

   packet.set_data(response.SerializeAsString());
   return sendData(packet.SerializeAsString(), clientId);
}

bool HeadlessContainerListener::onSignTXRequest(const std::string &clientId, const headless::RequestPacket &packet, bool partial)
{
   const auto reqType = partial ? headless::SignPartialTXRequestType : headless::SignTXRequestType;
   headless::SignTXRequest request;
   if (!request.ParseFromString(packet.data())) {
      logger_->error("[HeadlessContainerListener] failed to parse SignTXRequest");
      SignTXResponse(clientId, packet.id(), reqType, "failed to parse");
      return false;
   }
   uint64_t inputVal = 0;
   bs::core::wallet::TXSignRequest txSignReq;
   txSignReq.walletId = request.walletid();
   for (int i = 0; i < request.inputs_size(); i++) {
      UTXO utxo;
      utxo.unserialize(request.inputs(i));
      if (utxo.isInitialized()) {
         txSignReq.inputs.push_back(utxo);
         inputVal += utxo.getValue();
      }
   }

   uint64_t outputVal = 0;
   for (int i = 0; i < request.recipients_size(); i++) {
      BinaryData serialized = request.recipients(i);
      const auto recip = ScriptRecipient::deserialize(serialized);
      txSignReq.recipients.push_back(recip);
      outputVal += recip->getValue();
   }
   int64_t value = outputVal;

   txSignReq.fee = request.fee();
   txSignReq.RBF = request.rbf();

   if (!request.unsignedstate().empty()) {
      const BinaryData prevState(request.unsignedstate());
      txSignReq.prevStates.push_back(prevState);
      if (!value) {
         bs::CheckRecipSigner signer(prevState);
         value = signer.spendValue();
         if (txSignReq.change.value) {
            value -= txSignReq.change.value;
         }
      }
   }

   if (request.has_change()) {
      txSignReq.change.address = request.change().address();
      txSignReq.change.index = request.change().index();
      txSignReq.change.value = request.change().value();
   }

   if (!txSignReq.isValid()) {
      logger_->error("[HeadlessContainerListener] invalid SignTXRequest");
      SignTXResponse(clientId, packet.id(), reqType, "missing critical data");
      return false;
   }

   txSignReq.populateUTXOs = request.populateutxos();

   const auto wallet = walletsMgr_->getWalletById(txSignReq.walletId);
   if (!wallet) {
      logger_->error("[HeadlessContainerListener] failed to find wallet {}", txSignReq.walletId);
      SignTXResponse(clientId, packet.id(), reqType, "failed to find wallet " + txSignReq.walletId);
      return false;
   }
   const auto rootWalletId = walletsMgr_->getHDRootForLeaf(txSignReq.walletId)->walletId();

   if ((wallet->type() == bs::core::wallet::Type::Bitcoin)
      && !CheckSpendLimit(value, request.applyautosignrules(), rootWalletId)) {
      SignTXResponse(clientId, packet.id(), reqType, "spend limit exceeded");
      return false;
   }

   const auto onPassword = [this, wallet, txSignReq, rootWalletId, clientId, id = packet.id(), partial
      , reqType, value, autoSign = request.applyautosignrules()
      , keepDuplicatedRecipients = request.keepduplicatedrecipients()] (const SecureBinaryData &pass,
            bool cancelledByUser) {
      try {
         const auto tx = partial ? wallet->signPartialTXRequest(txSignReq)
            : wallet->signTXRequest(txSignReq);
         SignTXResponse(clientId, id, reqType, {}, tx, cancelledByUser);
         if (cbXbtSpent_) {
            cbXbtSpent_(value, autoSign);
         }
      }
      catch (const std::exception &e) {
         logger_->error("[HeadlessContainerListener] failed to sign {} TX request: {}", partial ? "partial" : "full", e.what());
         SignTXResponse(clientId, id, reqType, std::string("failed to sign: ") + e.what());
         passwords_.erase(wallet->walletId());
         passwords_.erase(rootWalletId);
         if (cbAsDeact_) {
            cbAsDeact_(rootWalletId);
         }
      }
   };

   if (!request.password().empty()) {
      onPassword(BinaryData::CreateFromHex(request.password()), false);
      return true;
   }

   const std::string prompt = std::string("Outgoing ") + (partial ? "Partial " : "" ) + "Transaction";
   return RequestPasswordIfNeeded(clientId, txSignReq, prompt, onPassword, request.applyautosignrules());
}

bool HeadlessContainerListener::onCancelSignTx(const std::string &, headless::RequestPacket packet)
{
   headless::CancelSignTx request;
   if (!request.ParseFromString(packet.data())) {
      logger_->error("[HeadlessContainerListener] failed to parse CancelSignTx");
      return false;
   }

   if (cbCancelTxSign_) {
      cbCancelTxSign_(request.txid());
   }

   return true;
}

bool HeadlessContainerListener::onSignPayoutTXRequest(const std::string &clientId, const headless::RequestPacket &packet)
{
   const auto reqType = headless::SignPayoutTXRequestType;
   headless::SignPayoutTXRequest request;
   if (!request.ParseFromString(packet.data())) {
      logger_->error("[HeadlessContainerListener] failed to parse SignPayoutTXRequest");
      SignTXResponse(clientId, packet.id(), reqType, "failed to parse");
      return false;
   }

   const auto settlWallet = std::dynamic_pointer_cast<bs::core::SettlementWallet>(walletsMgr_->getSettlementWallet());
   if (!settlWallet) {
      logger_->error("[HeadlessContainerListener] Settlement wallet is missing");
      SignTXResponse(clientId, packet.id(), reqType, "no settlement wallet");
      return false;
   }

   const auto &authWallet = walletsMgr_->getAuthWallet();
   if (!authWallet) {
      logger_->error("[HeadlessContainerListener] Auth wallet is missing");
      SignTXResponse(clientId, packet.id(), reqType, "no auth wallet");
      return false;
   }

   bs::core::wallet::TXSignRequest txSignReq;
   txSignReq.walletId = authWallet->walletId();
   UTXO utxo;
   utxo.unserialize(request.input());
   if (utxo.isInitialized()) {
      txSignReq.inputs.push_back(utxo);
   }

   BinaryData serialized = request.recipient();
   const auto recip = ScriptRecipient::deserialize(serialized);
   txSignReq.recipients.push_back(recip);

   const bs::Address authAddr(request.authaddress());
   const BinaryData settlementId = request.settlementid();

   const auto rootWalletId = walletsMgr_->getHDRootForLeaf(authWallet->walletId())->walletId();

   const auto onAuthPassword = [this, clientId, id = packet.id(), txSignReq, authWallet, authAddr
      , settlWallet, settlementId, reqType, rootWalletId](const SecureBinaryData &pass,
            bool cancelledByUser) {
      if (!authWallet->encryptionTypes().empty() && pass.isNull()) {
         logger_->error("[HeadlessContainerListener] no password for encrypted auth wallet");
         SignTXResponse(clientId, id, reqType, "password required, but empty received");
      }

      bs::core::KeyPair authKeys;// = authWallet->getKeyPairFor(authAddr, pass);
      if (authKeys.privKey.isNull() || authKeys.pubKey.isNull()) {
         logger_->error("[HeadlessContainerListener] failed to get priv/pub keys for {}", authAddr.display());
         SignTXResponse(clientId, id, reqType, "no auth priv/pub keys found");
         passwords_.erase(authWallet->walletId());
         passwords_.erase(rootWalletId);
         if (cbAsDeact_) {
            cbAsDeact_(rootWalletId);
         }
         return;
      }

      try {
         const auto tx = settlWallet->signPayoutTXRequest(txSignReq, authKeys, settlementId);
         SignTXResponse(clientId, id, reqType, {}, tx, cancelledByUser);
      }
      catch (const std::exception &e) {
         logger_->error("[HeadlessContainerListener] failed to sign PayoutTX request: {}", e.what());
         SignTXResponse(clientId, id, reqType, std::string("failed to sign: ") + e.what());
      }
   };

   if (!request.password().empty()) {
      onAuthPassword(BinaryData::CreateFromHex(request.password()), false);
      return true;
   }

   std::stringstream ssPrompt;
   ssPrompt << "Signing pay-out transaction for " << std::fixed
      << std::setprecision(8) << utxo.getValue() / BTCNumericTypes::BalanceDivider
      << " XBT:\n Settlement ID: " << settlementId.toHexStr();

   return RequestPasswordIfNeeded(clientId, txSignReq, ssPrompt.str(), onAuthPassword, request.applyautosignrules());
}

bool HeadlessContainerListener::onSignMultiTXRequest(const std::string &clientId, const headless::RequestPacket &packet)
{
   const auto reqType = headless::SignTXMultiRequestType;
   headless::SignTXMultiRequest request;
   if (!request.ParseFromString(packet.data())) {
      logger_->error("[HeadlessContainerListener] failed to parse SignTXMultiRequest");
      SignTXResponse(clientId, packet.id(), reqType, "failed to parse");
      return false;
   }

   bs::core::wallet::TXMultiSignRequest txMultiReq;
   bs::core::WalletMap walletMap;
   txMultiReq.prevState = request.signerstate();
   for (int i = 0; i < request.walletids_size(); i++) {
      const auto &wallet = walletsMgr_->getWalletById(request.walletids(i));
      if (!wallet) {
         logger_->error("[HeadlessContainerListener] failed to find wallet with id {}", request.walletids(i));
         SignTXResponse(clientId, packet.id(), reqType, "failed to find wallet " + request.walletids(i));
         return false;
      }
      walletMap[wallet->walletId()] = wallet;
   }

   const std::string prompt("Signing multi-wallet input (auth revoke) transaction");

   const auto cbOnAllPasswords = [this, txMultiReq, walletMap, clientId, reqType, id=packet.id()]
                                 (const std::unordered_map<std::string, SecureBinaryData> &walletPasswords) {
      try {
         const auto tx = bs::core::SignMultiInputTX(txMultiReq, walletPasswords, walletMap);
         SignTXResponse(clientId, id, reqType, {}, tx);
      }
      catch (const std::exception &e) {
         logger_->error("[HeadlessContainerListener] failed to sign multi TX request: {}", e.what());
         SignTXResponse(clientId, id, reqType, std::string("failed to sign: ") + e.what());
      }
   };
   return RequestPasswordsIfNeeded(++reqSeqNo_, clientId, txMultiReq, walletMap, prompt, cbOnAllPasswords);
}

void HeadlessContainerListener::SignTXResponse(const std::string &clientId, unsigned int id, headless::RequestType reqType
   , const std::string &error, const BinaryData &tx, bool cancelledByUser)
{
   headless::SignTXReply response;
   if (tx.isNull()) {
      response.set_error(error);
   }
   else {
      response.set_signedtx(tx.toBinStr());
   }
   response.set_cancelledbyuser(cancelledByUser);

   headless::RequestPacket packet;
   packet.set_id(id);
   packet.set_type(reqType);
   packet.set_data(response.SerializeAsString());

   if (!sendData(packet.SerializeAsString(), clientId)) {
      logger_->error("[HeadlessContainerListener] failed to send response signTX packet");
   }
   if (cbTxSigned_) {
      cbTxSigned_(tx);
   }
}

bool HeadlessContainerListener::onPasswordReceived(const std::string &clientId, headless::RequestPacket &packet)
{
   headless::PasswordReply response;
   if (!response.ParseFromString(packet.data())) {
      logger_->error("[HeadlessContainerListener] failed to parse PasswordReply");
      return false;
   }
   if (response.walletid().empty()) {
      logger_->error("[HeadlessContainerListener] walletId is empty in PasswordReply");
      return false;
   }
   const auto password = BinaryData::CreateFromHex(response.password());
   if (!password.isNull()) {
      passwords_[response.walletid()] = password;
   }

   passwordReceived(clientId, response.walletid(), password, response.cancelledbyuser());
   return true;
}

void HeadlessContainerListener::passwordReceived(const std::string &clientId, const std::string &walletId,
   const SecureBinaryData &password, bool cancelledByUser)
{
   const auto cbsIt = passwordCallbacks_.find(walletId);
   if (cbsIt != passwordCallbacks_.end()) {
      for (const auto &cb : cbsIt->second) {
         cb(password, cancelledByUser);
      }
      passwordCallbacks_.erase(cbsIt);
   }
   if (autoSignPwdReqs_.find(walletId) != autoSignPwdReqs_.end()) {
      autoSignPwdReqs_.erase(walletId);
      activateAutoSign(clientId, walletId, password);
   }
}

void HeadlessContainerListener::passwordReceived(const std::string &walletId,
   const SecureBinaryData &password, bool cancelledByUser)
{
   passwordReceived({}, walletId, password, cancelledByUser);
}

bool HeadlessContainerListener::RequestPasswordIfNeeded(const std::string &clientId
   , const bs::core::wallet::TXSignRequest &txReq
   , const std::string &prompt, const PasswordReceivedCb &cb, bool autoSign)
{
   const auto &wallet = walletsMgr_->getWalletById(txReq.walletId);
   if (!wallet) {
      return false;
   }
   bool needPassword = !wallet->encryptionTypes().empty();
   SecureBinaryData password;
   std::string walletId = wallet->walletId();
   if (needPassword && autoSign) {
      const auto &hdRoot = walletsMgr_->getHDRootForLeaf(walletId);
      if (hdRoot) {
         walletId = hdRoot->walletId();
      }
      const auto passwordIt = passwords_.find(walletId);
      if (passwordIt != passwords_.end()) {
         needPassword = false;
         password = passwordIt->second;
      }
   }
   if (!needPassword) {
      if (cb) {
         cb(password, false);
      }
      return true;
   }

   return RequestPassword(clientId, txReq, prompt, cb);
}

bool HeadlessContainerListener::RequestPasswordsIfNeeded(int reqId, const std::string &clientId
   , const bs::core::wallet::TXMultiSignRequest &txMultiReq, const bs::core::WalletMap &walletMap
   , const std::string &prompt, const PasswordsReceivedCb &cb)
{
   TempPasswords tempPasswords;
   for (const auto &wallet : walletMap) {
      const auto &walletId = wallet.first;
      const auto &rootWallet = walletsMgr_->getHDRootForLeaf(walletId);
      const auto &rootWalletId = rootWallet->walletId();

      tempPasswords.rootLeaves[rootWalletId].insert(walletId);
      tempPasswords.reqWalletIds.insert(walletId);

      if (!rootWallet->encryptionTypes().empty()) {
         const auto cbWalletPass = [this, reqId, cb, rootWalletId](const SecureBinaryData &password, bool) {
            auto &tempPasswords = tempPasswords_[reqId];
            const auto &walletsIt = tempPasswords.rootLeaves.find(rootWalletId);
            if (walletsIt == tempPasswords.rootLeaves.end()) {
               return;
            }
            for (const auto &walletId : walletsIt->second) {
               tempPasswords.passwords[walletId] = password;
            }
            if (tempPasswords.passwords.size() == tempPasswords.reqWalletIds.size()) {
               cb(tempPasswords.passwords);
               tempPasswords_.erase(reqId);
            }
         };

         bs::core::wallet::TXSignRequest txReq;
         txReq.walletId = rootWallet->walletId();
         RequestPassword(clientId, txReq, prompt, cbWalletPass);
      }
      else {
         tempPasswords.passwords[walletId] = {};
      }
   }
   if (tempPasswords.reqWalletIds.size() == tempPasswords.passwords.size()) {
      cb(tempPasswords.passwords);
   }
   else {
      tempPasswords_[reqId] = tempPasswords;
   }
   return true;
}

bool HeadlessContainerListener::RequestPassword(const std::string &clientId, const bs::core::wallet::TXSignRequest &txReq
   , const std::string &prompt, const PasswordReceivedCb &cb)
{
   if (cb) {
      auto &callbacks = passwordCallbacks_[txReq.walletId];
      callbacks.push_back(cb);
      if (callbacks.size() > 1) {
         return true;
      }
   }

   if (cbPwd_) {
      cbPwd_(txReq, prompt);
      return true;
   }
   else {
      headless::PasswordRequest request;
      if (!prompt.empty()) {
         request.set_prompt(prompt);
      }
      if (!txReq.walletId.empty()) {
         request.set_walletid(txReq.walletId);
         const auto &wallet = walletsMgr_->getWalletById(txReq.walletId);
         std::vector<bs::wallet::EncryptionType> encTypes;
         std::vector<SecureBinaryData> encKeys;
         bs::wallet::KeyRank keyRank = { 0, 0 };
         if (wallet) {
            encTypes = wallet->encryptionTypes();
            encKeys = wallet->encryptionKeys();
            keyRank = wallet->encryptionRank();
         }
         else {
            const auto &rootWallet = walletsMgr_->getHDWalletById(txReq.walletId);
            if (rootWallet) {
               encTypes = rootWallet->encryptionTypes();
               encKeys = rootWallet->encryptionKeys();
               keyRank = rootWallet->encryptionRank();
            }
         }

         for (const auto &encType : encTypes) {
            request.add_enctypes(static_cast<uint32_t>(encType));
         }
         for (const auto &encKey : encKeys) {
            request.add_enckeys(encKey.toBinStr());
         }
         request.set_rankm(keyRank.first);
      }

      headless::RequestPacket packet;
      packet.set_type(headless::PasswordRequestType);
      packet.set_data(request.SerializeAsString());
      return sendData(packet.SerializeAsString(), clientId);
   }
}

bool HeadlessContainerListener::onSetUserId(const std::string &clientId, headless::RequestPacket &packet)
{
   headless::SetUserIdRequest request;
   if (!request.ParseFromString(packet.data())) {
      logger_->error("[HeadlessContainerListener] failed to parse SetUserIdRequest");
      return false;
   }


   headless::RequestPacket response;
   response.set_type(headless::SetUserIdRequestType);
   sendData(response.SerializeAsString(), clientId);
   return true;
}

bool HeadlessContainerListener::CreateHDLeaf(const std::string &clientId, unsigned int id, const headless::NewHDLeaf &request
   , const std::vector<bs::wallet::PasswordData> &pwdData)
{
   const auto hdWallet = walletsMgr_->getHDWalletById(request.rootwalletid());
   if (!hdWallet) {
      logger_->error("[HeadlessContainerListener] failed to find root HD wallet by id {}", request.rootwalletid());
      CreateHDWalletResponse(clientId, id, "no root HD wallet");
      return false;
   }
   const auto path = bs::hd::Path::fromString(request.path());
   if ((path.length() != 3) || !path.isAbolute()) {
      logger_->error("[HeadlessContainerListener] invalid path {} at HD wallet creation", request.path());
      CreateHDWalletResponse(clientId, id, "invalid path");
      return false;
   }

   SecureBinaryData password;
   for (const auto &pwd : pwdData) {
      password = mergeKeys(password, pwd.password);
   }

   if (backupEnabled_) {
      walletsMgr_->backupWallet(hdWallet, backupPath_);
   }

   const auto onPassword = [this, hdWallet, path, clientId, id](const SecureBinaryData &pass,
         bool cancelledByUser) {
      std::shared_ptr<bs::core::hd::Node> leafNode;
      if (!hdWallet->encryptionTypes().empty() && pass.isNull()) {
         logger_->error("[HeadlessContainerListener] no password for encrypted wallet");
         CreateHDWalletResponse(clientId, id, "password required, but empty received");
      }
      const auto &rootNode = hdWallet->getRootNode(pass);
      if (rootNode) {
         leafNode = nullptr;
      } else {
         logger_->error("[HeadlessContainerListener] failed to decrypt root node");
         CreateHDWalletResponse(clientId, id, "root node decryption failed");
      }

      if (leafNode) {
         //what is this horror?
         const auto groupIndex = static_cast<bs::hd::CoinType>(path.get(1));
         auto group = hdWallet->getGroup(groupIndex);
         if (!group) {
            group = hdWallet->createGroup(groupIndex);
         }
         const auto leafIndex = path.get(2);
         auto leaf = nullptr;
         if (!leaf || (leaf != group->getLeafByPath(leafIndex))) {
            logger_->error("[HeadlessContainerListener] failed to create/get leaf {}", path.toString());
            CreateHDWalletResponse(clientId, id, "failed to create leaf");
            return;
         }

         CreateHDWalletResponse(clientId, id, ""
         , leafNode->pubCompressedKey(), leafNode->chainCode());
      }
      else {
         logger_->error("[HeadlessContainerListener] failed to create HD leaf");
         CreateHDWalletResponse(clientId, id, "failed to derive");
      }
   };

   if (!hdWallet->encryptionTypes().empty()) {
      if (!password.isNull()) {
         onPassword(password, false);
      }
      else {
         bs::core::wallet::TXSignRequest txReq;
         txReq.walletId = hdWallet->walletId();
         return RequestPassword(clientId, txReq, "Creating a wallet " + txReq.walletId, onPassword);
      }
   }
   else {
      onPassword({}, false);
   }
   return true;
}

bool HeadlessContainerListener::CreateHDWallet(const std::string &clientId, unsigned int id, const headless::NewHDWallet &request
   , NetworkType netType, const std::vector<bs::wallet::PasswordData> &pwdData, bs::wallet::KeyRank keyRank)
{
   if (netType != netType_) {
      CreateHDWalletResponse(clientId, id, "network type mismatch");
      return false;
   }
   std::shared_ptr<bs::core::hd::Wallet> wallet;
   try {
      auto seed = request.privatekey().empty() ? bs::core::wallet::Seed(request.seed(), netType)
         : bs::core::wallet::Seed(netType, request.privatekey(), request.chaincode());
      wallet = walletsMgr_->createWallet(request.name(), request.description(),
         seed, walletsPath_, pwdData.begin()->password, request.primary());
   }
   catch (const std::exception &e) {
      CreateHDWalletResponse(clientId, id, e.what());
      return false;
   }
   if (!wallet) {
      CreateHDWalletResponse(clientId, id, "creation failed");
      return false;
   }
   try {
      SecureBinaryData password = pwdData.empty() ? SecureBinaryData{} : pwdData[0].password;
      if (keyRank.first > 1) {
         for (int i = 1; i < keyRank.first; ++i) {
            password = mergeKeys(password, pwdData[i].password);
         }
      }
      const auto woWallet = wallet->createWatchingOnly();
      if (!woWallet) {
         CreateHDWalletResponse(clientId, id, "failed to create watching-only copy");
         return false;
      }
      CreateHDWalletResponse(clientId, id, woWallet->walletId(), {}, {}, woWallet);
   }
   catch (const std::exception &e) {
      CreateHDWalletResponse(clientId, id, e.what());
      return false;
   }
   return true;
}

static NetworkType mapNetworkType(headless::NetworkType netType)
{
   switch (netType) {
   case headless::MainNetType:   return NetworkType::MainNet;
   case headless::TestNetType:   return NetworkType::TestNet;
   default:                      return NetworkType::Invalid;
   }
}

bool HeadlessContainerListener::onCreateHDWallet(const std::string &clientId, headless::RequestPacket &packet)
{
   // Not used anymore, use SignAdaptor instead
   return false;
}

void HeadlessContainerListener::CreateHDWalletResponse(const std::string &clientId, unsigned int id
   , const std::string &errorOrWalletId, const BinaryData &pubKey, const BinaryData &chainCode
   , const std::shared_ptr<bs::core::hd::Wallet> &wallet)
{
   logger_->debug("[HeadlessContainerListener] CreateHDWalletResponse: {}", errorOrWalletId);
   headless::CreateHDWalletResponse response;
   if (!pubKey.isNull() && !chainCode.isNull()) {
      auto leaf = response.mutable_leaf();
      leaf->set_walletid(errorOrWalletId);
   }
   else if (wallet) {
      auto wlt = response.mutable_wallet();
      wlt->set_name(wallet->name());
      wlt->set_description(wallet->description());
      wlt->set_walletid(wallet->walletId());
      wlt->set_nettype((wallet->networkType() == NetworkType::TestNet) ? headless::TestNetType : headless::MainNetType);
      for (const auto &group : wallet->getGroups()) {
         auto grp = wlt->add_groups();
         grp->set_path(group->path().toString());
         for (const auto &leaf : group->getLeaves()) {
            auto wLeaf = wlt->add_leaves();
            wLeaf->set_path(leaf->path().toString());
            wLeaf->set_walletid(leaf->walletId());
         }
      }
   }
   else {
      response.set_error(errorOrWalletId);
   }

   headless::RequestPacket packet;
   packet.set_id(id);
   packet.set_type(headless::CreateHDWalletRequestType);
   packet.set_data(response.SerializeAsString());

   if (!sendData(packet.SerializeAsString(), clientId)) {
      logger_->error("[HeadlessContainerListener] failed to send response CreateHDWallet packet");
   }
}

bool HeadlessContainerListener::onDeleteHDWallet(headless::RequestPacket &packet)
{
   // Not used anymore, use SignAdaptor instead
   return false;
}

bool HeadlessContainerListener::onSetLimits(const std::string &clientId, headless::RequestPacket &packet)
{
   headless::SetLimitsRequest request;
   if (!request.ParseFromString(packet.data())) {
      logger_->error("[HeadlessContainerListener] failed to parse SetLimitsRequest");
      AutoSignActiveResponse(clientId, {}, false, "request parse error", packet.id());
      return false;
   }
   if (request.rootwalletid().empty()) {
      logger_->error("[HeadlessContainerListener] no wallet specified in SetLimitsRequest");
      AutoSignActiveResponse(clientId, request.rootwalletid(), false, "invalid request", packet.id());
      return false;
   }
   if (!request.activateautosign()) {
      deactivateAutoSign(clientId, request.rootwalletid());
      return true;
   }

   if (!request.password().empty()) {
      activateAutoSign(clientId, request.rootwalletid(), BinaryData::CreateFromHex(request.password()));
   }
   else {
      const auto &wallet = walletsMgr_->getHDWalletById(request.rootwalletid());
      if (!wallet) {
         logger_->error("[HeadlessContainerListener] failed to find root wallet by id {} (to activate auto-sign)"
            , request.rootwalletid());
         AutoSignActiveResponse(clientId, request.rootwalletid(), false, "missing wallet", packet.id());
         return false;
      }
      if (!wallet->encryptionTypes().empty() && !isAutoSignActive(request.rootwalletid())) {
         addPendingAutoSignReq(request.rootwalletid());
         if (cbPwd_) {
            bs::core::wallet::TXSignRequest txReq;
            txReq.walletId = request.rootwalletid();
            txReq.autoSign = true;
            cbPwd_(txReq, {});
         }
      }
      else {
         if (cbAsAct_) {
            cbAsAct_(request.rootwalletid());
         }
         AutoSignActiveResponse(clientId, request.rootwalletid(), true, {}, packet.id());
      }
   }
   return true;
}

bool HeadlessContainerListener::onGetRootKey(const std::string &clientId, headless::RequestPacket &packet)
{
   headless::GetRootKeyRequest request;
   if (!request.ParseFromString(packet.data())) {
      logger_->error("[HeadlessContainerListener] failed to parse GetRootKeyRequest");
      GetRootKeyResponse(clientId, packet.id(), nullptr, "failed to parse request");
      return false;
   }
   const auto &wallet = walletsMgr_->getHDWalletById(request.rootwalletid());
   if (!wallet) {
      logger_->error("[HeadlessContainerListener] failed to find wallet for id {}", request.rootwalletid());
      GetRootKeyResponse(clientId, packet.id(), nullptr, "failed to find wallet");
      return false;
   }
   if (!wallet->encryptionTypes().empty() && request.password().empty()) {
      logger_->error("[HeadlessContainerListener] password is missing for encrypted wallet {}", request.rootwalletid());
      GetRootKeyResponse(clientId, packet.id(), nullptr, "password missing");
      return false;
   }

   logger_->info("Requested private key for wallet {}", request.rootwalletid());
   const auto decrypted = wallet->getRootNode(BinaryData::CreateFromHex(request.password()));
   if (!decrypted) {
      logger_->error("[HeadlessContainerListener] failed to get/decrypt root node for {}", request.rootwalletid());
      GetRootKeyResponse(clientId, packet.id(), nullptr, "failed to get node");
      return false;
   }
   GetRootKeyResponse(clientId, packet.id(), decrypted, wallet->walletId());
   return true;
}

void HeadlessContainerListener::GetRootKeyResponse(const std::string &clientId, unsigned int id
   , const std::shared_ptr<bs::core::hd::Node> &decrypted, const std::string &errorOrId)
{
   headless::GetRootKeyResponse response;
   if (decrypted) {
      response.set_decryptedprivkey(decrypted->privateKey().toBinStr());
      response.set_chaincode(decrypted->chainCode().toBinStr());
   }
   response.set_walletid(errorOrId);

   headless::RequestPacket packet;
   packet.set_id(id);
   packet.set_type(headless::GetRootKeyRequestType);
   packet.set_data(response.SerializeAsString());

   if (!sendData(packet.SerializeAsString(), clientId)) {
      logger_->error("[HeadlessContainerListener] failed to send response GetRootKey packet");
   }
}

bool HeadlessContainerListener::onGetHDWalletInfo(const std::string &clientId, headless::RequestPacket &packet)
{
   headless::GetHDWalletInfoRequest request;
   if (!request.ParseFromString(packet.data())) {
      logger_->error("[HeadlessContainerListener] failed to parse GetHDWalletInfoRequest");
      GetHDWalletInfoResponse(clientId, packet.id(), {}, nullptr, "failed to parse request");
      return false;
   }
   const auto &wallet = walletsMgr_->getHDWalletById(request.rootwalletid());
   if (!wallet) {
      logger_->error("[HeadlessContainerListener] failed to find wallet for id {}", request.rootwalletid());
      GetHDWalletInfoResponse(clientId, packet.id(), request.rootwalletid(), nullptr, "failed to find wallet");
      return false;
   }
   GetHDWalletInfoResponse(clientId, packet.id(), request.rootwalletid(), wallet);
   return true;
}

void HeadlessContainerListener::GetHDWalletInfoResponse(const std::string &clientId, unsigned int id
   , const std::string &walletId, const std::shared_ptr<bs::core::hd::Wallet> &wallet, const std::string &error)
{
   headless::GetHDWalletInfoResponse response;
   if (!error.empty()) {
      response.set_error(error);
   }
   if (wallet) {
      for (const auto &encType : wallet->encryptionTypes()) {
         response.add_enctypes(static_cast<uint32_t>(encType));
      }
      for (const auto &encKey : wallet->encryptionKeys()) {
         response.add_enckeys(encKey.toBinStr());
      }
      response.set_rankm(wallet->encryptionRank().first);
      response.set_rankn(wallet->encryptionRank().second);
   }
   if (!walletId.empty()) {
      response.set_rootwalletid(walletId);
   }

   headless::RequestPacket packet;
   packet.set_id(id);
   packet.set_type(headless::GetHDWalletInfoRequestType);
   packet.set_data(response.SerializeAsString());

   if (!sendData(packet.SerializeAsString(), clientId)) {
      logger_->error("[HeadlessContainerListener] failed to send response GetHDWalletInfo packet");
   }
}

<<<<<<< HEAD
bool HeadlessContainerListener::onChangePassword(const std::string &clientId
   , headless::RequestPacket &packet)
{
   headless::ChangePasswordRequest request;
   if (!request.ParseFromString(packet.data())) {
      logger_->error("[HeadlessContainerListener] failed to parse ChangePasswordRequest");
      ChangePasswordResponse(clientId, packet.id(), {}, false);
      return false;
   }
   const auto &wallet = walletsMgr_->getHDWalletById(request.rootwalletid());
   if (!wallet) {
      logger_->error("[HeadlessContainerListener] failed to find wallet for id {}", request.rootwalletid());
      ChangePasswordResponse(clientId, packet.id(), request.rootwalletid(), false);
      return false;
   }
   std::vector<bs::wallet::PasswordData> pwdData;
   for (int i = 0; i < request.newpassword_size(); ++i) {
      const auto &pwd = request.newpassword(i);
      pwdData.push_back({ BinaryData::CreateFromHex(pwd.password())
         , static_cast<bs::wallet::EncryptionType>(pwd.enctype()), pwd.enckey()});
   }
   bs::wallet::KeyRank keyRank = {request.rankm(), request.rankn()};

   bool result = wallet->changePassword(pwdData.begin()->password);

   if (!result) {
      logger_->error("[HeadlessContainerListener] failed to change password for wallet {}", request.rootwalletid());
      ChangePasswordResponse(clientId, packet.id(), request.rootwalletid(), false);
      return false;
   }
   logger_->info("Changed password for wallet {} (id: {})", wallet->name(), wallet->walletId());
   ChangePasswordResponse(clientId, packet.id(), request.rootwalletid(), true);
   return true;
}

void HeadlessContainerListener::ChangePasswordResponse(const std::string &clientId, unsigned int id
   , const std::string &walletId, bool ok)
{
   headless::ChangePasswordResponse response;
   response.set_rootwalletid(walletId);
   response.set_success(ok);

   headless::RequestPacket packet;
   packet.set_id(id);
   packet.set_authticket(authTicket(clientId).toBinStr());
   packet.set_type(headless::ChangePasswordRequestType);
   packet.set_data(response.SerializeAsString());

   if (!sendData(packet.SerializeAsString(), clientId)) {
      logger_->error("[HeadlessContainerListener] failed to send ChangePassword response");
   }
}

=======
>>>>>>> 5291fa32
void HeadlessContainerListener::AutoSignActiveResponse(const std::string &clientId, const std::string &walletId
   , bool active, const std::string &error, unsigned int id)
{
   headless::SetLimitsResponse response;
   response.set_rootwalletid(walletId);
   response.set_autosignactive(active);
   if (!error.empty()) {
      response.set_error(error);
   }

   headless::RequestPacket packet;
   packet.set_id(id);
   packet.set_type(headless::SetLimitsRequestType);
   packet.set_data(response.SerializeAsString());

   if (!sendData(packet.SerializeAsString(), clientId)) {
      if (clientId.empty()) {
         logger_->warn("[HeadlessContainerListener] failed to multicast SetLimits response");
      }
      else {
         logger_->error("[HeadlessContainerListener] failed to send SetLimits response");
      }
   }
}

bool HeadlessContainerListener::CheckSpendLimit(uint64_t value, bool autoSign, const std::string &walletId)
{
   if (autoSign) {
      if (value > limits_.autoSignSpendXBT) {
         logger_->warn("[HeadlessContainerListener] requested auto-sign spend {} exceeds limit {}", value
            , limits_.autoSignSpendXBT);
         deactivateAutoSign(walletId, "spend limit reached");
         return false;
      }
   }
   else {
      if (value > limits_.manualSpendXBT) {
         logger_->warn("[HeadlessContainerListener] requested manual spend {} exceeds limit {}", value
            , limits_.manualSpendXBT);
         return false;
      }
   }
   return true;
}

void HeadlessContainerListener::onXbtSpent(int64_t value, bool autoSign)
{
   if (autoSign) {
      limits_.autoSignSpendXBT -= value;
      logger_->debug("[HeadlessContainerListener] new auto-sign spend limit =  {}", limits_.autoSignSpendXBT);
   }
   else {
      limits_.manualSpendXBT -= value;
      logger_->debug("[HeadlessContainerListener] new manual spend limit =  {}", limits_.manualSpendXBT);
   }
}

void HeadlessContainerListener::activateAutoSign(const std::string &clientId, const std::string &walletId
   , const SecureBinaryData &password)
{
   const auto &wallet = walletId.empty() ? walletsMgr_->getPrimaryWallet() : walletsMgr_->getHDWalletById(walletId);
   if (!wallet) {
      deactivateAutoSign(walletId, "wallet missing");
      return;
   }
   if (!wallet->encryptionTypes().empty()) {
      if (password.isNull()) {
         deactivateAutoSign(walletId, "empty password");
         return;
      }
      const auto decrypted = wallet->getRootNode(password);
      if (!decrypted) {
         deactivateAutoSign(walletId, "failed to decrypt root node");
         return;
      }
   }
   passwords_[wallet->walletId()] = password;
   if (cbAsAct_) {
      cbAsAct_(wallet->walletId());
   }
   AutoSignActiveResponse(clientId, wallet->walletId(), true);
}

void HeadlessContainerListener::deactivateAutoSign(const std::string &clientId, const std::string &walletId
   , const std::string &reason)
{
   if (walletId.empty()) {
      passwords_.clear();
   }
   else {
      passwords_.erase(walletId);
   }
   if (cbAsDeact_) {
      cbAsDeact_(walletId);
   }
   AutoSignActiveResponse(clientId, walletId, false, reason);
}

bool HeadlessContainerListener::isAutoSignActive(const std::string &walletId) const
{
   if (walletId.empty()) {
      return !passwords_.empty();
   }
   return (passwords_.find(walletId) != passwords_.end());
}

void HeadlessContainerListener::addPendingAutoSignReq(const std::string &walletId)
{
   if (walletId.empty()) {
      autoSignPwdReqs_.insert(walletsMgr_->getPrimaryWallet()->walletId());
   }
   else {
      autoSignPwdReqs_.insert(walletId);
   }
}

void HeadlessContainerListener::walletsListUpdated()
{
   logger_->debug("send WalletsListUpdatedType message");

   headless::RequestPacket packet;
   packet.set_type(headless::WalletsListUpdatedType);
   sendData(packet.SerializeAsString());
}

static headless::NetworkType mapFrom(NetworkType netType)
{
   switch (netType) {
   case NetworkType::MainNet: return headless::MainNetType;
   case NetworkType::TestNet:
   default:    return headless::TestNetType;
   }
}

bool HeadlessContainerListener::onSyncWalletInfo(const std::string &clientId, Blocksettle::Communication::headless::RequestPacket packet)
{
   headless::SyncWalletInfoResponse response;

   for (size_t i = 0; i < walletsMgr_->getHDWalletsCount(); ++i) {
      const auto hdWallet = walletsMgr_->getHDWallet(i);
      auto walletData = response.add_wallets();
      walletData->set_format(headless::WalletFormatHD);
      walletData->set_id(hdWallet->walletId());
      walletData->set_name(hdWallet->name());
      walletData->set_description(hdWallet->description());
      walletData->set_nettype(mapFrom(hdWallet->networkType()));
      walletData->set_watching_only(hdWallet->isWatchingOnly());
   }
   const auto settlWallet = walletsMgr_->getSettlementWallet();
   if (settlWallet) {
      auto walletData = response.add_wallets();
      walletData->set_format(headless::WalletFormatSettlement);
      walletData->set_id(settlWallet->walletId());
      walletData->set_name(settlWallet->name());
      walletData->set_nettype(mapFrom(settlWallet->networkType()));
      walletData->set_watching_only(true);
   }

   packet.set_data(response.SerializeAsString());
   return sendData(packet.SerializeAsString(), clientId);
}

bool HeadlessContainerListener::onSyncHDWallet(const std::string &clientId, Blocksettle::Communication::headless::RequestPacket packet)
{
   headless::SyncWalletRequest request;
   if (!request.ParseFromString(packet.data())) {
      logger_->error("[{}] failed to parse request", __func__);
      return false;
   }

   headless::SyncHDWalletResponse response;
   const auto hdWallet = walletsMgr_->getHDWalletById(request.walletid());
   if (hdWallet) {
      response.set_walletid(hdWallet->walletId());
      for (const auto &group : hdWallet->getGroups()) {
         auto groupData = response.add_groups();
         groupData->set_type(group->index());

         for (const auto &leaf : group->getLeaves()) {
            auto leafData = groupData->add_leaves();
            leafData->set_id(leaf->walletId());
            leafData->set_index(leaf->index());
         }
      }
   } else {
      logger_->error("[{}] failed to find HD wallet with id {}", __func__, request.walletid());
      return false;
   }

   packet.set_data(response.SerializeAsString());
   return sendData(packet.SerializeAsString(), clientId);
}

static headless::EncryptionType mapFrom(bs::wallet::EncryptionType encType)
{
   switch (encType) {
   case bs::wallet::EncryptionType::Password:   return headless::EncryptionTypePassword;
   case bs::wallet::EncryptionType::Auth:       return headless::EncryptionTypeAutheID;
   case bs::wallet::EncryptionType::Unencrypted:
   default:       return headless::EncryptionTypeUnencrypted;
   }
}

bool HeadlessContainerListener::onSyncWallet(const std::string &clientId, Blocksettle::Communication::headless::RequestPacket packet)
{
   headless::SyncWalletRequest request;
   if (!request.ParseFromString(packet.data())) {
      logger_->error("[{}] failed to parse request", __func__);
      return false;
   }

   headless::SyncWalletResponse response;

   const auto wallet = walletsMgr_->getWalletById(request.walletid());
   if (wallet) {
      response.set_walletid(wallet->walletId());
      for (const auto &encType : wallet->encryptionTypes()) {
         response.add_encryptiontypes(mapFrom(encType));
      }
      for (const auto &encKey : wallet->encryptionKeys()) {
         response.add_encryptionkeys(encKey.toBinStr());
      }
      auto keyrank = response.mutable_keyrank();
      keyrank->set_m(wallet->encryptionRank().first);
      keyrank->set_n(wallet->encryptionRank().second);

      response.set_nettype(mapFrom(wallet->networkType()));

      for (const auto &addr : wallet->getUsedAddressList()) {
         const auto index = wallet->getAddressIndex(addr);
         const auto comment = wallet->getAddressComment(addr);
         auto addrData = response.add_addresses();
         addrData->set_address(addr.display());
         addrData->set_index(index);
         if (!comment.empty()) {
            addrData->set_comment(comment);
         }
      }
      for (const auto &addr : wallet->getPooledAddressList()) {
         const auto index = wallet->getAddressIndex(addr);
         auto addrData = response.add_addrpool();
         addrData->set_address(addr.display());
         addrData->set_index(index);
      }
      for (const auto &txComment : wallet->getAllTxComments()) {
         auto txCommData = response.add_txcomments();
         txCommData->set_txhash(txComment.first.toBinStr());
         txCommData->set_comment(txComment.second);
      }
   }
   else {
      logger_->error("[{}] failed to find wallet with id {}", __func__, request.walletid());
      return false;
   }

   packet.set_data(response.SerializeAsString());
   return sendData(packet.SerializeAsString(), clientId);
}

bool HeadlessContainerListener::onSyncComment(const std::string &clientId, Blocksettle::Communication::headless::RequestPacket packet)
{
   headless::SyncCommentRequest request;
   if (!request.ParseFromString(packet.data())) {
      logger_->error("[{}] failed to parse request", __func__);
      return false;
   }
   const auto wallet = walletsMgr_->getWalletById(request.walletid());
   if (!wallet) {
      logger_->error("[{}] failed to find wallet with id {}", __func__, request.walletid());
      return false;
   }
   bool rc = false;
   if (!request.address().empty()) {
      rc = wallet->setAddressComment(request.address(), request.comment());
   }
   else {
      rc = wallet->setTransactionComment(request.txhash(), request.comment());
   }
   return rc;
}

static AddressEntryType mapFrom(headless::AddressType at)
{
   switch (at) {
   case headless::AddressType_P2PKH:      return AddressEntryType_P2PKH;
   case headless::AddressType_P2PK:       return AddressEntryType_P2PK;
   case headless::AddressType_P2WPKH:     return AddressEntryType_P2WPKH;
   case headless::AddressType_Multisig:   return AddressEntryType_Multisig;
   case headless::AddressType_P2SH:       return AddressEntryType_P2SH;
   case headless::AddressType_P2WSH:      return AddressEntryType_P2WSH;
   case headless::AddressType_Default:
   default:    return AddressEntryType_Default;
   }
}

bool HeadlessContainerListener::onSyncAddresses(const std::string &clientId, Blocksettle::Communication::headless::RequestPacket packet)
{
   headless::SyncAddressesRequest request;
   if (!request.ParseFromString(packet.data())) {
      logger_->error("[{}] failed to parse request", __func__);
      return false;
   }
   const auto wallet = walletsMgr_->getWalletById(request.walletid());
   if (!wallet) {
      logger_->error("[{}] failed to find wallet with id {}", __func__, request.walletid());
      return false;
   }

   headless::SyncAddressesResponse response;
   response.set_walletid(wallet->walletId());
   for (int i = 0; i < request.indices_size(); ++i) {
      const auto indexData = request.indices(i);
      std::string index;
      bs::Address address;
      try {
         address = bs::Address(indexData.index());
         if (address.isValid()) {
            index = wallet->getAddressIndex(address);
         }
      }
      catch (const std::exception &) {}
      if (index.empty()) {
         index = indexData.index();
      }
      if (address.isValid() && index.empty()) {
//         wallet->addAddress(address);
         logger_->info("[{}] can't add address {} to wallet {}", __func__
            , address.display(), wallet->walletId());
         continue;
      }
      else {
         bs::Address address;
         if (!address.isValid()) {
            logger_->error("[{}] failed to create address for index {}", __func__, index);
            continue;
         }
      }
      auto addrData = response.add_addresses();
      addrData->set_address(address.display());
      addrData->set_index(indexData.index());
   }

   const auto hdWallet = walletsMgr_->getHDRootForLeaf(wallet->walletId());
   if (hdWallet) {
      hdWallet->updatePersistence();
   }

   packet.set_data(response.SerializeAsString());
   return sendData(packet.SerializeAsString(), clientId);
}

bool HeadlessContainerListener::onExecCustomDialog(const std::string &clientId, headless::RequestPacket packet)
{
   headless::CustomDialogRequest request;
   if (!request.ParseFromString(packet.data())) {
      logger_->error("[HeadlessContainerListener] failed to parse CustomDialogRequest");
      return false;
   }

   if (cbCustomDialog_) {
      cbCustomDialog_(request.dialogname(), request.variantdata());

//      QByteArray ba = QByteArray::fromStdString(request.variantdata());
//      QDataStream ds(&ba, QIODevice::ReadOnly);
//      QVariant data;
//      ds >> data;

//      cbCustomDialog_(QString::fromStdString(request.dialogname()), data);
   }
   return true;
}<|MERGE_RESOLUTION|>--- conflicted
+++ resolved
@@ -1050,7 +1050,6 @@
    }
 }
 
-<<<<<<< HEAD
 bool HeadlessContainerListener::onChangePassword(const std::string &clientId
    , headless::RequestPacket &packet)
 {
@@ -1104,8 +1103,6 @@
    }
 }
 
-=======
->>>>>>> 5291fa32
 void HeadlessContainerListener::AutoSignActiveResponse(const std::string &clientId, const std::string &walletId
    , bool active, const std::string &error, unsigned int id)
 {
