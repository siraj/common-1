--- conflicted
+++ resolved
@@ -265,26 +265,7 @@
    return 0;
 }
 
-<<<<<<< HEAD
-bs::signer::RequestId InprocSigner::changePassword(const std::string &walletId
-   , const std::vector<bs::wallet::PasswordData> &newPass
-   , bs::wallet::KeyRank keyRank, const SecureBinaryData &oldPass
-   , bool addNew, bool removeOld, bool dryRun)
-{
-   auto hdWallet = walletsMgr_->getHDWalletById(walletId);
-   if (!hdWallet) {
-      hdWallet = walletsMgr_->getHDRootForLeaf(walletId);
-      if (!hdWallet) {
-         logger_->error("[{}] failed to get wallet by id {}", __func__, walletId);
-         return 0;
-      }
-   }
-   const bool result = hdWallet->changePassword(newPass, keyRank, oldPass, addNew, removeOld, dryRun);
-   emit PasswordChanged(walletId, result);
-   return seqId_++;
-}
-=======
-//SignContainer::RequestId InprocSigner::changePassword(const std::string &walletId
+//bs::signer::RequestId InprocSigner::changePassword(const std::string &walletId
 //   , const std::vector<bs::wallet::PasswordData> &newPass
 //   , bs::wallet::KeyRank keyRank, const SecureBinaryData &oldPass
 //   , bool addNew, bool removeOld, bool dryRun)
@@ -301,7 +282,6 @@
 //   emit PasswordChanged(walletId, result);
 //   return seqId_++;
 //}
->>>>>>> 8715f376
 
 bs::signer::RequestId InprocSigner::GetInfo(const std::string &walletId)
 {
