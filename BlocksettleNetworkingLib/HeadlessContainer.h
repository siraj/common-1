--- conflicted
+++ resolved
@@ -53,14 +53,10 @@
 
    RequestId SignMultiTXRequest(const bs::wallet::TXMultiSignRequest &) override;
 
-<<<<<<< HEAD
    void SendPassword(const std::string &walletId, const PasswordType &password,
       bool cancelledByUser) override;
-=======
+
    RequestId CancelSignTx(const BinaryData &txId) override;
-
-   void SendPassword(const std::string &walletId, const PasswordType &password) override;
->>>>>>> 56eae986
 
    RequestId SetUserId(const BinaryData &) override;
    RequestId SyncAddresses(const std::vector<std::pair<std::shared_ptr<bs::Wallet>, bs::Address>> &) override;
