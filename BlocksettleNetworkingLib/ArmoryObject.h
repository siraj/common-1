#ifndef ARMORY_OBJECT_H
#define ARMORY_OBJECT_H

#include <QProcess>
#include "ArmoryConnection.h"
#include "ArmorySettings.h"
#include "CacheFile.h"


class ArmoryObject : public QObject, public ArmoryConnection
{
   Q_OBJECT
public:
   ArmoryObject(const std::shared_ptr<spdlog::logger> &, const std::string &txCacheFN
      , bool cbInMainThread = true);
   ~ArmoryObject() noexcept override = default;

   void setupConnection(const ArmorySettings &settings
      , const BIP151Cb &bip150PromptUserCb = [](const BinaryData&, const std::string&) { return true; });

<<<<<<< HEAD
   std::string registerWallet(const std::string &walletId
      , const std::vector<BinaryData> &addrVec, const RegisterWalletCb &
      , bool asNew = false) override;
=======
   std::string registerWallet(
      const std::string &walletId, const std::vector<BinaryData> &addrVec, 
      const std::function<void(const std::string &)> &, bool asNew = false) override;

>>>>>>> 02d51632
   bool getWalletsHistory(const std::vector<std::string> &walletIDs, const WalletsHistoryCb &) override;

   // If context is not null and cbInMainThread is true then the callback will be called
   // on main thread only if context is still alive.
   bool getLedgerDelegateForAddress(const std::string &walletId, const bs::Address &
      , const LedgerDelegateCb &, QObject *context = nullptr);
   bool getWalletsLedgerDelegate(const LedgerDelegateCb &) override;

   bool getTxByHash(const BinaryData &hash, const TxCb &) override;
   bool getTXsByHash(const std::set<BinaryData> &hashes, const TXsCb &) override;
   bool getRawHeaderForTxHash(const BinaryData& inHash, const BinaryDataCb &) override;
   bool getHeaderByHeight(const unsigned int inHeight, const BinaryDataCb &) override;

   bool estimateFee(unsigned int nbBlocks, const FloatCb &) override;
   bool getFeeSchedule(const FloatMapCb &) override;

   auto bip150PromptUser(const BinaryData& srvPubKey
      , const std::string& srvIPPort) -> bool;

signals:
   void stateChanged(ArmoryConnection::State) const;
   void connectionError(QString) const;
   void prepareConnection(ArmorySettings server) const;
   void progress(BDMPhase, float progress, unsigned int secondsRem, unsigned int numProgress) const;
   void newBlock(unsigned int height) const;
   void zeroConfReceived(const std::vector<bs::TXEntry>) const;
   void zeroConfInvalidated(const std::vector<bs::TXEntry>) const;
   void refresh(std::vector<BinaryData> ids, bool online) const;
   void nodeStatus(NodeStatus, bool segWitEnabled, RpcStatus) const;
   void txBroadcastError(QString txHash, QString error) const;
   void error(QString errorStr, QString extraMsg) const;

private:
   bool startLocalArmoryProcess(const ArmorySettings &);

private:
   const bool     cbInMainThread_;
   TxCacheFile    txCache_;
   std::shared_ptr<QProcess>  armoryProcess_;
};

#endif // ARMORY_OBJECT_H<|MERGE_RESOLUTION|>--- conflicted
+++ resolved
@@ -18,16 +18,10 @@
    void setupConnection(const ArmorySettings &settings
       , const BIP151Cb &bip150PromptUserCb = [](const BinaryData&, const std::string&) { return true; });
 
-<<<<<<< HEAD
    std::string registerWallet(const std::string &walletId
       , const std::vector<BinaryData> &addrVec, const RegisterWalletCb &
       , bool asNew = false) override;
-=======
-   std::string registerWallet(
-      const std::string &walletId, const std::vector<BinaryData> &addrVec, 
-      const std::function<void(const std::string &)> &, bool asNew = false) override;
 
->>>>>>> 02d51632
    bool getWalletsHistory(const std::vector<std::string> &walletIDs, const WalletsHistoryCb &) override;
 
    // If context is not null and cbInMainThread is true then the callback will be called
