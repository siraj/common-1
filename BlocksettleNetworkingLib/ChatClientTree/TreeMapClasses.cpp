#include "TreeMapClasses.h"

#include "TreeObjects.h"

#include <algorithm>
#include <QDebug>

bool RootItem::insertRoomObject(std::shared_ptr<Chat::RoomData> data)
{
   TreeItem* candidate =  new ChatRoomElement(data);
   bool res = insertNode(candidate);
   if (!res) {
      delete  candidate;
   }
   return  res;
}

bool RootItem::insertContactObject(std::shared_ptr<Chat::ContactRecordData> data, bool isOnline)
{
   ChatContactElement* candidate = new ChatContactElement(data);
   candidate->setOnlineStatus(isOnline
                              ? ChatContactElement::OnlineStatus::Online
                              : ChatContactElement::OnlineStatus::Offline);
   bool res = insertNode(candidate);
   if (!res) {
      delete candidate;
   }

   return  res;
}

bool RootItem::insertGeneralUserObject(std::shared_ptr<Chat::UserData> data)
{
   TreeItem* candidate = new ChatUserElement(data);
   bool res = insertNode(candidate);
   if (!res) {
      delete  candidate;
   }
   return  res;
}

bool RootItem::insertSearchUserObject(std::shared_ptr<Chat::UserData> data)
{
   TreeItem* candidate = new ChatSearchElement(data);
   bool res = insertNode(candidate);
   if (!res) {
      delete  candidate;
   }
   return  res;
}


TreeItem * RootItem::resolveMessageTargetNode(TreeMessageNode * messageNode)
{
   if (!messageNode){
      return nullptr;
   }

   auto categoryIt = std::find_if(children_.begin(), children_.end(), [messageNode](TreeItem* child){
      return child->getAcceptType() == messageNode->getTargetParentType();
   });

   if (categoryIt != children_.end()) {

     TreeItem* target = (*categoryIt)->findSupportChild(messageNode);
      if (target) {
         return target;
      }
   }
   return nullptr;
}

TreeItem* RootItem::findChatNode(const std::string &chatId)
{
   for (auto child : children_){ // through all categories
      switch (child->getAcceptType()) {
         case TreeItem::NodeType::RoomsElement:
         case TreeItem::NodeType::ContactsElement:
            for (auto cchild : child->getChildren()){
               auto data = static_cast<CategoryElement*>(cchild)->getDataObject();
               switch (data->getType()){
                  case Chat::DataObject::Type::RoomData:{
                     auto room = std::dynamic_pointer_cast<Chat::RoomData>(data);
                     if (room->getId().toStdString() == chatId){
                        return cchild;
                     }
                  }
                     break;
                  case Chat::DataObject::Type::ContactRecordData: {
                     auto contact = std::dynamic_pointer_cast<Chat::ContactRecordData>(data);
                     if (contact->getContactId().toStdString() == chatId){
                        return cchild;
                     }
                  }
                     break;
                  default:
                     break;

               }
            }
            break;
         default:
            break;

      }
   }
   return nullptr;
}

std::vector<std::shared_ptr<Chat::ContactRecordData> > RootItem::getAllContacts()
{
   std::vector<std::shared_ptr<Chat::ContactRecordData>> contacts;

   for (auto child : children_){ // through all categories
      switch (child->getAcceptType()) {
         case TreeItem::NodeType::ContactsElement:
            for (auto cchild : child->getChildren()){
               auto data = static_cast<CategoryElement*>(cchild)->getDataObject();
               if (data->getType() == Chat::DataObject::Type::ContactRecordData) {
                  auto contact = std::dynamic_pointer_cast<Chat::ContactRecordData>(data);
                  contacts.push_back(contact);
               }
            }
            break;
         default:
            break;

      }
   }
   return  contacts;
}

bool RootItem::removeContactNode(const std::string &contactId)
{
   for (auto child : children_){ // through all categories
      switch (child->getAcceptType()) {
         case TreeItem::NodeType::ContactsElement:
            for (auto cchild : child->getChildren()){
               auto data = static_cast<CategoryElement*>(cchild)->getDataObject();
               if (data->getType() == Chat::DataObject::Type::ContactRecordData) {
                  auto contact = std::dynamic_pointer_cast<Chat::ContactRecordData>(data);
                  if (contact->getContactId().toStdString() == contactId) {
                     child->removeChild(cchild);
                     return true;
                  }
               }
            }
            break;
         default:
            break;

      }
   }
   return false;
}

std::shared_ptr<Chat::ContactRecordData> RootItem::findContactItem(const std::string &contactId)
{
   ChatContactElement* contactNode = findContactNode(contactId);
   if (contactNode){
      return contactNode->getContactData();
   }
   return  nullptr;
}

ChatContactElement *RootItem::findContactNode(const std::string &contactId)
{
   TreeItem* chatNode = findChatNode(contactId);
   if (chatNode && chatNode->getType() == TreeItem::NodeType::ContactsElement){
      return static_cast<ChatContactElement*> (chatNode);
   }
   return nullptr;
}

std::shared_ptr<Chat::MessageData> RootItem::findMessageItem(const std::string &chatId, const std::string &messgeId)
{
   TreeItem* chatNode = findChatNode(chatId);
   if (chatNode && chatNode->getAcceptType() == TreeItem::NodeType::MessageDataNode){
         for (auto child : chatNode->getChildren()){
            auto message = std::dynamic_pointer_cast<Chat::MessageData>(static_cast<CategoryElement*>(child)->getDataObject());
            if (message && message->id().toStdString() == messgeId){
               return message;
            }
         }
   }
   return  nullptr;
}

void RootItem::clear()
{
   for (auto child : children_) {
      child->deleteChildren();
   }
   currentUser_.clear();
}

void RootItem::clearSearch()
{
   for (auto child : children_) {
      if (child->getAcceptType() == TreeItem::NodeType::SearchElement)
         child->deleteChildren();
   }
}

std::string RootItem::currentUser() const
{
   return currentUser_;
}

bool RootItem::insertMessageNode(TreeMessageNode * messageNode)
{
   //assert(targetElement >= NodeType::RoomsElement && targetElement <= NodeType::AllUsersElement);
      auto categoryIt = std::find_if(children_.begin(), children_.end(), [messageNode](TreeItem* child){
         return child->getAcceptType() == messageNode->getTargetParentType();
      });

      if (categoryIt != children_.end()) {

        TreeItem* target = (*categoryIt)->findSupportChild(messageNode);
         if (target) {
            bool res = target->insertItem(messageNode);
            if (res) {
               emit itemChanged(target);
            }
            return res;
         }
         return false;
      }
      return false;


}

bool RootItem::insertNode(TreeItem * item)
{
   TreeItem * supportChild = findSupportChild(item);
   if (supportChild) {
      return supportChild->insertItem(item);
   }

   return false;

//   auto it = std::find_if(children_.begin(), children_.end(), [item](TreeItem* child){
//      return child->getType() == item->getTargetParentType()
//             && child->getAcceptType() == item->getType();
//   });

//   if (it != children_.end()){
//      return (*it)->insertItem(item);
//   }
   //   return false;
}

TreeItem *RootItem::findCategoryNodeWith(TreeItem::NodeType type)
{
   auto found = std::find_if(children_.begin(), children_.end(),
                                       [type](TreeItem* child){
      return child->getAcceptType() == type;
   });

   if (found != children_.end()) {
      return *found;
   }
   return nullptr;
}


void RootItem::setCurrentUser(const std::string &currentUser)
{
   currentUser_ = currentUser;
}

void RootItem::notifyMessageChanged(std::shared_ptr<Chat::MessageData> message)
{
   QString chatId = message->senderId() == QString::fromStdString(currentUser())
                    ? message->receiverId()
                    : message->senderId();

   TreeItem* chatNode = findChatNode(chatId.toStdString());
   if (chatNode && chatNode->getAcceptType() == TreeItem::NodeType::MessageDataNode){
         for (auto child : chatNode->getChildren()){
            CategoryElement * elem = static_cast<CategoryElement*>(child);
            auto msg = std::dynamic_pointer_cast<Chat::MessageData>(elem->getDataObject());
            if (message->id() == msg->id()){
               emit itemChanged(elem);
            }
         }
         emit itemChanged(chatNode);
   }
}

void RootItem::notifyContactChanged(std::shared_ptr<Chat::ContactRecordData> contact)
{
   TreeItem* chatNode = findChatNode(contact->getContactId().toStdString());
   if (chatNode && chatNode->getType() == TreeItem::NodeType::ContactsElement){
      emit itemChanged(chatNode);
   }
}

bool CategoryElement::updateNewItemsFlag()
{
   if (acceptType_ != NodeType::MessageDataNode) {
      return false;
   }
   //Reset flag
   newItemsFlag_ = false;


   for (const auto child : children_){
      auto messageNode = static_cast<TreeMessageNode*>(child);

      if (!messageNode) {
         return false;
      }

      auto message = messageNode->getMessage();
      const RootItem * root = static_cast<const RootItem*>(recursiveRoot());
      if (message
          && !message->testFlag(Chat::MessageData::State::Read)
          && root->currentUser() != message->senderId().toStdString()) {
         newItemsFlag_ = true;
         break; //If first is found, no reason to continue
      }
   }
   return newItemsFlag_;
}

bool CategoryElement::getNewItemsFlag() const
{
   return newItemsFlag_;
<<<<<<< HEAD
}

// insert channel for response that client send to OTC requests
bool RootItem::insertOTCSentResponseObject(const std::string& otcId)
{
   auto otcRequestNode = new OTCSentResponseElement(otcId);
   bool insertResult = insertNode(otcRequestNode);
   if (!insertResult) {
      delete otcRequestNode;
   }

   qDebug() << "Sent response added";
   return insertResult;
}

// insert channel for response client receive for own OTC
bool RootItem::insertOTCReceivedResponseObject(const std::string& otcId)
{
   auto otcRequestNode = new OTCReceivedResponseElement(otcId);
   bool insertResult = insertNode(otcRequestNode);
   if (!insertResult) {
      delete otcRequestNode;
   }

   qDebug() << "Received response added";

   return insertResult;
}

void CategoryElement::setNewItemsFlag(bool newItemsFlag)
{
   newItemsFlag_ = newItemsFlag;
=======
>>>>>>> a07ead19
}<|MERGE_RESOLUTION|>--- conflicted
+++ resolved
@@ -328,7 +328,6 @@
 bool CategoryElement::getNewItemsFlag() const
 {
    return newItemsFlag_;
-<<<<<<< HEAD
 }
 
 // insert channel for response that client send to OTC requests
@@ -357,10 +356,3 @@
 
    return insertResult;
 }
-
-void CategoryElement::setNewItemsFlag(bool newItemsFlag)
-{
-   newItemsFlag_ = newItemsFlag;
-=======
->>>>>>> a07ead19
-}