#include "MobileClient.h"

#include <spdlog/spdlog.h>
#include <QTimer>
#include "ConnectionManager.h"
#include "RequestReplyCommand.h"
#include "ZmqSecuredDataConnection.h"

using namespace AutheID::RP;

namespace
{
   const int kConnectTimeoutSeconds = 10;

   const int kTimeoutSeconds = 120;

   const int kKeySize = 32;

   // Obtained from http://185.213.153.44:8181/key
   const std::string kApiKey = "Pj+Q9SsZloftMkmE7EhA8v2Bz1ZC9aOmUkAKTBW9hagJ";
}

MobileClient::MobileClient(const std::shared_ptr<spdlog::logger> &logger
   , const std::pair<autheid::PrivateKey, autheid::PublicKey> &authKeys
   , QObject *parent)
   : QObject(parent)
   , logger_(logger)
   , authKeys_(authKeys)
{
   connectionManager_.reset(new ConnectionManager(logger));
<<<<<<< HEAD

   timer_ = new QTimer(this);
   connect(timer_, &QTimer::timeout, this, &MobileClient::timeout);
=======
>>>>>>> de6e2541
}

std::string MobileClient::toBase64(const std::string &s)
{
   return QByteArray::fromStdString(s).toBase64().toStdString();
}

std::vector<uint8_t> MobileClient::fromBase64(const std::string &s)
{
   const auto &str = QByteArray::fromBase64(QByteArray::fromStdString(s)).toStdString();
   return std::vector<uint8_t>(str.begin(), str.end());
}

void MobileClient::init(const std::string &serverPubKey
   , const std::string &serverHost, const std::string &serverPort)
{
   serverPubKey_ = serverPubKey;
   serverHost_ = serverHost;
   serverPort_ = serverPort;
}

MobileClient::~MobileClient() = default;

bool MobileClient::sendToAuthServer(const std::string &payload, const AutheID::RP::PayloadType type)
{
   ClientPacket packet;
   packet.set_type(type);
   packet.set_rapubkey(authKeys_.second.data(), authKeys_.second.size());

   const auto signature = autheid::signData(payload, authKeys_.first);

   packet.set_rasign(signature.data(), signature.size());

   packet.set_payload(payload.data(), payload.size());

   return connection_->send(packet.SerializeAsString());
}

bool MobileClient::start(MobileClientRequest requestType, const std::string &email
   , const std::string &walletId, const std::vector<std::string> &knownDeviceIds)
{
   cancel();

   connection_ = connectionManager_->CreateSecuredDataConnection();

   if (!connection_) {
      logger_->error("connection_ == nullptr");
      emit failed(tr("Internal error"));
      return false;
   }

   bool result = connection_->SetServerPublicKey(serverPubKey_);
   if (!result) {
      logger_->error("MobileClient::SetServerPublicKey failed");
      emit failed(tr("Internal error"));
      return false;
   }

   result = connection_->openConnection(serverHost_, serverPort_, this);
   if (!result) {
      logger_->error("MobileClient::openConnection failed");
      emit failed(tr("Internal error"));
      return false;
   }

   isConnecting_ = true;

   email_ = email;
   walletId_ = walletId;

   CreateRequest request;
   request.set_type(RequestDeviceKey);
   request.mutable_devicekey()->set_keyid(walletId_);
   request.set_expiration(kTimeoutSeconds);
   request.set_rapubkey(authKeys_.second.data(), authKeys_.second.size());

   QString action = getMobileClientRequestText(requestType);
   bool newDevice = isMobileClientNewDeviceNeeded(requestType);

   request.set_title(action.toStdString() + " " + walletId);
   request.set_apikey(kApiKey);
   request.set_userid(email_);
   request.mutable_devicekey()->set_usenewdevices(newDevice);

   switch (requestType) {
   case MobileClientRequest::ActivateWallet:
      request.mutable_devicekey()->set_registerkey(RegisterKeyReplace);
      break;
   case MobileClientRequest::DeactivateWallet:
      request.mutable_devicekey()->set_registerkey(RegisterKeyClear);
      break;
   case MobileClientRequest::ActivateWalletNewDevice:
      request.mutable_devicekey()->set_registerkey(RegisterKeyAdd);
      break;
   default:
      request.mutable_devicekey()->set_registerkey(RegisterKeyKeep);
      break;
   }

   for (const std::string& knownDeviceId : knownDeviceIds) {
      request.mutable_devicekey()->add_knowndeviceids(knownDeviceId);
   }

   timer_->start(kConnectTimeoutSeconds * 1000);

   return sendToAuthServer(request.SerializeAsString(), PayloadCreateRequest);
}

void MobileClient::cancel()
{
   isConnecting_ = false;
   timer_->stop();

   if (!connection_ || requestId_.empty()) {
      return;
   }

   connection_->closeConnection();

   CancelRequest request;
   request.set_requestid(requestId_);

   sendToAuthServer(request.SerializeAsString(), PayloadCancelRequest);

   requestId_.clear();
}

// Called from background thread!
void MobileClient::processCreateReply(const uint8_t *payload, size_t payloadSize)
{
   isConnecting_ = false;
   timer_->stop();

   CreateReply reply;
   if (!reply.ParseFromArray(payload, payloadSize)) {
      logger_->error("Can't decode ResultReply packet");
      emit failed(tr("Invalid create reply"));
      return;
   }

   if (!reply.success() || reply.requestid().empty()) {
      logger_->error("Create request failed: {}", reply.errormsg());
      emit failed(tr("Request failed"));
      return;
   }

   requestId_ = reply.requestid();

   ResultRequest request;
   request.set_requestid(requestId_);
   sendToAuthServer(request.SerializeAsString(), PayloadResultRequest);
}

// Called from background thread!
void MobileClient::processResultReply(const uint8_t *payload, size_t payloadSize)
{
   ResultReply reply;
   if (!reply.ParseFromArray(payload, payloadSize)) {
      logger_->error("Can't decode ResultReply packet");
      emit failed(tr("Invalid result reply"));
      return;
   }

   if (reply.requestid() != requestId_) {
      return;
   }

   if (reply.encsecurereply().empty() || reply.deviceid().empty()) {
      emit failed(tr("Cancelled"));
      return;
   }

   autheid::SecureBytes secureReplyData = autheid::decryptData(reply.encsecurereply(), authKeys_.first);
   if (secureReplyData.empty()) {
      emit failed(tr("Decrypt failed"));
      return;
   }

   SecureReply secureReply;
   if (!secureReply.ParseFromArray(secureReplyData.data(), secureReplyData.size())) {
      emit failed(tr("Invalid secure reply"));
      return;
   }

   const std::string &deviceKey = secureReply.devicekey();

   if (deviceKey.size() != kKeySize) {
      emit failed(tr("Invalid key size"));
      return;
   }

   std::string encKey = email_ + SeparatorSymbol + reply.deviceid();

   emit succeeded(encKey, SecureBinaryData(deviceKey));
}

void MobileClient::OnDataReceived(const string &data)
{
   ServerPacket packet;
   if (!packet.ParseFromString(data)) {
      logger_->error("Invalid packet data from AuthServer");
      emit failed(tr("Invalid packet"));
      return;
   }

   if (packet.encpayload().empty()) {
      logger_->error("No payload received from AuthServer");
      emit failed(tr("Missing payload"));
      return;
   }

   const auto &decryptedPayload = autheid::decryptData(packet.encpayload(), authKeys_.first);

   switch (packet.type()) {
   case PayloadCreateReply:
      processCreateReply(decryptedPayload.data(), decryptedPayload.size());
      break;
   case PayloadResultReply:
      processResultReply(decryptedPayload.data(), decryptedPayload.size());
      break;
   case PayloadCancelReply:
      break;
   default:
      logger_->error("Got unknown packet type from AuthServer {}", packet.type());
      emit failed(tr("Unknown packet"));
   }
}

void MobileClient::timeout()
{
   cancel();
   logger_->error("Connection to AuthServer failed, no answer received");
   emit failed(tr("Server offline"));
}

void MobileClient::OnConnected()
{
}

void MobileClient::OnDisconnected()
{
}

void MobileClient::OnError(DataConnectionListener::DataConnectionError errorCode)
{
   emit failed(tr("Connection failed"));
}<|MERGE_RESOLUTION|>--- conflicted
+++ resolved
@@ -28,12 +28,8 @@
    , authKeys_(authKeys)
 {
    connectionManager_.reset(new ConnectionManager(logger));
-<<<<<<< HEAD
-
    timer_ = new QTimer(this);
    connect(timer_, &QTimer::timeout, this, &MobileClient::timeout);
-=======
->>>>>>> de6e2541
 }
 
 std::string MobileClient::toBase64(const std::string &s)
