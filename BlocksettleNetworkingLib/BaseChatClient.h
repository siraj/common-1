#ifndef __BASE_CHAT_CLIENT_H__
#define __BASE_CHAT_CLIENT_H__

#include "ZMQ_BIP15X_DataConnection.h"
#include "DataConnectionListener.h"
#include "ChatProtocol/ResponseHandler.h"
#include "Encryption/ChatSessionKey.h"
#include "SecureBinaryData.h"
#include "ChatCommonTypes.h"
#include "ChatDB.h"

#include <botan/secmem.h>
#include <spdlog/spdlog.h>

#include <queue>
#include <memory>
#include <map>

class ConnectionManager;
class UserHasher;

class BaseChatClient : public QObject
                     , public DataConnectionListener
                     , public Chat::ResponseHandler
{
   Q_OBJECT

public:
   BaseChatClient(const std::shared_ptr<ConnectionManager>& connectionManager
                  , const std::shared_ptr<spdlog::logger>& logger
                  , const QString& dbFile);
   ~BaseChatClient() noexcept override;

   BaseChatClient(const BaseChatClient&) = delete;
   BaseChatClient& operator = (const BaseChatClient&) = delete;

   BaseChatClient(BaseChatClient&&) = delete;
   BaseChatClient& operator = (BaseChatClient&&) = delete;

   std::string LoginToServer(const std::string& email, const std::string& jwt
                             , const ZmqBIP15XDataConnection::cbNewKey &);
   void LogoutFromServer();

   bool removeContact(const std::string &userId);

public:
   void OnDataReceived(const std::string& data) override;
   void OnConnected() override;
   void OnDisconnected() override;
   void OnError(DataConnectionError errorCode) override;

public:
   void OnUsersList(const Chat::Response_UsersList &) override;
   void OnMessages(const Chat::Response_Messages &) override;
   void OnLoginReturned(const Chat::Response_Login &) override;
   void OnLogoutResponse(const Chat::Response_Logout &) override;
   void OnSendMessageResponse(const Chat::Response_SendMessage& ) override;
   void OnMessageChangeStatusResponse(const Chat::Response_MessageChangeStatus&) override;
   void OnModifyContactsDirectResponse(const Chat::Response_ModifyContactsDirect&) override;
   void OnModifyContactsServerResponse(const Chat::Response_ModifyContactsServer&) override;
   void OnContactsListResponse(const Chat::Response_ContactsList&) override;
   void OnChatroomsList(const Chat::Response_ChatroomsList&) override;
   void OnRoomMessages(const Chat::Response_RoomMessages&) override;
   void OnSearchUsersResponse(const Chat::Response_SearchUsers&) override;


   void OnSessionPublicKeyResponse(const Chat::Response_SessionPublicKey&) override;
   void OnReplySessionPublicKeyResponse(const Chat::Response_ReplySessionPublicKey&) override;
   // Called when a peer asks for our public key.
   void OnAskForPublicKey(const Chat::Response_AskForPublicKey &response) override;

   // Called when we asked for a public key of peer, and got result.
   void OnSendOwnPublicKey(const Chat::Response_SendOwnPublicKey &response) override;

protected:

   bool getContacts(ContactRecordDataList &contactList);
   bool addOrUpdateContact(const std::string &userId,
                           Chat::ContactStatus status,
                           const std::string &userName = "");

   bool encryptByIESAndSaveMessageInDb(const std::shared_ptr<Chat::Data>& message);
   std::shared_ptr<Chat::Data> decryptIESMessage(const std::shared_ptr<Chat::Data>& message);

public:
   bool sendSearchUsersRequest(const std::string& userIdPattern);
   std::string deriveKey(const std::string& email) const;

   std::string getUserId() const;

private slots:
   void onCleanupConnection();

signals:
   void CleanupConnection();

protected:
   virtual BinaryData         getOwnAuthPublicKey() const = 0;
   virtual SecureBinaryData   getOwnAuthPrivateKey() const = 0;
   virtual std::string        getChatServerHost() const = 0;
   virtual std::string        getChatServerPort() const = 0;

   void setSavedKeys(std::map<std::string, BinaryData>&& loadedKeys);

   virtual void OnLoginCompleted() = 0;
   virtual void OnLofingFailed() = 0;
   virtual void OnLogoutCompleted() = 0;

   virtual void onRoomsLoaded(const std::vector<std::shared_ptr<Chat::Data>>& roomsList) = 0;
   virtual void onUserListChanged(Chat::Command command, const std::vector<std::string>& userList) = 0;
   virtual void onContactListLoaded(const std::vector<std::shared_ptr<Chat::Data>>& remoteContacts) = 0;

   virtual void onSearchResult(const std::vector<std::shared_ptr<Chat::Data>>& userData) = 0;

   // either new message received or ours delivered
   virtual void onDMMessageReceived(const std::shared_ptr<Chat::Data>& messageData) = 0;
   virtual void onRoomMessageReceived(const std::shared_ptr<Chat::Data>& messageData) = 0;

   virtual void onMessageSent(const std::string& receiverId, const std::string& localId, const std::string& serverId) = 0;
   virtual void onMessageStatusChanged(const std::string& chatId, const std::string& messageId, int newStatus) = 0;

   virtual void onContactAccepted(const std::string& contactId) = 0;
   virtual void onContactRejected(const std::string& contactId) = 0;
   virtual void onFriendRequest(const std::string& userId, const std::string& contactId, const BinaryData& pk) = 0;
   virtual void onContactRemove(const std::string& contactId) = 0;

protected:
<<<<<<< HEAD
   bool sendFriendRequestToServer(const QString &friendUserId);
   bool sendAcceptFriendRequestToServer(const QString &friendUserId);
   bool sendRejectFriendRequestToServer(const QString &friendUserId);
   bool sendUpdateMessageState(const std::shared_ptr<Chat::MessageData>& message);
=======
   bool sendFriendRequestToServer(const std::string &friendUserId);
   bool sendAcceptFriendRequestToServer(const std::string &friendUserId);
   bool sendDeclientFriendRequestToServer(const std::string &friendUserId);
   bool sendUpdateMessageState(const std::shared_ptr<Chat::Data>& message);
>>>>>>> d622fedb

   std::shared_ptr<Chat::Data> sendMessageDataRequest(const std::shared_ptr<Chat::Data>& message
      , const std::string &receiver);

   bool sendRequest(const Chat::Request& request);

   bool decodeAndUpdateIncomingSessionPublicKey(const std::string& senderId, const BinaryData& encodedPublicKey);

   void retrySendQueuedMessages(const std::string userId);
   void eraseQueuedMessages(const std::string userId);

protected:
   std::shared_ptr<spdlog::logger>        logger_;
   std::unique_ptr<ChatDB>                chatDb_;
   std::string                            currentUserId_;

private:
   std::shared_ptr<ConnectionManager>     connectionManager_;

   std::map<std::string, BinaryData>                  contactPublicKeys_;
   Chat::ChatSessionKeyPtr                            chatSessionKeyPtr_;
   std::shared_ptr<ZmqBIP15XDataConnection>           connection_;
   std::shared_ptr<UserHasher>                        hasher_;
   std::map<std::string, Botan::SecureVector<uint8_t>>    userNonces_;
   // Queue of messages to be sent for each receiver, once we received the public key.
   using messages_queue = std::queue<std::shared_ptr<Chat::Data> >;
   std::map<std::string, messages_queue>    enqueued_messages_;

   std::string       currentJwt_;
};
#endif // __BASE_CHAT_CLIENT_H__<|MERGE_RESOLUTION|>--- conflicted
+++ resolved
@@ -125,17 +125,10 @@
    virtual void onContactRemove(const std::string& contactId) = 0;
 
 protected:
-<<<<<<< HEAD
-   bool sendFriendRequestToServer(const QString &friendUserId);
-   bool sendAcceptFriendRequestToServer(const QString &friendUserId);
-   bool sendRejectFriendRequestToServer(const QString &friendUserId);
-   bool sendUpdateMessageState(const std::shared_ptr<Chat::MessageData>& message);
-=======
    bool sendFriendRequestToServer(const std::string &friendUserId);
    bool sendAcceptFriendRequestToServer(const std::string &friendUserId);
    bool sendDeclientFriendRequestToServer(const std::string &friendUserId);
    bool sendUpdateMessageState(const std::shared_ptr<Chat::Data>& message);
->>>>>>> d622fedb
 
    std::shared_ptr<Chat::Data> sendMessageDataRequest(const std::shared_ptr<Chat::Data>& message
       , const std::string &receiver);
