--- conflicted
+++ resolved
@@ -41,11 +41,7 @@
                              , const ZmqBIP15XDataConnection::cbNewKey &);
    void LogoutFromServer();
 
-<<<<<<< HEAD
-   bool removeContactFromDB(const QString &userId);
-=======
-   bool removeContact(const std::string &userId);
->>>>>>> d622fedb
+   bool removeContactFromDB(const std::string &userId);
 
 public:
    void OnDataReceived(const std::string& data) override;
@@ -86,12 +82,12 @@
    bool encryptByIESAndSaveMessageInDb(const std::shared_ptr<Chat::Data>& message);
    std::shared_ptr<Chat::Data> decryptIESMessage(const std::shared_ptr<Chat::Data>& message);
 
-   void onFriendRequestReceived(const QString& userId, const QString& contactId, BinaryData publicKey);
-   void onFriendRequestAccepted(const QString& contactId, BinaryData publicKey);
-   void onFriendRequestRejected(const QString& contactId);
-   void onFriendRequestedRemove(const QString& userId);
+   void onFriendRequestReceived(const std::string& userId, const std::string& contactId, BinaryData publicKey);
+   void onFriendRequestAccepted(const std::string& contactId, BinaryData publicKey);
+   void onFriendRequestRejected(const std::string& contactId);
+   void onFriendRequestedRemove(const std::string& userId);
 
-   void onServerApprovedFriendRemoving(const QString& contactId);
+   void onServerApprovedFriendRemoving(const std::string& contactId);
 
 
 public:
@@ -137,18 +133,11 @@
    virtual void onContactRemove(const std::string& contactId) = 0;
 
 protected:
-<<<<<<< HEAD
-   bool sendFriendRequestToServer(const QString &friendUserId);
-   bool sendAcceptFriendRequestToServer(const QString &friendUserId);
-   bool sendDeclientFriendRequestToServer(const QString &friendUserId);
-   bool sendRemoveFriendToServer(const QString& contactId);
-   bool sendUpdateMessageState(const std::shared_ptr<Chat::MessageData>& message);
-=======
    bool sendFriendRequestToServer(const std::string &friendUserId);
    bool sendAcceptFriendRequestToServer(const std::string &friendUserId);
    bool sendDeclientFriendRequestToServer(const std::string &friendUserId);
+   bool sendRemoveFriendToServer(const std::string& contactId);
    bool sendUpdateMessageState(const std::shared_ptr<Chat::Data>& message);
->>>>>>> d622fedb
 
    std::shared_ptr<Chat::Data> sendMessageDataRequest(const std::shared_ptr<Chat::Data>& message
       , const std::string &receiver);
