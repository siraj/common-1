#include <chrono>
#include <QStandardPaths>

#include "ZMQ_BIP15X_ServerConnection.h"
#include "MessageHolder.h"

using namespace std;

// DESIGN NOTE: The BIP151Connection objects need to be attached to specific
// connections, and they need to be set up and torn down as clients connect and
// disconnect. Due to ZMQ peculiarities, this is more difficult than it should
// be. The data socket doesn't supply any external information. So, a client ID
// from a MessageHolder object is ideal. It's derived from a monitor socket,
// which is accurate in knowing when a client has connected or disconnected.
// Unfortunately, there doesn't seem to be a good way to get the client ID when
// getting a data packet. The only solution that seems to work for now is to get
// the client IP addresses associated with the connections and work off that.
// This isn't ideal - the monitor sockets don't give the port, which means
// multiple connections behind the same IP address require a workaround - but
// this is a start until a better solution can be devised. Ideally,
// OnClientConnected() could potentially be triggered in the listener, which
// could then pass the ID back down here via a callback and into clientInfo_. As
// is, the code takes a similar but different tack by associating the IP address
// with the BIP151Connection object (socketConnMap_).

// A call resetting the encryption-related data for individual connections.
//
// INPUT:  None
// OUTPUT: None
// RETURN: None
void ZmqBIP15XPerConnData::reset()
{
   encData_.reset();
   bip150HandshakeCompleted_ = false;
   bip151HandshakeCompleted_ = false;
   currentReadMessage_.reset();
   outKeyTimePoint_ = chrono::system_clock::now();
}

// The constructor to use.
//
// INPUT:  Logger object. (const shared_ptr<spdlog::logger>&)
//         ZMQ context. (const std::shared_ptr<ZmqContext>&)
//         List of trusted clients. (const QStringList&)
//         Per-connection ID. (const uint64_t&)
//         Ephemeral peer usage. Not recommended. (const bool&)
// OUTPUT: None
ZmqBIP15XServerConnection::ZmqBIP15XServerConnection(
   const std::shared_ptr<spdlog::logger>& logger
   , const std::shared_ptr<ZmqContext>& context
   , const QStringList& trustedClients, const uint64_t& id
   , const bool& ephemeralPeers)
   : ZmqServerConnection(logger, context), id_(id)
{
   string datadir =
      QStandardPaths::writableLocation(QStandardPaths::AppDataLocation).toStdString();
   string filename(SERVER_AUTH_PEER_FILENAME);

   // In general, load the client key from a special Armory wallet file.
   if (!ephemeralPeers)
   {
       authPeers_ = make_shared<AuthorizedPeers>(datadir, filename);
   }
   else {
      authPeers_ = make_shared<AuthorizedPeers>();
   }

   cbTrustedClients_ = [trustedClients]() -> QStringList {
      return trustedClients;
   };

   heartbeatThread();
}

ZmqBIP15XServerConnection::ZmqBIP15XServerConnection(
   const std::shared_ptr<spdlog::logger>& logger
   , const std::shared_ptr<ZmqContext>& context
   , const std::function<QStringList()> &cbTrustedClients)
   : ZmqServerConnection(logger, context)
   , cbTrustedClients_(cbTrustedClients)
{
   authPeers_ = make_shared<AuthorizedPeers>();
   BinaryData bdID = CryptoPRNG::generateRandom(8);
   id_ = READ_UINT64_LE(bdID.getPtr());

   heartbeatThread();
}

ZmqBIP15XServerConnection::~ZmqBIP15XServerConnection()
{
   hbThreadRunning_ = false;
   hbCondVar_.notify_one();
   hbThread_.join();
}

void ZmqBIP15XServerConnection::heartbeatThread()
{
   const auto &heartbeatProc = [this] {
      while (hbThreadRunning_) {
         {
            std::unique_lock<std::mutex> lock(hbMutex_);
            hbCondVar_.wait_for(lock, std::chrono::seconds{ 1 });
            if (!hbThreadRunning_) {
               break;
            }
         }
         const auto curTime = std::chrono::steady_clock::now();
         std::vector<std::string> timedOutClients;
         for (const auto &hbTime : lastHeartbeats_) {
            const auto diff = std::chrono::duration_cast<std::chrono::milliseconds>(curTime - hbTime.second);
            if (diff.count() > heartbeatInterval_) {
               timedOutClients.push_back(hbTime.first);
            }
         }
         {
            std::unique_lock<std::mutex> lock(clientsMtx_);
            for (const auto &client : timedOutClients) {
               lastHeartbeats_.erase(client);
               resetBIP151Connection(client);
            }
         }
         for (const auto &client : timedOutClients) {    // invoke callbacks outside the lock
            logger_->debug("[ZmqBIP15XServerConnection] client {} timed out"
               , BinaryData(client).toHexStr());
            notifyListenerOnDisconnectedClient(client);
         }
      }
   };
   hbThreadRunning_ = true;
   hbThread_ = std::thread(heartbeatProc);
}

// Create the data socket.
//
// INPUT:  None
// OUTPUT: None
// RETURN: The data socket. (ZmqContext::sock_ptr)
ZmqContext::sock_ptr ZmqBIP15XServerConnection::CreateDataSocket()
{
   return context_->CreateServerSocket();
}

// Get the incoming data.
//
// INPUT:  None
// OUTPUT: None
// RETURN: True if success, false if failure.
bool ZmqBIP15XServerConnection::ReadFromDataSocket()
{
   MessageHolder clientId;
   MessageHolder data;

   // The client ID will be sent before the actual data.
   int result = zmq_msg_recv(&clientId, dataSocket_.get(), ZMQ_DONTWAIT);
   if ((result == -1) || !clientId.GetSize())
   {
      logger_->error("[{}] {} failed to recv header: {}", __func__
         , connectionName_, zmq_strerror(zmq_errno()));
      return false;
   }

   // Now, we can grab the incoming data, whih includes the message ID once the
   // handshake is complete.
   result = zmq_msg_recv(&data, dataSocket_.get(), ZMQ_DONTWAIT);
   if (result == -1)
   {
      logger_->error("[{}] {} failed to recv message data: {}", __func__
         , connectionName_, zmq_strerror(zmq_errno()));
      return false;
   }

   // ZMQ should send one chunk of data, and not further fragment the data.
   if (!data.IsLast())
   {
      logger_->error("[{}] {} broken protocol", __func__, connectionName_);
      return false;
   }

   // Process the incoming data.
   ProcessIncomingData(data.ToString(), clientId.ToString());

   return true;
}

// The send function for the data connection. Ideally, this should not be used
// before the handshake is completed, but it is possible to use at any time.
// Whether or not the raw data is used, it will be placed in a
// ZmqBIP15XSerializedMessage object.
//
// INPUT:  The ZMQ client ID. (const string&)
//         The data to send. (const string&)
//         A post-send callback. Optional. (const SendResultCb&)
// OUTPUT: None
// RETURN: True if success, false if failure.
bool ZmqBIP15XServerConnection::SendDataToClient(const string& clientId
   , const string& data, const SendResultCb& cb)
{
   bool retVal = false;
   BIP151Connection* connPtr = nullptr;
   if (socketConnMap_[clientId]->bip151HandshakeCompleted_)
   {
      connPtr = socketConnMap_[clientId]->encData_.get();
   }

   // Check if we need to do a rekey before sending the data.
   if (socketConnMap_[clientId]->bip150HandshakeCompleted_)
   {
      bool needsRekey = false;
      auto rightNow = chrono::system_clock::now();

      // Rekey off # of bytes sent or length of time since last rekey.
      if (connPtr->rekeyNeeded(data.size()))
      {
         needsRekey = true;
      }
      else
      {
         auto time_sec = chrono::duration_cast<chrono::seconds>(
            rightNow - socketConnMap_[clientId]->outKeyTimePoint_);
         if (time_sec.count() >= ZMQ_AEAD_REKEY_INVERVAL_SECS)
         {
            needsRekey = true;
         }
      }

      if (needsRekey)
      {
         socketConnMap_[clientId]->outKeyTimePoint_ = rightNow;
         BinaryData rekeyData(BIP151PUBKEYSIZE);
         memset(rekeyData.getPtr(), 0, BIP151PUBKEYSIZE);

         ZmqBIP15XSerializedMessage rekeyPacket;
         rekeyPacket.construct(rekeyData.getRef(), connPtr, ZMQ_MSGTYPE_AEAD_REKEY);

         auto& packet = rekeyPacket.getNextPacket();
         if (!SendDataToClient(clientId, packet.toBinStr(), cb))
         {
            logger_->error("[ZmqBIP15XDataConnection::{}] {} failed to send "
               "rekey: {} (result={})", __func__, connectionName_
               , zmq_strerror(zmq_errno()));
         }
         connPtr->rekeyOuterSession();
         socketConnMap_[clientId]->outerRekeyCount_++;
      }
   }

   // Encrypt data here if the BIP 150 handshake is complete.
   if (socketConnMap_[clientId]->encData_->getBIP150State() ==
      BIP150State::SUCCESS)
   {
      string sendStr = data;
      const BinaryData payload(data);
      ZmqBIP15XSerializedMessage msg;
      msg.construct(payload.getDataVector(), connPtr
         , ZMQ_MSGTYPE_FRAGMENTEDPACKET_HEADER, socketConnMap_[clientId]->msgID_);

      // Cycle through all packets.
      while (!msg.isDone())
      {
         auto& packet = msg.getNextPacket();
         if (packet.getSize() == 0) {
            logger_->error("[ZmqBIP15XServerConnection::{}] failed to "
               "serialize data (size {})", __func__, data.size());
            return retVal;
         }

         retVal = QueueDataToSend(clientId, packet.toBinStr(), cb, false);
         if (!retVal)
         {
            logger_->error("[ZmqBIP15XServerConnection::{}] fragment send failed"
               , __func__, data.size());
            return retVal;
         }
      }
   }
   else
   {
      // Queue up the untouched data for straight transmission.
      retVal = QueueDataToSend(clientId, data, cb, false);
   }

   return retVal;
}

bool ZmqBIP15XServerConnection::SendDataToAllClients(const std::string& data, const SendResultCb &cb)
{
   unsigned int successCount = 0;
   std::unique_lock<std::mutex> lock(clientsMtx_);

   for (const auto &it : socketConnMap_)
   {
      if (SendDataToClient(it.first, data, cb))
      {
         successCount++;
      }
   }
   return (successCount == socketConnMap_.size());
}

// The function that processes raw ZMQ connection data. It processes the BIP
// 150/151 handshake (if necessary) and decrypts the raw data.
//
// INPUT:  None
// OUTPUT: None
// RETURN: None
void ZmqBIP15XServerConnection::ProcessIncomingData(const string& encData
   , const string& clientID)
{
   // Backstop in case the callbacks haven't been used.
   if (socketConnMap_[clientID] == nullptr) {
      setBIP151Connection(clientID);
   }

   BinaryData payload(encData);

   // If decryption "failed" due to fragmentation, put the pieces together.
   // (Unlikely but we need to plan for it.)
   if (leftOverData_.getSize() != 0) {
      leftOverData_.append(payload);
      payload = move(leftOverData_);
      leftOverData_.clear();
   }

   const auto &connData = socketConnMap_[clientID];
   if (!connData) {
      logger_->error("[{}] failed to find connection data for client {}"
         , __func__, BinaryData(clientID).toHexStr());
      return;
   }

   // Decrypt only if the BIP 151 handshake is complete.
   if (connData->bip151HandshakeCompleted_) {
      //decrypt packet
      auto result = socketConnMap_[clientID]->encData_->decryptPacket(
         payload.getPtr(), payload.getSize(),
         payload.getPtr(), payload.getSize());

      // Failure isn't necessarily a problem if we're dealing with fragments.
      if (result != 0) {
         // If decryption "fails" but the result indicates fragmentation, save
         // the fragment and wait before doing anything, otherwise treat it as a
         // legit error.
         if (result <= ZMQ_MESSAGE_PACKET_SIZE && result > -1)
         {
            leftOverData_ = move(payload);
            return;
         }
         else
         {
            logger_->error("[{}] Packet decryption failed - Error {}", __func__
               , result);
            return;
         }
      }

      payload.resize(payload.getSize() - POLY1305MACLEN);
   }

   // Deserialize packet.
   auto payloadRef = connData->currentReadMessage_.insertDataAndGetRef(payload);
   auto result = connData->currentReadMessage_.message_.parsePacket(payloadRef);
   if (!result) {
      if (logger_) {
         logger_->error("[ZmqBIP15XDataConnection::{}] Deserialization failed "
            "(connection {})", __func__, connectionName_);
      }
      connData->currentReadMessage_.reset();
      return;
   }

   // Fragmented messages may not be marked as fragmented when decrypted but may
   // still be a fragment. That's fine. Just wait for the other fragments.
   if (!connData->currentReadMessage_.message_.isReady()) {
      return;
   }

   connData->msgID_ = connData->currentReadMessage_.message_.getId();

   // If we're still handshaking, take the next step. (No fragments allowed.)
   if (connData->currentReadMessage_.message_.getType() == ZMQ_MSGTYPE_HEARTBEAT) {
      lastHeartbeats_[clientID] = std::chrono::steady_clock::now();
      connData->currentReadMessage_.reset();
      return;
   }
   else if (connData->currentReadMessage_.message_.getType() >
      ZMQ_MSGTYPE_AEAD_THRESHOLD) {
      if (!processAEADHandshake(connData->currentReadMessage_.message_, clientID)) {
         if (logger_) {
            logger_->error("[ZmqBIP15XDataConnection::{}] Handshake failed "
               "(connection {})", __func__, connectionName_);
         }
         return;
      }

      connData->currentReadMessage_.reset();
      return;
   }

   // We can now safely obtain the full message.
   BinaryData outMsg;
   connData->currentReadMessage_.message_.getMessage(&outMsg);

   // We shouldn't get here but just in case....
   if (connData->encData_->getBIP150State() !=
      BIP150State::SUCCESS) {
      if (logger_) {
         logger_->error("[ZmqBIP15XDataConnection::{}] Encryption handshake "
            "is incomplete (connection {})", __func__, connectionName_);
      }
      return;
   }

   // For now, ignore the BIP message ID. If we need callbacks later, we can go
   // back to what's in Armory and add support based off that.
/*   auto& msgid = currentReadMessage_.message_.getId();
   switch (msgid)
   {
   case ZMQ_CALLBACK_ID:
   {
      break;
   }

   default:
      break;
   }*/

   // Pass the final data up the chain.
   notifyListenerOnData(clientID, outMsg.toBinStr());
   lastHeartbeats_[clientID] = std::chrono::steady_clock::now();
   connData->currentReadMessage_.reset();
}

// The function processing the BIP 150/151 handshake packets.
//
// INPUT:  The raw handshake packet data. (const BinaryData&)
//         The client ID. (const string&)
// OUTPUT: None
// RETURN: True if success, false if failure.
bool ZmqBIP15XServerConnection::processAEADHandshake(
   const ZmqBIP15XMsgPartial& msgObj, const string& clientID)
{
   // Function used to actually send data to the client.
   auto writeToClient = [this, clientID](uint8_t type, const BinaryDataRef& msg
      , bool encrypt)->bool
   {
      ZmqBIP15XSerializedMessage outMsg;
      BIP151Connection* connPtr = nullptr;
      if (encrypt)
      {
         connPtr = socketConnMap_[clientID]->encData_.get();
      }

      // Construct the message and fire it down the pipe.
      outMsg.construct(msg, connPtr, type, 0);
      auto& packet = outMsg.getNextPacket();
      return SendDataToClient(clientID, packet.toBinStr());
   };

   // Handshake function. Code mostly copied from Armory.
   auto processHandshake = [this, &writeToClient, clientID, msgObj]()->bool
   {
      // Parse the packet.
      auto dataBdr = msgObj.getSingleBinaryMessage();
      switch (msgObj.getType())
      {
      case ZMQ_MSGTYPE_AEAD_SETUP:
      {
         //send pubkey message
         if (!writeToClient(ZMQ_MSGTYPE_AEAD_PRESENT_PUBKEY,
            socketConnMap_[clientID]->encData_->getOwnPubKey(), false))
         {
            logger_->error("[processHandshake] ZMG_MSGTYPE_AEAD_SETUP: "
               "Response 1 not sent");
         }

         //init bip151 handshake
         BinaryData encinitData(ENCINITMSGSIZE);
         if (socketConnMap_[clientID]->encData_->getEncinitData(
            encinitData.getPtr(), ENCINITMSGSIZE
            , BIP151SymCiphers::CHACHA20POLY1305_OPENSSH) != 0)
         {
            //failed to init handshake, kill connection
            logger_->error("[processHandshake] BIP 150/151 handshake process "
               "failed - AEAD_ENCINIT data not obtained");
            return false;
         }

         if (!writeToClient(ZMQ_MSGTYPE_AEAD_ENCINIT, encinitData.getRef()
            , false))
         {
            logger_->error("[processHandshake] ZMG_MSGTYPE_AEAD_SETUP: "
               "Response 2 not sent");
         }
         break;
      }

      case ZMQ_MSGTYPE_AEAD_ENCACK:
      {
         //process client encack
         if (socketConnMap_[clientID]->encData_->processEncack(dataBdr.getPtr()
            , dataBdr.getSize(), true) != 0)
         {
            //failed to init handshake, kill connection
            logger_->error("[processHandshake] BIP 150/151 handshake process "
               "failed - AEAD_ENCACK not processed");
            return false;
         }

         break;
      }

      case ZMQ_MSGTYPE_AEAD_REKEY:
      {
         // Rekey requests before auth are invalid
         if (socketConnMap_[clientID]->encData_->getBIP150State() !=
            BIP150State::SUCCESS)
         {
            //can't rekey before auth, kill connection
            logger_->error("[processHandshake] BIP 150/151 handshake process "
               "failed - Not yet able to process a rekey");
            return false;
         }

         // If connection is already set up, we only accept rekey encack messages.
         if (socketConnMap_[clientID]->encData_->processEncack(dataBdr.getPtr()
            , dataBdr.getSize(), false) != 0)
         {
            //failed to init handshake, kill connection
            logger_->error("[processHandshake] BIP 150/151 handshake process "
               "failed - AEAD_ENCACK not processed");
            return false;
         }

         socketConnMap_[clientID]->innerRekeyCount_++;
         break;
      }

      case ZMQ_MSGTYPE_AEAD_ENCINIT:
      {
         //process client encinit
         if (socketConnMap_[clientID]->encData_->processEncinit(dataBdr.getPtr()
            , dataBdr.getSize(), false) != 0)
         {
            //failed to init handshake, kill connection
            logger_->error("[processHandshake] BIP 150/151 handshake process "
               "failed - AUTH_ENCINIT processing failed");
            return false;
         }

         //return encack
         BinaryData encackData(BIP151PUBKEYSIZE);
         if (socketConnMap_[clientID]->encData_->getEncackData(encackData.getPtr()
            , BIP151PUBKEYSIZE) != 0)
         {
            //failed to init handshake, kill connection
            logger_->error("[processHandshake] BIP 150/151 handshake process "
               "failed - AUTH_ENCACK data not obtained");
            return false;
         }

         if (!writeToClient(ZMQ_MSGTYPE_AEAD_ENCACK, encackData.getRef()
            , false))
         {
            logger_->error("[processHandshake] BIP 150/151 handshake process "
               "failed - AEAD_ENCACK not sent");
         }

         socketConnMap_[clientID]->bip151HandshakeCompleted_ = true;
         break;
      }

      case ZMQ_MSGTYPE_AUTH_CHALLENGE:
      {
         bool goodChallenge = true;
         auto challengeResult =
            socketConnMap_[clientID]->encData_->processAuthchallenge(
            dataBdr.getPtr(), dataBdr.getSize(), true); //true: step #1 of 6

         if (challengeResult == -1)
         {
            //auth fail, kill connection
            logger_->error("[processHandshake] BIP 150/151 handshake process "
               "failed - AUTH_CHALLENGE processing failed");
            return false;
         }
         else if (challengeResult == 1)
         {
            goodChallenge = false;
         }

         BinaryData authreplyBuf(BIP151PRVKEYSIZE * 2);
         if (socketConnMap_[clientID]->encData_->getAuthreplyData(
            authreplyBuf.getPtr(), authreplyBuf.getSize()
            , true //true: step #2 of 6
            , goodChallenge) == -1)
         {
            //auth setup failure, kill connection
            logger_->error("[processHandshake] BIP 150/151 handshake process "
               "failed - AUTH_REPLY data not obtained");
            return false;
         }

         if (!writeToClient(ZMQ_MSGTYPE_AUTH_REPLY, authreplyBuf.getRef()
            , true))
         {
            logger_->error("[processHandshake] BIP 150/151 handshake process "
               "failed - AUTH_REPLY not sent");
            return false;
         }

         break;
      }

      case ZMQ_MSGTYPE_AUTH_PROPOSE:
      {
         bool goodPropose = true;
         auto proposeResult =
            socketConnMap_[clientID]->encData_->processAuthpropose(
            dataBdr.getPtr(), dataBdr.getSize());

         if (proposeResult == -1)
         {
            //auth setup failure, kill connection
            logger_->error("[processHandshake] BIP 150/151 handshake process "
               "failed - AUTH_PROPOSE processing failed");
            return false;
         }
         else if (proposeResult == 1)
         {
            goodPropose = false;
         }
         else
         {
            //keep track of the propose check state
            socketConnMap_[clientID]->encData_->setGoodPropose();
         }

         BinaryData authchallengeBuf(BIP151PRVKEYSIZE);
         if (socketConnMap_[clientID]->encData_->getAuthchallengeData(
            authchallengeBuf.getPtr(), authchallengeBuf.getSize()
            , "" //empty string, use chosen key from processing auth propose
            , false //false: step #4 of 6
            , goodPropose) == -1)
         {
            //auth setup failure, kill connection
            logger_->error("[processHandshake] BIP 150/151 handshake process "
               "failed - AUTH_CHALLENGE data not obtained");
            return false;
         }

         if (!writeToClient(ZMQ_MSGTYPE_AUTH_CHALLENGE
            , authchallengeBuf.getRef(), true))
         {
            logger_->error("[processHandshake] BIP 150/151 handshake process "
               "failed - AUTH_CHALLENGE not sent");
         }

         break;
      }

      case ZMQ_MSGTYPE_AUTH_REPLY:
      {
         if (socketConnMap_[clientID]->encData_->processAuthreply(dataBdr.getPtr()
            , dataBdr.getSize(), false
            , socketConnMap_[clientID]->encData_->getProposeFlag()) != 0)
         {
            //invalid auth setup, kill connection
            return false;
         }

         //rekey after succesful BIP150 handshake
         socketConnMap_[clientID]->encData_->bip150HandshakeRekey();
         socketConnMap_[clientID]->bip150HandshakeCompleted_ = true;
         break;
      }

      default:
         logger_->error("[processHandshake] Unknown message type.");
         return false;
      }

      return true;
   };

   bool retVal = processHandshake();
   if (!retVal)
   {
      logger_->error("[{}] BIP 150/151 handshake process failed.", __func__);
   }
   return retVal;
}

// Function used to reset the BIP 150/151 handshake data. Called when a
// connection is shut down.
//
// INPUT:  The client ID. (const string&)
// OUTPUT: None
// RETURN: None
void ZmqBIP15XServerConnection::resetBIP151Connection(const string& clientID)
{
   if (socketConnMap_[clientID] != nullptr)
   {
      socketConnMap_[clientID]->reset();
   }
   else
   {
      BinaryData hexID(clientID);
      logger_->error("[{}] Client ID {} does not exist.", __func__
         , hexID.toHexStr());
   }
}

// Function used to set the BIP 150/151 handshake data. Called when a connection
// is created.
//
// INPUT:  The client ID. (const string&)
// OUTPUT: None
// RETURN: None
void ZmqBIP15XServerConnection::setBIP151Connection(const string& clientID)
{
   if (socketConnMap_[clientID] == nullptr) {
      assert(cbTrustedClients_);
      auto lbds = getAuthPeerLambda();
      for (auto b : cbTrustedClients_()) {
         const auto colonIndex = b.indexOf(QLatin1Char(':'));
         if (colonIndex < 0) {
            logger_->error("[{}] Trusted client list is malformed (for {})."
               , __func__, b.toStdString());
            return;
         }
         const auto keyName = b.left(colonIndex).toStdString();
         SecureBinaryData inKey = READHEX(b.mid(colonIndex + 1).toStdString());
         if (inKey.isNull()) {
            logger_->error("[{}] Trusted client key for {} is malformed."
               , __func__, keyName);
            return;
         }

         try {
            authPeers_->addPeer(inKey, vector<string>{ keyName });
         }
         catch (const std::exception &e) {
            logger_->error("[{}] Trusted client key {} [{}] for {} is malformed: {}"
               , __func__, inKey.toHexStr(), inKey.getSize(), keyName, e.what());
            return;
         }
      }

<<<<<<< HEAD
      {
         std::unique_lock<std::mutex> lock(clientsMtx_);
         socketConnMap_[clientID] = make_unique<ZmqBIP15XPerConnData>();
         socketConnMap_[clientID]->encData_ = make_unique<BIP151Connection>(lbds);
      }
      notifyListenerOnNewConnection(clientID);
=======
      socketConnMap_[clientID] = make_unique<ZmqBIP15XPerConnData>();
      socketConnMap_[clientID]->encData_ = make_unique<BIP151Connection>(lbds);
      socketConnMap_[clientID]->outKeyTimePoint_ = chrono::system_clock::now();
>>>>>>> bc64a9d7
   }
   else {
      BinaryData hexID(clientID);
      logger_->error("[{}] Client ID {} already exists.", __func__
         , hexID.toHexStr());
   }
}

// Get lambda functions related to authorized peers. Copied from Armory.
//
// INPUT:  None
// OUTPUT: None
// RETURN: AuthPeersLambdas object with required lambdas.
AuthPeersLambdas ZmqBIP15XServerConnection::getAuthPeerLambda()
{
   auto authPeerPtr = authPeers_;

   auto getMap = [authPeerPtr](void)->const map<string, btc_pubkey>&
   {
      return authPeerPtr->getPeerNameMap();
   };

   auto getPrivKey = [authPeerPtr](
      const BinaryDataRef& pubkey)->const SecureBinaryData&
   {
      return authPeerPtr->getPrivateKey(pubkey);
   };

   auto getAuthSet = [authPeerPtr](void)->const set<SecureBinaryData>&
   {
      return authPeerPtr->getPublicKeySet();
   };

   return AuthPeersLambdas(getMap, getPrivKey, getAuthSet);
}

SecureBinaryData ZmqBIP15XServerConnection::getOwnPubKey() const
{
   const auto pubKey = authPeers_->getOwnPublicKey();
   return SecureBinaryData(pubKey.pubkey, pubKey.compressed
      ? BTC_ECKEY_COMPRESSED_LENGTH : BTC_ECKEY_UNCOMPRESSED_LENGTH);
}<|MERGE_RESOLUTION|>--- conflicted
+++ resolved
@@ -746,18 +746,13 @@
          }
       }
 
-<<<<<<< HEAD
       {
          std::unique_lock<std::mutex> lock(clientsMtx_);
          socketConnMap_[clientID] = make_unique<ZmqBIP15XPerConnData>();
          socketConnMap_[clientID]->encData_ = make_unique<BIP151Connection>(lbds);
+         socketConnMap_[clientID]->outKeyTimePoint_ = chrono::system_clock::now();
       }
       notifyListenerOnNewConnection(clientID);
-=======
-      socketConnMap_[clientID] = make_unique<ZmqBIP15XPerConnData>();
-      socketConnMap_[clientID]->encData_ = make_unique<BIP151Connection>(lbds);
-      socketConnMap_[clientID]->outKeyTimePoint_ = chrono::system_clock::now();
->>>>>>> bc64a9d7
    }
    else {
       BinaryData hexID(clientID);
