#ifndef __SIGN_CONTAINER_H__
#define __SIGN_CONTAINER_H__

#include <memory>
#include <string>

#include <QObject>
#include <QStringList>
#include <QVariant>

#include "CoreWallet.h"
#include "QWalletInfo.h"

#include "SignerDefs.h"
#include "SignerUiDefs.h"
#include "ZMQ_BIP15X_DataConnection.h"

#include "PasswordDialogData.h"

namespace spdlog {
   class logger;
}
namespace bs {
   namespace sync {
      namespace hd {
         class Leaf;
         class Wallet;
      }
      class SettlementWallet;
      class Wallet;
   }
}
class ApplicationSettings;
class ConnectionManager;

class SignContainer : public QObject
{
   Q_OBJECT
public:
   enum class OpMode {
      Local = 1,
      Remote,
      // RemoteInproc - should be used for testing only, when you need to have signer and listener
      // running in same process and could not use TCP for any reason
      RemoteInproc,
      LocalInproc
   };
   enum class TXSignMode {
      Full,
      Partial
   };
   using PasswordType = SecureBinaryData;

   enum ConnectionError
   {
      NoError,
      UnknownError,
      SocketFailed,
      HostNotFound,
      HandshakeFailed,
      SerializationFailed,
      HeartbeatWaitFailed,
      InvalidProtocol,
      NetworkTypeMismatch,
      ConnectionTimeout,
      SignerGoesOffline,
   };
   Q_ENUM(ConnectionError)

   SignContainer(const std::shared_ptr<spdlog::logger> &, OpMode opMode);
   ~SignContainer() noexcept = default;

   virtual bool Start() { return true; }
   virtual bool Stop() { return true; }
   virtual bool Connect() { return true; }
   virtual bool Disconnect() { return true; }

   virtual bs::signer::RequestId signTXRequest(const bs::core::wallet::TXSignRequest &
      , TXSignMode mode = TXSignMode::Full, bool keepDuplicatedRecipients = false) = 0;

   virtual bs::signer::RequestId signSettlementTXRequest(const bs::core::wallet::TXSignRequest &
      , const bs::sync::PasswordDialogData &dialogData
      , TXSignMode mode = TXSignMode::Full
      , bool keepDuplicatedRecipients = false
      , const std::function<void(bs::error::ErrorCode result, const BinaryData &signedTX)> &cb = nullptr) = 0;

   virtual bs::signer::RequestId signSettlementPartialTXRequest(const bs::core::wallet::TXSignRequest &
      , const bs::sync::PasswordDialogData &dialogData
      , const std::function<void(bs::error::ErrorCode result, const BinaryData &signedTX)> &cb = nullptr) = 0;

   virtual bs::signer::RequestId signSettlementPayoutTXRequest(const bs::core::wallet::TXSignRequest &
      , const bs::core::wallet::SettlementData &, const bs::sync::PasswordDialogData &dialogData
      , const std::function<void(bs::error::ErrorCode result, const BinaryData &signedTX)> &cb = nullptr) = 0;

   virtual bs::signer::RequestId signMultiTXRequest(const bs::core::wallet::TXMultiSignRequest &) = 0;
   virtual bs::signer::RequestId CancelSignTx(const BinaryData &txId) = 0;

   virtual bs::signer::RequestId setUserId(const BinaryData &, const std::string &walletId) = 0;
   virtual bs::signer::RequestId syncCCNames(const std::vector<std::string> &) = 0;

<<<<<<< HEAD
   virtual bs::signer::RequestId createHDLeaf(const std::string &rootWalletId, const bs::hd::Path &
      , const std::vector<bs::wallet::PasswordData> &pwdData = {}
      , bs::sync::PasswordDialogData dialogData = {}
      , const std::function<void(bs::error::ErrorCode result)> &cb = nullptr) = 0;
   virtual bs::signer::RequestId DeleteHDRoot(const std::string &rootWalletId) = 0;
   virtual bs::signer::RequestId DeleteHDLeaf(const std::string &leafWalletId) = 0;
=======
>>>>>>> 22bff5bd
   virtual bs::signer::RequestId GetInfo(const std::string &rootWalletId) = 0;

   virtual bs::signer::RequestId customDialogRequest(bs::signer::ui::DialogType signerDialog
      , const QVariantMap &data = QVariantMap()) = 0;

   virtual void syncNewAddress(const std::string &walletId, const std::string &index, AddressEntryType
      , const std::function<void(const bs::Address &)> &);
   virtual void syncNewAddresses(const std::string &walletId, const std::vector<std::pair<std::string, AddressEntryType>> &
      , const std::function<void(const std::vector<std::pair<bs::Address, std::string>> &)> &, bool persistent = true) = 0;

   const OpMode &opMode() const { return mode_; }
   virtual bool isReady() const { return true; }
   virtual bool isOffline() const { return true; }
   virtual bool isWalletOffline(const std::string &) const { return true; }

   bool isLocal() const { return mode_ == OpMode::Local || mode_ == OpMode::LocalInproc; }

signals:
   void connected();
   void disconnected();
   void authenticated();
   void connectionError(ConnectionError error, const QString &details);
   void ready();
   void Error(bs::signer::RequestId id, std::string error);
   void TXSigned(bs::signer::RequestId id, BinaryData signedTX, bs::error::ErrorCode result, const std::string &errorReason = {});

   void QWalletInfo(unsigned int id, const bs::hd::WalletInfo &);
   void PasswordChanged(const std::string &walletId, bool success);
   void AutoSignStateChanged(const std::string &walletId, bool active);

protected:
   std::shared_ptr<spdlog::logger> logger_;
   const OpMode mode_;
};


bool SignerConnectionExists(const QString &host, const QString &port);


#endif // __SIGN_CONTAINER_H__<|MERGE_RESOLUTION|>--- conflicted
+++ resolved
@@ -98,15 +98,6 @@
    virtual bs::signer::RequestId setUserId(const BinaryData &, const std::string &walletId) = 0;
    virtual bs::signer::RequestId syncCCNames(const std::vector<std::string> &) = 0;
 
-<<<<<<< HEAD
-   virtual bs::signer::RequestId createHDLeaf(const std::string &rootWalletId, const bs::hd::Path &
-      , const std::vector<bs::wallet::PasswordData> &pwdData = {}
-      , bs::sync::PasswordDialogData dialogData = {}
-      , const std::function<void(bs::error::ErrorCode result)> &cb = nullptr) = 0;
-   virtual bs::signer::RequestId DeleteHDRoot(const std::string &rootWalletId) = 0;
-   virtual bs::signer::RequestId DeleteHDLeaf(const std::string &leafWalletId) = 0;
-=======
->>>>>>> 22bff5bd
    virtual bs::signer::RequestId GetInfo(const std::string &rootWalletId) = 0;
 
    virtual bs::signer::RequestId customDialogRequest(bs::signer::ui::DialogType signerDialog
