--- conflicted
+++ resolved
@@ -26,71 +26,7 @@
       }
       class SettlementWallet;
       class Wallet;
-<<<<<<< HEAD
-
-      enum class WalletFormat {
-         Unknown = 0,
-         HD,
-         Plain,
-         Settlement
-      };
-
-      struct WalletInfo
-      {
-         WalletFormat   format;
-         std::string id;
-         std::string name;
-         std::string description;
-         NetworkType netType;
-      };
-
-      struct HDWalletData
-      {
-         struct Leaf {
-            std::string          id;
-            bs::hd::Path::Elem   index;
-            bool extOnly;
-         };
-         struct Group {
-            bs::hd::CoinType  type;
-            std::vector<Leaf> leaves;
-            bool extOnly;
-         };
-         std::vector<Group>   groups;
-      };
-
-      struct AddressData
-      {
-         std::string index;
-         bs::Address address;
-         std::string comment;
-      };
-
-      struct TxCommentData
-      {
-         BinaryData  txHash;
-         std::string comment;
-      };
-
-      struct WalletData
-      {
-         std::vector<bs::wallet::EncryptionType>   encryptionTypes;
-         std::vector<SecureBinaryData>          encryptionKeys;
-         std::pair<unsigned int, unsigned int>  encryptionRank{ 0,0 };
-         NetworkType netType = NetworkType::Invalid;
-
-         unsigned highestExtIndex_ = UINT32_MAX;
-         unsigned highestIntIndex_ = UINT32_MAX;
-
-         std::vector<AddressData>   addresses;
-         std::vector<AddressData>   addrPool;
-         std::vector<TxCommentData> txComments;
-      };
-
-   }  //namespace sync
-=======
    }
->>>>>>> 5291fa32
 }
 class ApplicationSettings;
 class ConnectionManager;
