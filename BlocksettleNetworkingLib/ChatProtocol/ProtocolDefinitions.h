#pragma once

#include <memory>

#include <QObject>
#include <QJsonValue>
#include <QJsonArray>
#include <QJsonDocument>
#include <QJsonObject>

#include "EncryptionUtils.h"

#include <disable_warnings.h>
#include <BinaryData.h>
#include <enable_warnings.h>

namespace Chat
{
   enum class RequestType
   {
      RequestHeartbeatPing,
      RequestLogin,
      RequestLogout,
      RequestSendMessage,
      RequestMessages,
      RequestOnlineUsers,
      RequestAskForPublicKey,
      RequestSendOwnPublicKey,
      RequestChangeMessageStatus,
      RequestContactsActionDirect,
      RequestContactsActionServer,
      RequestChatroomsList,
      RequestSendRoomMessage,
      RequestContactsList,
      RequestSearchUsers,
      RequestSessionPublicKey,
      RequestReplySessionPublicKey,
      RequestGenCommonOTC,
      RequestAnswerCommonOTC,
      RequestUpdateCommonOTC,
      RequestPullOTC
   };


   enum class ResponseType
   {
      ResponseHeartbeatPong,
      ResponseLogin,
      ResponseMessages,
      ResponseSuccess,
      ResponseError,
      ResponseUsersList,
      ResponseAskForPublicKey,
      ResponseSendOwnPublicKey,
      ResponsePendingMessage,
      ResponseSendMessage,
      ResponseChangeMessageStatus,
      ResponseContactsActionDirect,
      ResponseContactsActionServer,
      ResponseChatroomsList,
      ResponseRoomMessages,
      ResponseContactsList,
      ResponseSearchUsers,
      ResponseLogout,
      ResponseSendSessionPublicKey,
      ResponseSessionPublicKey,
      ResponseReplySessionPublicKey,
      ResponseGenCommonOTC,
      ResponseAnswerCommonOTC,
      ResponseUpdateCommonOTC,
   };

   enum class ContactsAction {
      Accept,
      Reject,
      Request,
      Remove
   };

   enum class ContactStatus {
      Accepted,
      Incoming,
      Outgoing,
      Rejected
   };

   enum class UserStatus {
       Online,
       Offline
   };

   enum class ContactsActionServer {
       AddContactRecord,
       RemoveContactRecord,
       UpdateContactRecord
   };

   enum class ContactsActionServerResult {
       Success,
       Failed
   };

   enum class OTCResult {
      Accepted,
      Rejected,
      Canceled,
      Expired,
   };

   static const QString VersionKey   = QStringLiteral("version");
   static const QString NameKey      = QStringLiteral("name");
   static const QString TypeKey      = QStringLiteral("type");
   static const QString TextKey      = QStringLiteral("text");
   static const QString RoomKey      = QStringLiteral("room");
   static const QString RoomsKey     = QStringLiteral("rooms");
   static const QString MessageKey   = QStringLiteral("message");
   static const QString FromKey      = QStringLiteral("from");
   static const QString ContactsKey  = QStringLiteral("fromid");
   static const QString IdKey        = QStringLiteral("id");
   static const QString AuthIdKey    = QStringLiteral("authid");
   static const QString JwtKey       = QStringLiteral("jwt");
   static const QString PasswordKey  = QStringLiteral("passwd");
   static const QString ReceiverIdKey  = QStringLiteral("toid");
   static const QString SenderIdKey  = QStringLiteral("fromid");
   static const QString StatusKey    = QStringLiteral("status");
   static const QString UsersKey     = QStringLiteral("users");
   static const QString DateTimeKey  = QStringLiteral("datetm");
   static const QString DataKey      = QStringLiteral("data");
   static const QString PublicKeyKey = QStringLiteral("public_key");
   static const QString CommandKey = QStringLiteral("cmd");
   static const QString MessageIdKey = QStringLiteral("message_id");
   static const QString MessageContentTypeKey = QStringLiteral("message_content_type");
   static const QString ClientMessageIdKey = QStringLiteral("client_message_id");
   static const QString MessageResultKey = QStringLiteral("message_result");
   static const QString ContactIdKey = QStringLiteral("contact_id");
   static const QString MessageStateKey = QStringLiteral("message_state");
   static const QString ContactActionKey = QStringLiteral("contacts_action");
   static const QString ContactActionResultKey = QStringLiteral("contacts_action_result");
   static const QString ContactActionResultMessageKey = QStringLiteral("contacts_action_result_message");
   static const QString ContactStatusKey = QStringLiteral("contact_status");
   static const QString RoomKeyKey = QStringLiteral("room_id");
   static const QString RoomTitleKey = QStringLiteral("room_title");
   static const QString RoomOwnerIdKey = QStringLiteral("room_owner_id");
   static const QString RoomIsPrivateKey = QStringLiteral("room_is_private");
   static const QString RoomSendUserUpdatesKey = QStringLiteral("room_send_user_updates");
   static const QString RoomDisplayUserListKey = QStringLiteral("room_display_user_list");
   static const QString RoomDisplayTrayNotificationKey = QStringLiteral("room_display_tray_notification");
   static const QString RoomIsTradingAvailableKey = QStringLiteral("room_is_trading_available");
   static const QString UserIdKey = QStringLiteral("user_id");
   static const QString DisplayNameKey = QStringLiteral("display_name");
   static const QString SearchIdPatternKey = QStringLiteral("search_id_pattern");
   static const QString UserStatusKey = QStringLiteral("user_status");
   static const QString Nonce = QStringLiteral("nonce");
   static const QString EncryptionTypeKey = QStringLiteral("encryption_type");
   static const QString GlobalRoomKey = QStringLiteral("global_chat");
   static const QString SenderSessionPublicKeyKey = QStringLiteral("sender_session_public_key");
   static const QString OTCRoomKey = QStringLiteral("otc_chat");
   static const QString OTCDataObjectKey = QStringLiteral("otc_data");
   static const QString OTCRqSideKey = QStringLiteral("otc_rq_side");
   static const QString OTCRqRangeIdKey = QStringLiteral("otc_rq_range");
   static const QString OTCRequestIdClientKey = QStringLiteral("otc_request_id_client");
   static const QString OTCRequestIdServerKey = QStringLiteral("otc_request_id_server");
   static const QString OTCResponseIdClientKey = QStringLiteral("otc_response_id_client");
   static const QString OTCResponseIdServerKey = QStringLiteral("otc_response_id_server");
   static const QString OTCUpdateIdClientKey = QStringLiteral("otc_update_id_clientr");
   static const QString OTCUpdateIdServerKey = QStringLiteral("otc_update_id_server");
   static const QString OTCRequestorIdKey = QStringLiteral("otc_requestor_id");
   static const QString OTCResponderIdKey = QStringLiteral("otc_responder_id");
   static const QString OTCUpdateSenderIdKey = QStringLiteral("otc_update_sender_id");
   static const QString OTCUpdateReceiverIdKey = QStringLiteral("otc_update_receiver_id");
   static const QString OTCTargetIdKey = QStringLiteral("otc_target_id");
   static const QString OTCSubmitTimestampKey = QStringLiteral("otc_submit_timestamp");
   static const QString OTCExpiredTimestampKey = QStringLiteral("otc_expired_timestamp");
   static const QString OTCResponseTimestampKey = QStringLiteral("otc_response_timestamp");
   static const QString OTCUpdateTimestampKey = QStringLiteral("otc_update_timestamp");
   static const QString OTCNegotiationChannelIdKey = QStringLiteral("otc_negotiation_channel_id");
   static const QString OTCPriceRangeObjectKey = QStringLiteral("otc_price_range");
   static const QString OTCQuantityRangeObjectKey = QStringLiteral("otc_quantity_range");
   static const QString OTCUpdateAmountKey = QStringLiteral("otc_update_amount");
   static const QString OTCUpdatePriceKey = QStringLiteral("otc_update_price");
   static const QString OTCLowerKey = QStringLiteral("lower");
   static const QString OTCUpperKey = QStringLiteral("upper");
   static const QString OTCResultKey = QStringLiteral("otc_result");
   static const QString OTCMessageKey = QStringLiteral("otc_message");

   template <typename T>
   class Message
   {
   public:

      Message(T messageType)
         : messageType_(messageType)
         , version_("1.0.0")
      {
      }

      virtual ~Message() = default;
      std::string getVersion() const { return version_; }
      virtual QJsonObject toJson() const;

   protected:
      T messageType_;
      std::string version_;
   };

   template <typename T>
   std::string serializeData(const T* thisPtr)
   {
      auto data = QJsonDocument(thisPtr->toJson());
      QString serializedData = QString::fromUtf8(data.toJson());
      return serializedData.toStdString();
<<<<<<< HEAD
   } 
   
=======
   }

   autheid::PublicKey publicKeyFromString(const std::string &s);
   std::string publicKeyToString(const autheid::PublicKey &k);

>>>>>>> b6f09c20
} //namespace Chat

Q_DECLARE_METATYPE(Chat::ContactStatus)
Q_DECLARE_METATYPE(Chat::UserStatus)
Q_DECLARE_METATYPE(Chat::OTCResult)

<|MERGE_RESOLUTION|>--- conflicted
+++ resolved
@@ -209,16 +209,11 @@
       auto data = QJsonDocument(thisPtr->toJson());
       QString serializedData = QString::fromUtf8(data.toJson());
       return serializedData.toStdString();
-<<<<<<< HEAD
-   } 
-   
-=======
    }
 
    autheid::PublicKey publicKeyFromString(const std::string &s);
    std::string publicKeyToString(const autheid::PublicKey &k);
 
->>>>>>> b6f09c20
 } //namespace Chat
 
 Q_DECLARE_METATYPE(Chat::ContactStatus)
