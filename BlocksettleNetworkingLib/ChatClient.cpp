#include "ChatClient.h"

#include <disable_warnings.h>
#include <botan/bigint.h>
#include <botan/base64.h>
#include <botan/auto_rng.h>
#include <enable_warnings.h>

#include "UserHasher.h"
#include "ApplicationSettings.h"
#include "autheid_utils.h"
#include "ChatClientDataModel.h"
#include "UserSearchModel.h"
#include "ChatTreeModelWrapper.h"
#include "ChatProtocol/ChatUtils.h"
#include "ProtobufUtils.h"

#include <QDateTime>
#include <QDebug>
#include <QRegularExpression>


namespace {
   const QRegularExpression rx_email(QLatin1String(R"(^[a-z0-9._-]+@([a-z0-9-]+\.)+[a-z]+$)"), QRegularExpression::CaseInsensitiveOption);
}

ChatClient::ChatClient(const std::shared_ptr<ConnectionManager>& connectionManager
                  , const std::shared_ptr<ApplicationSettings> &appSettings
                  , const std::shared_ptr<spdlog::logger>& logger)

   : BaseChatClient{connectionManager, logger, appSettings->get<QString>(ApplicationSettings::chatDbFile)}
   , appSettings_{appSettings}
{
   ChatUtils::registerTypes();

   model_ = std::make_shared<ChatClientDataModel>();
   userSearchModel_ = std::make_shared<UserSearchModel>();
   model_->setModelChangesHandler(this);
   proxyModel_ = std::make_shared<ChatTreeModelWrapper>();
   proxyModel_->setSourceModel(model_.get());
}

ChatClient::~ChatClient() noexcept
{
   // Let's not call anything here as this could cause crash
}

std::shared_ptr<ChatClientDataModel> ChatClient::getDataModel()
{
   return model_;
}

std::shared_ptr<UserSearchModel> ChatClient::getUserSearchModel()
{
   return userSearchModel_;
}

std::shared_ptr<ChatTreeModelWrapper> ChatClient::getProxyModel()
{
   return proxyModel_;
}

void ChatClient::OnLoginCompleted()
{
   model_->initTreeCategoryGroup();
   emit ConnectedToServer();
   model_->setCurrentUser(currentUserId_);
   readDatabase();

   Chat::Request request;
   auto d = request.mutable_messages();
   d->set_sender_id(currentUserId_);
   d->set_receiver_id(currentUserId_);
   sendRequest(request);

//      auto request2 = std::make_shared<Chat::ContactsListRequest>("", currentUserId_);
//      sendRequest(request2);
}

void ChatClient::OnLogingFailed()
{
   emit LoginFailed();
}

void ChatClient::OnLogoutCompleted()
{
   model_->clearModel();
   emit LoggedOut();
}

void ChatClient::readDatabase()
{
   ContactRecordDataList clist;
   chatDb_->getContacts(clist);
   for (const auto &c : clist) {
      auto contact = std::make_shared<Chat::Data>();
      auto d = contact->mutable_contact_record();
      d->set_user_id(model_->currentUser());
      d->set_contact_id(c.contact_id());
      d->set_status(c.status());
      d->set_display_name(c.display_name());
      d->set_public_key(c.public_key());
      model_->insertContactObject(contact);

      retrieveUserMessages(c.contact_id());
   }
}

std::shared_ptr<Chat::Data> ChatClient::sendOwnMessage(
      const std::string &message, const std::string &receiver)
{
   auto messageData = std::make_shared<Chat::Data>();
   initMessage(messageData.get(), receiver);

   auto d = messageData->mutable_message();
   d->set_message(message);

   logger_->debug("[ChatClient::sendOwnMessage] {}", message);

   return sendMessageDataRequest(messageData, receiver);
}

std::shared_ptr<Chat::Data> ChatClient::SubmitPrivateOTCRequest(const bs::network::OTCRequest& otcRequest
   , const std::string &receiver)
{
   logger_->debug("[ChatClient::SubmitPrivateOTCRequest]");

   auto otcMessageData = std::make_shared<Chat::Data>();
   initMessage(otcMessageData.get(), receiver);

   auto d = otcMessageData->mutable_message();
   auto otc = d->mutable_otc_request();
   otc->set_side(Chat::OtcSide(otcRequest.side));
   otc->set_range_type(Chat::OtcRangeType(otcRequest.amountRange));

   return sendMessageDataRequest(otcMessageData, receiver);
}

std::shared_ptr<Chat::Data> ChatClient::SubmitPrivateOTCResponse(const bs::network::OTCResponse& otcResponse
   , const std::string &receiver)
{
   auto otcMessageData = std::make_shared<Chat::Data>();
   initMessage(otcMessageData.get(), receiver);

   auto d = otcMessageData->mutable_message();
   auto otc = d->mutable_otc_response();
   otc->set_side(Chat::OtcSide(otcResponse.side));
   otc->mutable_price()->set_lower(otcResponse.priceRange.lower);
   otc->mutable_price()->set_upper(otcResponse.priceRange.upper);
   otc->mutable_quantity()->set_lower(otcResponse.quantityRange.lower);
   otc->mutable_quantity()->set_upper(otcResponse.quantityRange.upper);

   logger_->debug("[ChatClient::SubmitPrivateOTCResponse]");

   return sendMessageDataRequest(otcMessageData, receiver);
}

std::shared_ptr<Chat::Data> ChatClient::SubmitPrivateCancel(const std::string &receiver)
{
   auto otcMessageData = std::make_shared<Chat::Data>();
   initMessage(otcMessageData.get(), receiver);

   auto d = otcMessageData->mutable_message();
   // Just to select required message type
   d->mutable_otc_close_trading();

   logger_->debug("[ChatClient::SubmitPrivateCancel] to {}", receiver);

   return sendMessageDataRequest(otcMessageData, receiver);
}

std::shared_ptr<Chat::Data> ChatClient::SubmitPrivateUpdate(const bs::network::OTCUpdate& update, const std::string &receiver)
{
   auto otcMessageData = std::make_shared<Chat::Data>();
   initMessage(otcMessageData.get(), receiver);

   auto d = otcMessageData->mutable_message();
   auto otc = d->mutable_otc_update();
   otc->set_price(update.price);
   otc->set_amount(update.amount);

   logger_->debug("[ChatClient::SubmitPrivateUpdate] to {}", receiver);

   return sendMessageDataRequest(otcMessageData, receiver);
}

std::shared_ptr<Chat::Data> ChatClient::sendRoomOwnMessage(const std::string& message, const std::string& receiver)
{
   auto roomMessage = std::make_shared<Chat::Data>();
   initMessage(roomMessage.get(), receiver);

   auto d = roomMessage->mutable_message();
   d->set_message(message);

//   const auto &itPub = pubKeys_.find(receiver);
//   if (itPub == pubKeys_.end()) {
//      // Ask for public key from peer. Enqueue the message to be sent, once we receive the
//      // necessary public key.
//      enqueued_messages_[receiver].push(message);

//      // Send our key to the peer.
//      auto request = std::make_shared<Chat::AskForPublicKeyRequest>(
//         "", // clientId
//         currentUserId_,
//         receiver.toStdString());
//      sendRequest(request);
//      return result;
//   }

   logger_->debug("[ChatClient::sendRoomOwnMessage] {}", message);

//   auto localEncMsg = msg;
//   if (!localEncMsg.encrypt(appSettings_->GetAuthKeys().second)) {
//      logger_->error("[ChatClient::sendRoomOwnMessage] failed to encrypt by local key");
//   }
   chatDb_->add(roomMessage);
   model_->insertRoomMessage(roomMessage);

//   if (!msg.encrypt(itPub->second)) {
//      logger_->error("[ChatClient::sendMessage] failed to encrypt message {}"
//         , msg.getId().toStdString());
//   }

   Chat::Request request;
   auto r = request.mutable_send_room_message();
   r->set_room_id(receiver);
   *r->mutable_message() = *roomMessage;
   sendRequest(request);

   return roomMessage;
}

void ChatClient::sendFriendRequest(const std::string &friendUserId)
{
   // TODO

   if (model_->findContactItem(friendUserId)) {
      return;
   }

<<<<<<< HEAD
   if (sendFriendRequestToServer(friendUserId, QLatin1String("I would like to add you to friends!"))) {
      auto record = std::make_shared<Chat::ContactRecordData>(
            QString::fromStdString(model_->currentUser()),
            friendUserId,
            Chat::ContactStatus::Outgoing,
            BinaryData());
=======
   if (sendFriendRequestToServer(friendUserId)) {
      auto record = std::make_shared<Chat::Data>();
      auto d = record->mutable_contact_record();
      d->set_user_id(model_->currentUser());
      d->set_contact_id(friendUserId);
      d->set_status(Chat::CONTACT_STATUS_OUTGOING);
>>>>>>> 758eb01d
      model_->insertContactObject(record);
      addOrUpdateContact(friendUserId, Chat::CONTACT_STATUS_OUTGOING);
   } else {
      logger_->error("[ChatClient::sendFriendRequest] failed to send friend request for {}"
                     , friendUserId);
   }
}

void ChatClient::acceptFriendRequest(const std::string &friendUserId)
{
<<<<<<< HEAD
   auto holdContact = model_->findContactItem(friendUserId.toStdString());

   if (!holdContact) {
      return;
   }

   holdContact->setContactStatus(Chat::ContactStatus::Accepted);
   addOrUpdateContact(holdContact->getContactId(),
                      holdContact->getContactStatus(),
                      holdContact->getDisplayName());

   model_->removeContactRequestNode(holdContact->getContactId().toStdString());
   model_->insertContactObject(holdContact, true);

   retrieveUserMessages(holdContact->getContactId());
=======
   auto contact = model_->findContactItem(friendUserId);

   if (!contact) {
      return;
   }

   contact->mutable_contact_record()->set_status(Chat::CONTACT_STATUS_ACCEPTED);
   addOrUpdateContact(contact->contact_record().contact_id()
      , contact->contact_record().status(), contact->contact_record().display_name());
>>>>>>> 758eb01d

   model_->removeContactRequestNode(contact->contact_record().contact_id());
   model_->insertContactObject(contact, true);
   retrieveUserMessages(contact->contact_record().contact_id());
   sendAcceptFriendRequestToServer(friendUserId);
}

<<<<<<< HEAD
void ChatClient::rejectFriendRequest(const QString &friendUserId)
{
   auto holdContact = model_->findContactItem(friendUserId.toStdString());
   if (!holdContact) {
      return;
   }
=======
void ChatClient::rejectFriendRequest(const std::string &friendUserId)
{
   auto contact = model_->findContactItem(friendUserId);
   if (!contact) {
      return;
   }

   contact->mutable_contact_record()->set_status(Chat::CONTACT_STATUS_REJECTED);

   addOrUpdateContact(contact->contact_record().contact_id(),
                      contact->contact_record().status(),
                      contact->contact_record().display_name());

   model_->notifyContactChanged(contact);
>>>>>>> 758eb01d

   holdContact->setContactStatus(Chat::ContactStatus::Rejected);

   addOrUpdateContact(holdContact->getContactId(),
                      holdContact->getContactStatus(),
                      holdContact->getDisplayName());

   model_->notifyContactChanged(holdContact);
   sendDeclientFriendRequestToServer(friendUserId);
}

<<<<<<< HEAD
void ChatClient::removeFriendOrRequest(const QString &userId)
=======
void ChatClient::removeFriendOrRequest(const std::string &userId)
>>>>>>> 758eb01d
{
   onFriendRequestedRemove(userId);
}

void ChatClient::clearSearch()
{
   model_->clearSearch();
}

bool ChatClient::isFriend(const std::string &userId)
{
   return chatDb_->isContactExist(userId);
}

Chat::Data_ContactRecord ChatClient::getContact(const std::string &userId) const
{
   Chat::Data_ContactRecord contact;
   chatDb_->getContact(userId, &contact);
   return contact;
}

void ChatClient::onActionAddToContacts(const std::string& userId)
{
   qDebug() << __func__ << " " << QString::fromStdString(userId);
   return sendFriendRequest(userId);
}

void ChatClient::onActionRemoveFromContacts(std::shared_ptr<Chat::Data> crecord)
{
<<<<<<< HEAD
   qDebug() << __func__ << " " << userId;
   sendFriendRequest(userId);
}

void ChatClient::onActionRemoveFromContacts(std::shared_ptr<Chat::ContactRecordData> crecord)
{
   qDebug() << __func__ << " " << QString::fromStdString(crecord->toJsonString());
   removeFriendOrRequest(crecord->getContactId());
}

void ChatClient::onActionAcceptContactRequest(std::shared_ptr<Chat::ContactRecordData> crecord)
{
   qDebug() << __func__ << " " << QString::fromStdString(crecord->toJsonString());
   return acceptFriendRequest(crecord->getContactId());
/*
   crecord->setContactStatus(Chat::ContactStatus::Accepted);

   addOrUpdateContact(crecord->getContactId(),
                      crecord->getContactStatus(), crecord->getDisplayName());
   auto onlineStatus = model_->findContactNode(crecord->getContactId().toStdString())->getOnlineStatus();
   model_->removeContactRequestNode(crecord->getContactId().toStdString());
   model_->insertContactObject(crecord, onlineStatus == ChatContactElement::OnlineStatus::Online);
   retrieveUserMessages(crecord->getContactId());

   auto request =
         std::make_shared<Chat::ContactActionRequestDirect>(
            "",
            crecord->getUserId().toStdString(),
            crecord->getContactId().toStdString(),
            Chat::ContactsAction::Accept,
            BinaryData(appSettings_->GetAuthKeys().second.data(), appSettings_->GetAuthKeys().second.size()));
   sendRequest(request);
   auto requestS =
         std::make_shared<Chat::ContactActionRequestServer>(
            "",
            currentUserId_,
            crecord->getContactId().toStdString(),
            Chat::ContactsActionServer::UpdateContactRecord,
            Chat::ContactStatus::Accepted,
            crecord->getContactPublicKey());
   sendRequest(requestS);

   emit ContactRequestAccepted(crecord->getContactId());
   */
=======

   return removeFriendOrRequest(crecord->contact_record().contact_id());
}

void ChatClient::onActionAcceptContactRequest(std::shared_ptr<Chat::Data> crecord)
{

   return acceptFriendRequest(crecord->contact_record().contact_id());
>>>>>>> 758eb01d
}

void ChatClient::onActionRejectContactRequest(std::shared_ptr<Chat::Data> crecord)
{
<<<<<<< HEAD
   qDebug() << __func__ << " " << QString::fromStdString(crecord->toJsonString());
   return rejectFriendRequest(crecord->getContactId());

//   crecord->setContactStatus(Chat::ContactStatus::Rejected);


//   model_->notifyContactChanged(crecord);

//   auto request =
//         std::make_shared<Chat::ContactActionRequestDirect>(
//            "",
//            crecord->getUserId().toStdString(),
//            crecord->getContactId().toStdString(),
//            Chat::ContactsAction::Reject,
//            BinaryData(appSettings_->GetAuthKeys().second.data(), appSettings_->GetAuthKeys().second.size()));
//   sendRequest(request);
//   auto requestS =
//         std::make_shared<Chat::ContactActionRequestServer>(
//            "",
//            currentUserId_,
//            crecord->getContactId().toStdString(),
//            Chat::ContactsActionServer::UpdateContactRecord,
//            Chat::ContactStatus::Rejected,
//            BinaryData());
//   sendRequest(requestS);
=======
   return rejectFriendRequest(crecord->contact_record().contact_id());
}

void ChatClient::onActionEditContactRequest(std::shared_ptr<Chat::Data> crecord)
{
   if (!crecord) {
      return;
   }

   auto contactRecord = crecord->mutable_contact_record();
   addOrUpdateContact(contactRecord->contact_id()
                      , contactRecord->status()
                      , contactRecord->display_name());
   model_->notifyContactChanged(crecord);
>>>>>>> 758eb01d
}

bool ChatClient::onActionIsFriend(const std::string& userId)
{
   return isFriend(userId);
}

void ChatClient::onActionSearchUsers(const std::string &text)
{
   std::string pattern = text;

   QRegularExpressionMatch match = rx_email.match(QString::fromStdString(pattern));
   if (match.hasMatch()) {
      pattern = deriveKey(pattern);
   } else if (static_cast<int>(UserHasher::KeyLength) < pattern.length()
              || pattern.length() < 3) {
      //Initially max key is 12 symbols
      //and search must be triggerred if pattern have length >= 3
      return;
   }
   emailEntered_ = true;
   sendSearchUsersRequest(pattern);
}

void ChatClient::onActionResetSearch()
{
   model_->clearSearch();
}

void ChatClient::onMessageRead(std::shared_ptr<Chat::Data> message)
{
   if (message->message().sender_id() == model_->currentUser()) {
      return;
   }

   ChatUtils::messageFlagSet(message->mutable_message(), Chat::Data_Message_State_READ);
   chatDb_->updateMessageStatus(message->message().id(), message->message().state());
   model_->notifyMessageChanged(message);
   sendUpdateMessageState(message);
}


void ChatClient::onRoomMessageRead(std::shared_ptr<Chat::Data> message)
{
   ChatUtils::messageFlagSet(message->mutable_message(), Chat::Data_Message_State_READ);
   chatDb_->updateMessageStatus(message->message().id(), message->message().state());
   model_->notifyMessageChanged(message);
}

void ChatClient::onContactUpdatedByInput(std::shared_ptr<Chat::Data> crecord)
{
   addOrUpdateContact(crecord->contact_record().contact_id(),
                      crecord->contact_record().status(),
                      crecord->contact_record().display_name());
}

BinaryData ChatClient::getOwnAuthPublicKey() const
{
   const auto publicKey = appSettings_->GetAuthKeys().second;

   return BinaryData(publicKey.data(), publicKey.size());
}

SecureBinaryData ChatClient::getOwnAuthPrivateKey() const
{
   return SecureBinaryData{appSettings_->GetAuthKeys().first.data(), appSettings_->GetAuthKeys().first.size()};
}

std::string ChatClient::getChatServerHost() const
{
   return appSettings_->get<std::string>(ApplicationSettings::chatServerHost);
}

std::string ChatClient::getChatServerPort() const
{
   return appSettings_->get<std::string>(ApplicationSettings::chatServerPort);
}

Chat::Data_Message_Encryption ChatClient::resolveMessageEncryption(std::shared_ptr<Chat::Data> message) const
{
   auto cNode = model_->findContactNode(message->message().receiver_id());

   if (!cNode) {
      return Chat::Data_Message_Encryption_IES;
   }

   switch (cNode->getOnlineStatus()) {
      case ChatContactElement::OnlineStatus::Online:
         return Chat::Data_Message_Encryption_AEAD;
      case ChatContactElement::OnlineStatus::Offline:
         return Chat::Data_Message_Encryption_IES;
   }

}

void ChatClient::onRoomsLoaded(const std::vector<std::shared_ptr<Chat::Data>>& roomsList)

{
   for (const auto& room : roomsList) {
      model_->insertRoomObject(room);
   }
   emit RoomsInserted();
}

void ChatClient::onUserListChanged(Chat::Command command, const std::vector<std::string>& userList)
{
   for (const auto& user : userList) {
      auto contact = model_->findContactNode(user);
      if (contact) {
         auto status = ChatContactElement::OnlineStatus::Offline;
         switch (command) {
            case Chat::COMMAND_REPLACE:
               status = ChatContactElement::OnlineStatus::Online;
               break;
            case Chat::COMMAND_ADD:
               status = ChatContactElement::OnlineStatus::Online;
               break;
            case Chat::COMMAND_DELETE:
               status = ChatContactElement::OnlineStatus::Offline;
               break;
         }

         contact->setOnlineStatus(status);
         model_->notifyContactChanged(contact->getDataObject());
      }
   }
}

void ChatClient::onMessageSent(const std::string& receiverId, const std::string& localId, const std::string& serverId)
{
   auto message = model_->findMessageItem(receiverId, localId);
   if (message){
      message->mutable_message()->set_id(serverId);
      ChatUtils::messageFlagSet(message->mutable_message(), Chat::Data_Message_State_SENT);
      model_->notifyMessageChanged(message);
   } else {
      logger_->error("[ChatClient::onMessageSent] message not found: {}", localId);
   }
}

void ChatClient::onMessageStatusChanged(const std::string& chatId, const std::string& messageId, int newStatus)
{
   auto message = model_->findMessageItem(chatId, messageId);
   if (message) {
      message->mutable_message()->set_state(newStatus);
      model_->notifyMessageChanged(message);
   }
}

void ChatClient::onContactAccepted(const std::string& contactId)
{
   auto contactNode = model_->findContactNode(contactId);
   if (contactNode) {
      auto holdData = contactNode->getContactData();
      if (contactNode->getType() == ChatUIDefinitions::ChatTreeNodeType::ContactsRequestElement) {
         holdData->set_status(Chat::CONTACT_STATUS_ACCEPTED);
         contactNode->setOnlineStatus(ChatContactElement::OnlineStatus::Online);
         //model_->notifyContactChanged(data);
         model_->removeContactRequestNode(holdData->contact_id());
         model_->insertContactObject(contactNode->getDataObject()
                                     , contactNode->getOnlineStatus() == ChatContactElement::OnlineStatus::Online);
      }
   }
}

void ChatClient::onContactRejected(const std::string& contactId)
{
   auto contactNode = model_->findContactNode(contactId);
   if (contactNode){
      auto data = contactNode->getContactData();
      data->set_status(Chat::CONTACT_STATUS_REJECTED);
      contactNode->setOnlineStatus(ChatContactElement::OnlineStatus::Online);
      model_->notifyContactChanged(contactNode->getDataObject());
   }
}

void ChatClient::onFriendRequest(const std::string& userId, const std::string& contactId, const BinaryData& pk)
{
   auto contactNode = model_->findContactNode(contactId);
   if (contactNode) {
      auto holdData = contactNode->getContactData();
      if (contactNode->getType() == ChatUIDefinitions::ChatTreeNodeType::ContactsRequestElement) {
         holdData->set_status(Chat::CONTACT_STATUS_ACCEPTED);
         contactNode->setOnlineStatus(ChatContactElement::OnlineStatus::Online);
         //model_->notifyContactChanged(data);
         model_->removeContactRequestNode(holdData->contact_id());
         model_->insertContactObject(contactNode->getDataObject()
                                    , contactNode->getOnlineStatus() == ChatContactElement::OnlineStatus::Online);
      }
   } else {
      {
         auto contact = std::make_shared<Chat::Data>();
         auto d = contact->mutable_contact_record();
         d->set_user_id(userId);
         d->set_contact_id(contactId);
         d->set_status(Chat::CONTACT_STATUS_INCOMING);
         d->set_public_key(pk.toBinStr());

         model_->insertContactRequestObject(contact, true);
         addOrUpdateContact(contactId, Chat::CONTACT_STATUS_INCOMING);
      }

      emit NewContactRequest(contactId);
   }
}

void ChatClient::onContactRemove(const std::string& contactId)
{
<<<<<<< HEAD
   auto cNode = model_->findContactNode(contactId.toStdString());
=======
   auto cNode = model_->findContactNode(contactId);
>>>>>>> 758eb01d
   if (!cNode) {
      return;
   }

   if (cNode->getType() == ChatUIDefinitions::ChatTreeNodeType::ContactsElement) {
      model_->removeContactNode(contactId);
   } else {
      model_->removeContactRequestNode(contactId);
   }
}

void ChatClient::onDMMessageReceived(const std::shared_ptr<Chat::Data>& messageData)
{
   model_->insertContactsMessage(messageData);
}

void ChatClient::onRoomMessageReceived(const std::shared_ptr<Chat::Data>& messageData)
{
   model_->insertRoomMessage(messageData);
}

void ChatClient::retrieveUserMessages(const std::string &userId)
{
   auto messages = chatDb_->getUserMessages(currentUserId_, userId);
   if (!messages.empty()) {
      for (auto &msg : messages) {
         if (msg->message().encryption() == Chat::Data_Message_Encryption_IES) {
            msg = decryptIESMessage(msg);
         }
         model_->insertContactsMessage(msg);
      }
   }
}

void ChatClient::loadRoomMessagesFromDB(const std::string& roomId)
{
   auto messages = chatDb_->getRoomMessages(roomId);
   if (!messages.empty()) {
      for (auto &msg : messages) {
         if (msg->message().encryption() == Chat::Data_Message_Encryption_IES) {
            msg = decryptIESMessage(msg);
         }
         model_->insertRoomMessage(msg);
      }
   }
}

void ChatClient::initMessage(Chat::Data *msg, const std::string &receiver)
{
   auto d = msg->mutable_message();
   d->set_sender_id(currentUserId_);
   d->set_receiver_id(receiver);
   d->set_id(CryptoPRNG::generateRandom(8).toHexStr());
   d->set_timestamp_ms(QDateTime::currentDateTimeUtc().toMSecsSinceEpoch());
}

void ChatClient::onContactListLoaded(const std::vector<std::shared_ptr<Chat::Data>>& remoteContacts)
{
   const auto localContacts = model_->getAllContacts();

   for (auto local : localContacts) {
      auto rit = std::find_if(remoteContacts.begin(), remoteContacts.end(),
                              [local](std::shared_ptr<Chat::Data> remote)
      {
         return local->contact_record().contact_id() == remote->contact_record().contact_id();
      });

      if (rit == remoteContacts.end()) {
         chatDb_->removeContact(local->contact_record().contact_id());
         model_->removeContactNode(local->contact_record().contact_id());
      }
   }

   for (auto remote : remoteContacts) {
      auto citem = model_->findContactItem(remote->contact_record().contact_id());
      if (!citem) {
         model_->insertContactObject(remote);
         //retrieveUserMessages(remote->getContactId());
      } else {
         citem->mutable_contact_record()->set_status(remote->contact_record().status());
         model_->notifyContactChanged(citem);
      }

      addOrUpdateContact(remote->contact_record().contact_id()
         , remote->contact_record().status(), remote->contact_record().display_name());
   }
}

void ChatClient::onSearchResult(const std::vector<std::shared_ptr<Chat::Data>>& userList)
{
   model_->insertSearchUserList(userList);

   emit SearchUserListReceived(userList, emailEntered_);
   emailEntered_ = false;
}<|MERGE_RESOLUTION|>--- conflicted
+++ resolved
@@ -238,21 +238,12 @@
       return;
    }
 
-<<<<<<< HEAD
-   if (sendFriendRequestToServer(friendUserId, QLatin1String("I would like to add you to friends!"))) {
-      auto record = std::make_shared<Chat::ContactRecordData>(
-            QString::fromStdString(model_->currentUser()),
-            friendUserId,
-            Chat::ContactStatus::Outgoing,
-            BinaryData());
-=======
    if (sendFriendRequestToServer(friendUserId)) {
       auto record = std::make_shared<Chat::Data>();
       auto d = record->mutable_contact_record();
       d->set_user_id(model_->currentUser());
       d->set_contact_id(friendUserId);
       d->set_status(Chat::CONTACT_STATUS_OUTGOING);
->>>>>>> 758eb01d
       model_->insertContactObject(record);
       addOrUpdateContact(friendUserId, Chat::CONTACT_STATUS_OUTGOING);
    } else {
@@ -263,23 +254,6 @@
 
 void ChatClient::acceptFriendRequest(const std::string &friendUserId)
 {
-<<<<<<< HEAD
-   auto holdContact = model_->findContactItem(friendUserId.toStdString());
-
-   if (!holdContact) {
-      return;
-   }
-
-   holdContact->setContactStatus(Chat::ContactStatus::Accepted);
-   addOrUpdateContact(holdContact->getContactId(),
-                      holdContact->getContactStatus(),
-                      holdContact->getDisplayName());
-
-   model_->removeContactRequestNode(holdContact->getContactId().toStdString());
-   model_->insertContactObject(holdContact, true);
-
-   retrieveUserMessages(holdContact->getContactId());
-=======
    auto contact = model_->findContactItem(friendUserId);
 
    if (!contact) {
@@ -289,7 +263,6 @@
    contact->mutable_contact_record()->set_status(Chat::CONTACT_STATUS_ACCEPTED);
    addOrUpdateContact(contact->contact_record().contact_id()
       , contact->contact_record().status(), contact->contact_record().display_name());
->>>>>>> 758eb01d
 
    model_->removeContactRequestNode(contact->contact_record().contact_id());
    model_->insertContactObject(contact, true);
@@ -297,14 +270,6 @@
    sendAcceptFriendRequestToServer(friendUserId);
 }
 
-<<<<<<< HEAD
-void ChatClient::rejectFriendRequest(const QString &friendUserId)
-{
-   auto holdContact = model_->findContactItem(friendUserId.toStdString());
-   if (!holdContact) {
-      return;
-   }
-=======
 void ChatClient::rejectFriendRequest(const std::string &friendUserId)
 {
    auto contact = model_->findContactItem(friendUserId);
@@ -319,23 +284,11 @@
                       contact->contact_record().display_name());
 
    model_->notifyContactChanged(contact);
->>>>>>> 758eb01d
-
-   holdContact->setContactStatus(Chat::ContactStatus::Rejected);
-
-   addOrUpdateContact(holdContact->getContactId(),
-                      holdContact->getContactStatus(),
-                      holdContact->getDisplayName());
-
-   model_->notifyContactChanged(holdContact);
+
    sendDeclientFriendRequestToServer(friendUserId);
 }
 
-<<<<<<< HEAD
-void ChatClient::removeFriendOrRequest(const QString &userId)
-=======
 void ChatClient::removeFriendOrRequest(const std::string &userId)
->>>>>>> 758eb01d
 {
    onFriendRequestedRemove(userId);
 }
@@ -365,52 +318,6 @@
 
 void ChatClient::onActionRemoveFromContacts(std::shared_ptr<Chat::Data> crecord)
 {
-<<<<<<< HEAD
-   qDebug() << __func__ << " " << userId;
-   sendFriendRequest(userId);
-}
-
-void ChatClient::onActionRemoveFromContacts(std::shared_ptr<Chat::ContactRecordData> crecord)
-{
-   qDebug() << __func__ << " " << QString::fromStdString(crecord->toJsonString());
-   removeFriendOrRequest(crecord->getContactId());
-}
-
-void ChatClient::onActionAcceptContactRequest(std::shared_ptr<Chat::ContactRecordData> crecord)
-{
-   qDebug() << __func__ << " " << QString::fromStdString(crecord->toJsonString());
-   return acceptFriendRequest(crecord->getContactId());
-/*
-   crecord->setContactStatus(Chat::ContactStatus::Accepted);
-
-   addOrUpdateContact(crecord->getContactId(),
-                      crecord->getContactStatus(), crecord->getDisplayName());
-   auto onlineStatus = model_->findContactNode(crecord->getContactId().toStdString())->getOnlineStatus();
-   model_->removeContactRequestNode(crecord->getContactId().toStdString());
-   model_->insertContactObject(crecord, onlineStatus == ChatContactElement::OnlineStatus::Online);
-   retrieveUserMessages(crecord->getContactId());
-
-   auto request =
-         std::make_shared<Chat::ContactActionRequestDirect>(
-            "",
-            crecord->getUserId().toStdString(),
-            crecord->getContactId().toStdString(),
-            Chat::ContactsAction::Accept,
-            BinaryData(appSettings_->GetAuthKeys().second.data(), appSettings_->GetAuthKeys().second.size()));
-   sendRequest(request);
-   auto requestS =
-         std::make_shared<Chat::ContactActionRequestServer>(
-            "",
-            currentUserId_,
-            crecord->getContactId().toStdString(),
-            Chat::ContactsActionServer::UpdateContactRecord,
-            Chat::ContactStatus::Accepted,
-            crecord->getContactPublicKey());
-   sendRequest(requestS);
-
-   emit ContactRequestAccepted(crecord->getContactId());
-   */
-=======
 
    return removeFriendOrRequest(crecord->contact_record().contact_id());
 }
@@ -419,38 +326,10 @@
 {
 
    return acceptFriendRequest(crecord->contact_record().contact_id());
->>>>>>> 758eb01d
 }
 
 void ChatClient::onActionRejectContactRequest(std::shared_ptr<Chat::Data> crecord)
 {
-<<<<<<< HEAD
-   qDebug() << __func__ << " " << QString::fromStdString(crecord->toJsonString());
-   return rejectFriendRequest(crecord->getContactId());
-
-//   crecord->setContactStatus(Chat::ContactStatus::Rejected);
-
-
-//   model_->notifyContactChanged(crecord);
-
-//   auto request =
-//         std::make_shared<Chat::ContactActionRequestDirect>(
-//            "",
-//            crecord->getUserId().toStdString(),
-//            crecord->getContactId().toStdString(),
-//            Chat::ContactsAction::Reject,
-//            BinaryData(appSettings_->GetAuthKeys().second.data(), appSettings_->GetAuthKeys().second.size()));
-//   sendRequest(request);
-//   auto requestS =
-//         std::make_shared<Chat::ContactActionRequestServer>(
-//            "",
-//            currentUserId_,
-//            crecord->getContactId().toStdString(),
-//            Chat::ContactsActionServer::UpdateContactRecord,
-//            Chat::ContactStatus::Rejected,
-//            BinaryData());
-//   sendRequest(requestS);
-=======
    return rejectFriendRequest(crecord->contact_record().contact_id());
 }
 
@@ -465,7 +344,6 @@
                       , contactRecord->status()
                       , contactRecord->display_name());
    model_->notifyContactChanged(crecord);
->>>>>>> 758eb01d
 }
 
 bool ChatClient::onActionIsFriend(const std::string& userId)
@@ -674,11 +552,7 @@
 
 void ChatClient::onContactRemove(const std::string& contactId)
 {
-<<<<<<< HEAD
-   auto cNode = model_->findContactNode(contactId.toStdString());
-=======
    auto cNode = model_->findContactNode(contactId);
->>>>>>> 758eb01d
    if (!cNode) {
       return;
    }
