#ifndef __ZMQ_BIP15X_SERVERCONNECTION_H__
#define __ZMQ_BIP15X_SERVERCONNECTION_H__

#include <atomic>
#include <condition_variable>
#include <functional>
#include <mutex>
#include <thread>
#include <spdlog/spdlog.h>
#include "AuthorizedPeers.h"
#include "BIP150_151.h"
#include "EncryptionUtils.h"
#include "ZmqServerConnection.h"
<<<<<<< HEAD
=======
#include "ZMQ_BIP15X_Helpers.h"
#include "ZMQ_BIP15X_Msg.h"
>>>>>>> 1a168457

// DESIGN NOTES: Cookies are used for local connections. When the client is
// invoked by a binary containing a server connection, the binary must be
// invoked with the client connection's public BIP 150 ID key. In turn, the
// binary with the client connection must generate a cookie with its public BIP
// 150 ID key. The server will read the cookie and get the client key. This
// allows both sides to verify each other.
//
// When adding authorized keys to a connection, the name needs to be the ZMQ
// client ID. This is because the ID is the only reliable information that's
// available and can be used to ID who's on the other side of a connection. It's
// okay to use other names in the GUI and elsewhere. However, the client ID must
// be used when searching for keys.

// A struct containing the data required per-connection with clients.
struct ZmqBIP15XPerConnData
{
public:
   void reset();

   std::unique_ptr<BIP151Connection> encData_;
   bool bip150HandshakeCompleted_ = false;
   bool bip151HandshakeCompleted_ = false;
   std::chrono::time_point<std::chrono::steady_clock> outKeyTimePoint_;
   uint32_t outerRekeyCount_ = 0;
   uint32_t innerRekeyCount_ = 0;
};

class ZmqBipMsg;

// The class establishing ZMQ sockets and establishing BIP 150/151 handshakes
// before encrypting/decrypting the on-the-wire data using BIP 150/151. Used by
// the server in a connection.
class ZmqBIP15XServerConnection : public ZmqServerConnection
{
public:
   using TrustedClientsCallback = std::function<ZmqBIP15XPeers()>;

   ZmqBIP15XServerConnection(const std::shared_ptr<spdlog::logger>& logger
      , const std::shared_ptr<ZmqContext>& context
      , const TrustedClientsCallback& trustedClients
      , const bool& ephemeralPeers
      , const std::string& ownKeyFileDir = ""
      , const std::string& ownKeyFileName = ""
      , const bool& makeServerCookie = false
      , const bool& readClientCookie = false
      , const std::string& cookiePath = "");
   ZmqBIP15XServerConnection(const std::shared_ptr<spdlog::logger>& logger
      , const std::shared_ptr<ZmqContext>& context
      , const TrustedClientsCallback& cbTrustedClients
      , const std::string& ownKeyFileDir = ""
      , const std::string& ownKeyFileName = ""
      , const bool& makeServerCookie = false
      , const bool& readClientCookie = false
      , const std::string& cookiePath = "");
   ~ZmqBIP15XServerConnection() noexcept override;

   ZmqBIP15XServerConnection(const ZmqBIP15XServerConnection&) = delete;
   ZmqBIP15XServerConnection& operator= (const ZmqBIP15XServerConnection&) = delete;
   ZmqBIP15XServerConnection(ZmqBIP15XServerConnection&&) = delete;
   ZmqBIP15XServerConnection& operator= (ZmqBIP15XServerConnection&&) = delete;

   // Overridden functions from ServerConnection.
   bool SendDataToClient(const std::string& clientId, const std::string& data
      , const SendResultCb& cb = nullptr) override;
   bool SendDataToAllClients(const std::string&, const SendResultCb &cb = nullptr) override;

   bool getClientIDCookie(BinaryData& cookieBuf);
   std::string getCookiePath() const { return bipIDCookiePath_; }
   BinaryData getOwnPubKey() const;
   void addAuthPeer(const ZmqBIP15XPeer &peer);
   void updatePeerKeys(const ZmqBIP15XPeers &peers);

   // Only for tests
   void rekey(const std::string &clientId);
   void setLocalHeartbeatInterval();

   // There was some issues with static field initalization order so use static function here
   static const std::chrono::milliseconds getDefaultHeartbeatInterval();
   static const std::chrono::milliseconds getLocalHeartbeatInterval();

protected:
   // Overridden functions from ZmqServerConnection.
   ZmqContext::sock_ptr CreateDataSocket() override;
   bool ReadFromDataSocket() override;

   void onPeriodicCheck() override;

   void resetBIP151Connection(const std::string& clientID);
   std::shared_ptr<ZmqBIP15XPerConnData> setBIP151Connection(const std::string& clientID);

   bool handshakeCompleted(const ZmqBIP15XPerConnData& checkConn) const {
      return (checkConn.bip150HandshakeCompleted_ &&
         checkConn.bip151HandshakeCompleted_);
   }

private:
   struct PendingMsg
   {
      BinaryData data;
      SendResultCb cb;
   };

   using PendingMsgs = std::vector<PendingMsg>;
   using PendingMsgsMap = std::unordered_map<std::string, PendingMsgs>;

   void ProcessIncomingData(const std::string& encData
      , const std::string& clientID);
   bool processAEADHandshake(const ZmqBipMsg& msgObj
      , const std::string& clientID);
   AuthPeersLambdas getAuthPeerLambda();
   bool genBIPIDCookie();

   void UpdateClientHeartbeatTimestamp(const std::string& clientId);

   bool AddConnection(const std::string& clientId, const std::shared_ptr<ZmqBIP15XPerConnData>& connection);
   std::shared_ptr<ZmqBIP15XPerConnData> GetConnection(const std::string& clientId);

   void sendData(const std::string &clientId, const PendingMsg &pendingMsg);

   bool sendToDataSocket(const std::string &clientId, const BinaryData &data);

   void checkHeartbeats();
private:
   std::shared_ptr<AuthorizedPeers> authPeers_;
   std::map<std::string, std::shared_ptr<ZmqBIP15XPerConnData>>   socketConnMap_;

   BinaryData leftOverData_;
   TrustedClientsCallback cbTrustedClients_;
   const bool useClientIDCookie_;
   const bool makeServerIDCookie_;
   const std::string bipIDCookiePath_;

   std::unordered_map<std::string, std::chrono::steady_clock::time_point>  lastHeartbeats_;
   std::chrono::steady_clock::time_point lastHeartbeatsCheck_{};

   PendingMsgsMap          pendingData_;
   PendingMsgs             pendingDataToAll_;
   std::mutex              pendingDataMutex_;
   std::chrono::milliseconds heartbeatInterval_ = getDefaultHeartbeatInterval();
};
#endif // __ZMQ_BIP15X_SERVERCONNECTION_H__<|MERGE_RESOLUTION|>--- conflicted
+++ resolved
@@ -11,11 +11,7 @@
 #include "BIP150_151.h"
 #include "EncryptionUtils.h"
 #include "ZmqServerConnection.h"
-<<<<<<< HEAD
-=======
 #include "ZMQ_BIP15X_Helpers.h"
-#include "ZMQ_BIP15X_Msg.h"
->>>>>>> 1a168457
 
 // DESIGN NOTES: Cookies are used for local connections. When the client is
 // invoked by a binary containing a server connection, the binary must be
