#include "HeadlessContainer.h"

#include "ApplicationSettings.h"
#include "ConnectionManager.h"
#include "Wallets/SyncSettlementWallet.h"
#include "Wallets/SyncHDWallet.h"
#include "Wallets/SyncWalletsManager.h"
#include "ZmqSecuredDataConnection.h"

#include <QCoreApplication>
#include <QDataStream>
#include <QDebug>
#include <QDir>
#include <QProcess>
#include <QStandardPaths>
#include <QtConcurrent/QtConcurrentRun>

#include <spdlog/spdlog.h>

using namespace Blocksettle::Communication;
Q_DECLARE_METATYPE(headless::RequestPacket)
Q_DECLARE_METATYPE(std::shared_ptr<bs::sync::hd::Leaf>)

static NetworkType mapNetworkType(headless::NetworkType netType)
{
   switch (netType) {
   case headless::MainNetType:   return NetworkType::MainNet;
   case headless::TestNetType:   return NetworkType::TestNet;
   default:    return NetworkType::Invalid;
   }
}

void HeadlessListener::OnDataReceived(const std::string& data)
{
   headless::RequestPacket packet;
   if (!packet.ParseFromString(data)) {
      logger_->error("[HeadlessListener] failed to parse request packet");
      return;
   }
   if (packet.id() > id_) {
      logger_->error("[HeadlessListener] reply id inconsistency: {} > {}", packet.id(), id_);
      emit error(tr("reply id inconsistency"));
      return;
   }

   if (packet.type() == headless::DisconnectionRequestType) {
      OnDisconnected();
      return;
   }
   else if (packet.type() == headless::AuthenticationRequestType) {
      headless::AuthenticationReply response;
      if (!response.ParseFromString(packet.data())) {
         logger_->error("[HeadlessListener] failed to parse auth reply");
         emit error(tr("failed to parse auth reply"));
         return;
      }
      if (mapNetworkType(response.nettype()) != netType_) {
         logger_->error("[HeadlessListener] network type mismatch");
         emit error(tr("network type mismatch"));
         return;
      }

      // BIP 150/151 should be be complete by this point.
      hasUI_ = response.hasui();
      emit authenticated();
   }
   else {
      emit PacketReceived(packet);
   }
}

void HeadlessListener::OnConnected()
{
   logger_->debug("[HeadlessListener] Connected");
   emit connected();
}

void HeadlessListener::OnDisconnected()
{
   logger_->debug("[HeadlessListener] Disconnected");
   emit disconnected();
}

void HeadlessListener::OnError(DataConnectionListener::DataConnectionError errorCode)
{
   logger_->debug("[HeadlessListener] error {}", errorCode);
   emit error(tr("error #%1").arg(QString::number(errorCode)));
}

bs::signer::RequestId HeadlessListener::Send(headless::RequestPacket packet, bool updateId)
{
   bs::signer::RequestId id = 0;
   if (updateId) {
      id = newRequestId();
      packet.set_id(id);
   }
   if (!connection_->send(packet.SerializeAsString())) {
      logger_->error("[HeadlessListener] Failed to send request packet");
      emit disconnected();
      return 0;
   }
   return id;
}


HeadlessContainer::HeadlessContainer(const std::shared_ptr<spdlog::logger> &logger, OpMode opMode)
   : SignContainer(logger, opMode)
{
   qRegisterMetaType<headless::RequestPacket>();
   qRegisterMetaType<std::shared_ptr<bs::sync::hd::Leaf>>();
}

static void killProcess(int pid)
{
#ifdef Q_OS_WIN
   HANDLE hProc;
   hProc = ::OpenProcess(PROCESS_ALL_ACCESS, false, pid);
   ::TerminateProcess(hProc, 0);
   ::CloseHandle(hProc);
#else    // !Q_OS_WIN
   QProcess::execute(QLatin1String("kill"), { QString::number(pid) });
#endif   // Q_OS_WIN
}

static const QString pidFN = QStandardPaths::writableLocation(QStandardPaths::TempLocation) + QLatin1String("/bs_headless.pid");

QString LocalSigner::pidFileName() const
{
   return pidFN;
}

bool KillHeadlessProcess()
{
   QFile pidFile(pidFN);
   if (pidFile.exists()) {
      if (pidFile.open(QIODevice::ReadOnly)) {
         const auto pidData = pidFile.readAll();
         pidFile.close();
         const auto pid = atoi(pidData.toStdString().c_str());
         if (pid <= 0) {
            qDebug() << "[HeadlessContainer] invalid PID" << pid <<"in" << pidFN;
         }
         else {
            killProcess(pid);
            qDebug() << "[HeadlessContainer] killed previous headless process with PID" << pid;
            return true;
         }
      }
      else {
         qDebug() << "[HeadlessContainer] Failed to open PID file" << pidFN;
      }
      pidFile.remove();
   }
   return false;
}

bs::signer::RequestId HeadlessContainer::Send(headless::RequestPacket packet, bool incSeqNo)
{
   if (!listener_) {
      return 0;
   }
   return listener_->Send(packet, incSeqNo);
}

void HeadlessContainer::ProcessSignTXResponse(unsigned int id, const std::string &data)
{
   headless::SignTXReply response;
   if (!response.ParseFromString(data)) {
      logger_->error("[HeadlessContainer] Failed to parse SignTXReply");
      emit TXSigned(id, {}, "failed to parse", false);
      return;
   }
   emit TXSigned(id, response.signedtx(), response.error(), response.cancelledbyuser());
}

void HeadlessContainer::ProcessPasswordRequest(const std::string &data)
{
   headless::PasswordRequest request;
   if (!request.ParseFromString(data)) {
      logger_->error("[HeadlessContainer] Failed to parse PasswordRequest");
      return;
   }
   emit PasswordRequested(bs::hd::WalletInfo(request), request.prompt());
}

void HeadlessContainer::ProcessCreateHDWalletResponse(unsigned int id, const std::string &data)
{
   headless::CreateHDWalletResponse response;
   if (!response.ParseFromString(data)) {
      logger_->error("[HeadlessContainer] Failed to parse CreateHDWallet reply");
      emit Error(id, "failed to parse");
      return;
   }
   if (response.has_leaf()) {
      const auto path = bs::hd::Path::fromString(response.leaf().path());
      bs::core::wallet::Type leafType = bs::core::wallet::Type::Unknown;
      switch (static_cast<bs::hd::CoinType>(path.get(-2))) {
      case bs::hd::CoinType::Bitcoin_main:
      case bs::hd::CoinType::Bitcoin_test:
         leafType = bs::core::wallet::Type::Bitcoin;
         break;
      case bs::hd::CoinType::BlockSettle_Auth:
         leafType = bs::core::wallet::Type::Authentication;
         break;
      case bs::hd::CoinType::BlockSettle_CC:
         leafType = bs::core::wallet::Type::ColorCoin;
         break;
      default:    break;
      }
      const auto leaf = std::make_shared<bs::sync::hd::Leaf>(response.leaf().walletid()
         , response.leaf().name(), response.leaf().desc(), this, logger_
         , leafType, response.leaf().extonly());
      logger_->debug("[HeadlessContainer] HDLeaf {} created", response.leaf().walletid());
      emit HDLeafCreated(id, leaf);
   }
   else if (response.has_wallet()) {
      const auto netType = (response.wallet().nettype() == headless::TestNetType) ? NetworkType::TestNet : NetworkType::MainNet;
      auto wallet = std::make_shared<bs::sync::hd::Wallet>(netType, response.wallet().walletid()
         , response.wallet().name(), response.wallet().description(), this, logger_);

      for (int i = 0; i < response.wallet().groups_size(); i++) {
         const auto grpPath = bs::hd::Path::fromString(response.wallet().groups(i).path());
         if (grpPath.length() != 2) {
            logger_->warn("[HeadlessContainer] invalid path[{}]: {}", i, response.wallet().groups(i).path());
            continue;
         }
         const auto grpType = static_cast<bs::hd::CoinType>(grpPath.get((int)grpPath.length() - 1));
         auto group = wallet->createGroup(grpType);

         for (int j = 0; j < response.wallet().leaves_size(); j++) {
            const auto responseLeaf = response.wallet().leaves(j);
            const auto leafPath = bs::hd::Path::fromString(responseLeaf.path());
            if (leafPath.length() != 3) {
               logger_->warn("[HeadlessContainer] invalid path[{}]: {}", j, response.wallet().leaves(j).path());
               continue;
            }
            if (leafPath.get((int)leafPath.length() - 2) != static_cast<bs::hd::Path::Elem>(grpType)) {
               continue;
            }
            group->createLeaf(leafPath.get(-1), responseLeaf.walletid());
         }
         wallet->synchronize([] {});
      }
      logger_->debug("[HeadlessContainer] HDWallet {} created", wallet->walletId());
      emit HDWalletCreated(id, wallet);
   }
   else {
      emit Error(id, response.error());
   }
}

void HeadlessContainer::ProcessGetRootKeyResponse(unsigned int id, const std::string &data)
{
   headless::GetRootKeyResponse response;
   if (!response.ParseFromString(data)) {
      logger_->error("[HeadlessContainer] Failed to parse GetRootKey reply");
      emit Error(id, "failed to parse");
      return;
   }
   if (response.decryptedprivkey().empty()) {
      emit Error(id, response.walletid());
   }
   else {
      emit DecryptedRootKey(id, response.decryptedprivkey(), response.chaincode(), response.walletid());
   }
}

void HeadlessContainer::ProcessGetHDWalletInfoResponse(unsigned int id, const std::string &data)
{
   headless::GetHDWalletInfoResponse response;
   if (!response.ParseFromString(data)) {
      logger_->error("[HeadlessContainer] Failed to parse GetHDWalletInfo reply");
      emit Error(id, "failed to parse");
      return;
   }
   if (response.error().empty()) {
      emit QWalletInfo(id, bs::hd::WalletInfo(response));
   }
   else {
      missingWallets_.insert(response.rootwalletid());
      emit Error(id, response.error());
   }
}

void HeadlessContainer::ProcessSetLimitsResponse(unsigned int id, const std::string &data)
{
   headless::SetLimitsResponse response;
   if (!response.ParseFromString(data)) {
      logger_->error("[HeadlessContainer] Failed to parse SetLimits reply");
      emit Error(id, "failed to parse");
      return;
   }
   emit AutoSignStateChanged(response.rootwalletid(), response.autosignactive(), response.error());
}

bs::signer::RequestId HeadlessContainer::signTXRequest(const bs::core::wallet::TXSignRequest &txSignReq
   , bool autoSign, SignContainer::TXSignMode mode, const PasswordType& password
   , bool keepDuplicatedRecipients)
{
   if (!txSignReq.isValid()) {
      logger_->error("[HeadlessContainer] Invalid TXSignRequest");
      return 0;
   }
   headless::SignTXRequest request;
   request.set_walletid(txSignReq.walletId);
   request.set_keepduplicatedrecipients(keepDuplicatedRecipients);
   if (autoSign) {
      request.set_applyautosignrules(true);
   }
   if (txSignReq.populateUTXOs) {
      request.set_populateutxos(true);
   }

   for (const auto &utxo : txSignReq.inputs) {
      request.add_inputs(utxo.serialize().toBinStr());
   }

   for (const auto &recip : txSignReq.recipients) {
      request.add_recipients(recip->getSerializedScript().toBinStr());
   }
   if (txSignReq.fee) {
      request.set_fee(txSignReq.fee);
   }

   if (txSignReq.RBF) {
      request.set_rbf(true);
   }

   if (!password.isNull()) {
      request.set_password(password.toHexStr());
   }

   if (!txSignReq.prevStates.empty()) {
      request.set_unsignedstate(txSignReq.serializeState().toBinStr());
   }

   if (txSignReq.change.value) {
      auto change = request.mutable_change();
      change->set_address(txSignReq.change.address.display<std::string>());
      change->set_index(txSignReq.change.index);
      change->set_value(txSignReq.change.value);
   }

   headless::RequestPacket packet;
   switch (mode) {
   case TXSignMode::Full:
      packet.set_type(headless::SignTXRequestType);
      break;

   case TXSignMode::Partial:
      packet.set_type(headless::SignPartialTXRequestType);
      break;

   default:    break;
   }
   packet.set_data(request.SerializeAsString());
   const auto id = Send(packet);
   signRequests_.insert(id);
   return id;
}

unsigned int HeadlessContainer::signPartialTXRequest(const bs::core::wallet::TXSignRequest &req
   , bool autoSign, const PasswordType& password)
{
   return signTXRequest(req, autoSign, TXSignMode::Partial, password);
}

bs::signer::RequestId HeadlessContainer::signPayoutTXRequest(const bs::core::wallet::TXSignRequest &txSignReq
   , const bs::Address &authAddr, const std::string &settlementId
   , bool autoSign, const PasswordType& password)
{
   if ((txSignReq.inputs.size() != 1) || (txSignReq.recipients.size() != 1) || settlementId.empty()) {
      logger_->error("[HeadlessContainer] Invalid PayoutTXSignRequest");
      return 0;
   }
   headless::SignPayoutTXRequest request;
   request.set_input(txSignReq.inputs[0].serialize().toBinStr());
   request.set_recipient(txSignReq.recipients[0]->getSerializedScript().toBinStr());
   request.set_authaddress(authAddr.display<std::string>());
   request.set_settlementid(settlementId);
   if (autoSign) {
      request.set_applyautosignrules(autoSign);
   }

   if (!password.isNull()) {
      request.set_password(password.toHexStr());
   }

   headless::RequestPacket packet;
   packet.set_type(headless::SignPayoutTXRequestType);
   packet.set_data(request.SerializeAsString());
   const auto id = Send(packet);
   signRequests_.insert(id);
   return id;
}

bs::signer::RequestId HeadlessContainer::signMultiTXRequest(const bs::core::wallet::TXMultiSignRequest &txMultiReq)
{
   if (!txMultiReq.isValid()) {
      logger_->error("[HeadlessContainer] Invalid TXMultiSignRequest");
      return 0;
   }

   Signer signer;
   signer.setFlags(SCRIPT_VERIFY_SEGWIT);

   headless::SignTXMultiRequest request;
   for (const auto &input : txMultiReq.inputs) {
      request.add_walletids(input.second);
      signer.addSpender(std::make_shared<ScriptSpender>(input.first));
   }
   for (const auto &recip : txMultiReq.recipients) {
      signer.addRecipient(recip);
   }
   request.set_signerstate(signer.serializeState().toBinStr());

   headless::RequestPacket packet;
   packet.set_type(headless::SignTXMultiRequestType);
   packet.set_data(request.SerializeAsString());
   const auto id = Send(packet);
   signRequests_.insert(id);
   return id;
}

bs::signer::RequestId HeadlessContainer::CancelSignTx(const BinaryData &txId)
{
   headless::CancelSignTx request;
   request.set_txid(txId.toBinStr());

   headless::RequestPacket packet;
   packet.set_type(headless::CancelSignTxRequestType);
   packet.set_data(request.SerializeAsString());
   return Send(packet);
}

void HeadlessContainer::SendPassword(const std::string &walletId, const PasswordType &password,
   bool cancelledByUser)
{
   headless::RequestPacket packet;
   packet.set_type(headless::PasswordRequestType);

   headless::PasswordReply response;
   if (!walletId.empty()) {
      response.set_walletid(walletId);
   }
   if (!password.isNull()) {
      response.set_password(password.toHexStr());
   }
   response.set_cancelledbyuser(cancelledByUser);
   packet.set_data(response.SerializeAsString());
   Send(packet, false);
}

bs::signer::RequestId HeadlessContainer::SetUserId(const BinaryData &userId)
{
   if (!listener_) {
      logger_->warn("[HeadlessContainer::SetUserId] listener not set yet");
      return 0;
   }

   headless::SetUserIdRequest request;
   if (!userId.isNull()) {
      request.set_userid(userId.toBinStr());
   }

   headless::RequestPacket packet;
   packet.set_type(headless::SetUserIdRequestType);
   packet.set_data(request.SerializeAsString());
   return Send(packet);
}

bs::signer::RequestId HeadlessContainer::createHDLeaf(const std::string &rootWalletId
   , const bs::hd::Path &path, const std::vector<bs::wallet::PasswordData> &pwdData)
{
   if (rootWalletId.empty() || (path.length() != 3)) {
      logger_->error("[HeadlessContainer] Invalid input data for HD wallet creation");
      return 0;
   }
   headless::CreateHDWalletRequest request;
   auto leaf = request.mutable_leaf();
   leaf->set_rootwalletid(rootWalletId);
   leaf->set_path(path.toString());
   for (const auto &pwd : pwdData) {
      auto reqPwd = request.add_password();
      reqPwd->set_password(pwd.password.toHexStr());
      reqPwd->set_enctype(static_cast<uint32_t>(pwd.encType));
      reqPwd->set_enckey(pwd.encKey.toBinStr());
   }

   headless::RequestPacket packet;
   packet.set_type(headless::CreateHDWalletRequestType);
   packet.set_data(request.SerializeAsString());
   return Send(packet);
}

bs::signer::RequestId HeadlessContainer::createHDWallet(const std::string &name
   , const std::string &desc, bool primary, const bs::core::wallet::Seed &seed
   , const std::vector<bs::wallet::PasswordData> &pwdData, bs::wallet::KeyRank keyRank)
{
   headless::CreateHDWalletRequest request;
   if (!pwdData.empty()) {
      request.set_rankm(keyRank.first);
      request.set_rankn(keyRank.second);
   }
   for (const auto &pwd : pwdData) {
      auto reqPwd = request.add_password();
      reqPwd->set_password(pwd.password.toHexStr());
      reqPwd->set_enctype(static_cast<uint32_t>(pwd.encType));
      reqPwd->set_enckey(pwd.encKey.toBinStr());
   }
   auto wallet = request.mutable_wallet();
   wallet->set_name(name);
   wallet->set_description(desc);
   wallet->set_nettype((seed.networkType() == NetworkType::TestNet) ? headless::TestNetType : headless::MainNetType);
   if (primary) {
      wallet->set_primary(true);
   }
   if (!seed.empty()) {
      if (seed.hasPrivateKey()) {
         wallet->set_privatekey(seed.privateKey().toBinStr());
         wallet->set_chaincode(seed.chainCode().toBinStr());
      }
      else if (!seed.seed().isNull()) {
         wallet->set_seed(seed.seed().toBinStr());
      }
   }

   headless::RequestPacket packet;
   packet.set_type(headless::CreateHDWalletRequestType);
   packet.set_data(request.SerializeAsString());
   return Send(packet);
}

bs::signer::RequestId HeadlessContainer::DeleteHDRoot(const std::string &rootWalletId)
{
   if (rootWalletId.empty()) {
      return 0;
   }
   return SendDeleteHDRequest(rootWalletId, {});
}

bs::signer::RequestId HeadlessContainer::DeleteHDLeaf(const std::string &leafWalletId)
{
   if (leafWalletId.empty()) {
      return 0;
   }
   return SendDeleteHDRequest({}, leafWalletId);
}

bs::signer::RequestId HeadlessContainer::SendDeleteHDRequest(const std::string &rootWalletId, const std::string &leafId)
{
   headless::DeleteHDWalletRequest request;
   if (!rootWalletId.empty()) {
      request.set_rootwalletid(rootWalletId);
   }
   else if (!leafId.empty()) {
      request.set_leafwalletid(leafId);
   }
   else {
      logger_->error("[HeadlessContainer] can't send delete request - both IDs are empty");
      return 0;
   }

   headless::RequestPacket packet;
   packet.set_type(headless::DeleteHDWalletRequestType);
   packet.set_data(request.SerializeAsString());
   return Send(packet);
}

void HeadlessContainer::setLimits(const std::string &walletId, const SecureBinaryData &pass
   , bool autoSign)
{
   if (walletId.empty()) {
      logger_->error("[HeadlessContainer] no walletId for SetLimits");
      return;
   }
   headless::SetLimitsRequest request;
   request.set_rootwalletid(walletId);
   if (!pass.isNull()) {
      request.set_password(pass.toHexStr());
   }
   request.set_activateautosign(autoSign);

   headless::RequestPacket packet;
   packet.set_type(headless::SetLimitsRequestType);
   packet.set_data(request.SerializeAsString());
   Send(packet);
}

<<<<<<< HEAD
bs::signer::RequestId HeadlessContainer::changePassword(const std::string &walletId
   , const std::vector<bs::wallet::PasswordData> &newPass, bs::wallet::KeyRank keyRank
   , const SecureBinaryData &oldPass, bool addNew, bool removeOld, bool dryRun)
{
   if (walletId.empty()) {
      logger_->error("[HeadlessContainer] no walletId for ChangePassword");
      return 0;
   }
   headless::ChangePasswordRequest request;
   request.set_rootwalletid(walletId);
   if (!oldPass.isNull()) {
      request.set_oldpassword(oldPass.toHexStr());
   }
   for (const auto &pwd : newPass) {
      auto reqNewPass = request.add_newpassword();
      reqNewPass->set_password(pwd.password.toHexStr());
      reqNewPass->set_enctype(static_cast<uint32_t>(pwd.encType));
      reqNewPass->set_enckey(pwd.encKey.toBinStr());
   }
   request.set_rankm(keyRank.first);
   request.set_rankn(keyRank.second);
   request.set_addnew(addNew);
   request.set_removeold(removeOld);
   request.set_dryrun(dryRun);

   headless::RequestPacket packet;
   packet.set_type(headless::ChangePasswordRequestType);
   packet.set_data(request.SerializeAsString());
   return Send(packet);
}

bs::signer::RequestId HeadlessContainer::customDialogRequest(bs::signer::ui::DialogType signerDialog, const QVariantMap &data)
=======
SignContainer::RequestId HeadlessContainer::customDialogRequest(bs::signer::ui::DialogType signerDialog, const QVariantMap &data)
>>>>>>> 8715f376
{
   // serialize variant data
   QByteArray ba;
   QDataStream stream(&ba, QIODevice::WriteOnly);
   stream << data;

   headless::CustomDialogRequest request;
   request.set_dialogname(bs::signer::ui::getSignerDialogPath(signerDialog).toStdString());
   request.set_variantdata(ba.data(), ba.size());

   headless::RequestPacket packet;
   packet.set_type(headless::ExecCustomDialogRequestType);
   packet.set_data(request.SerializeAsString());
   return Send(packet);
}

bs::signer::RequestId HeadlessContainer::getDecryptedRootKey(const std::string &walletId
   , const SecureBinaryData &password)
{
   headless::GetRootKeyRequest request;
   request.set_rootwalletid(walletId);
   if (!password.isNull()) {
      request.set_password(password.toHexStr());
   }

   headless::RequestPacket packet;
   packet.set_type(headless::GetRootKeyRequestType);
   packet.set_data(request.SerializeAsString());
   return Send(packet);
}

bs::signer::RequestId HeadlessContainer::GetInfo(const std::string &rootWalletId)
{
   if (rootWalletId.empty()) {
      return 0;
   }
   headless::GetHDWalletInfoRequest request;
   request.set_rootwalletid(rootWalletId);

   headless::RequestPacket packet;
   packet.set_type(headless::GetHDWalletInfoRequestType);
   packet.set_data(request.SerializeAsString());
   return Send(packet);
}

bool HeadlessContainer::isReady() const
{
   return (listener_ != nullptr);
}

bool HeadlessContainer::isWalletOffline(const std::string &walletId) const
{
   return (missingWallets_.find(walletId) != missingWallets_.end());
}

void HeadlessContainer::createSettlementWallet(const std::function<void(const std::shared_ptr<bs::sync::SettlementWallet> &)> &cb)
{
   headless::RequestPacket packet;
   packet.set_type(headless::CreateSettlWalletType);
   const auto reqId = Send(packet);
   cbSettlWalletMap_[reqId] = cb;
}

void HeadlessContainer::syncWalletInfo(const std::function<void(std::vector<bs::sync::WalletInfo>)> &cb)
{
   headless::RequestPacket packet;
   packet.set_type(headless::SyncWalletInfoType);
   const auto reqId = Send(packet);
   cbWalletInfoMap_[reqId] = cb;
}

void HeadlessContainer::syncHDWallet(const std::string &id, const std::function<void(bs::sync::HDWalletData)> &cb)
{
   headless::SyncWalletRequest request;
   request.set_walletid(id);

   headless::RequestPacket packet;
   packet.set_type(headless::SyncHDWalletType);
   packet.set_data(request.SerializeAsString());
   const auto reqId = Send(packet);
   cbHDWalletMap_[reqId] = cb;
}

void HeadlessContainer::syncWallet(const std::string &id, const std::function<void(bs::sync::WalletData)> &cb)
{
   headless::SyncWalletRequest request;
   request.set_walletid(id);

   headless::RequestPacket packet;
   packet.set_type(headless::SyncWalletType);
   packet.set_data(request.SerializeAsString());
   const auto reqId = Send(packet);
   cbWalletMap_[reqId] = cb;
}

void HeadlessContainer::syncAddressComment(const std::string &walletId, const bs::Address &addr
   , const std::string &comment)
{
   headless::SyncCommentRequest request;
   request.set_walletid(walletId);
   request.set_address(addr.display<std::string>());
   request.set_comment(comment);

   headless::RequestPacket packet;
   packet.set_type(headless::SyncCommentType);
   packet.set_data(request.SerializeAsString());
   Send(packet);
}

void HeadlessContainer::syncTxComment(const std::string &walletId, const BinaryData &txHash
   , const std::string &comment)
{
   headless::SyncCommentRequest request;
   request.set_walletid(walletId);
   request.set_txhash(txHash.toBinStr());
   request.set_comment(comment);

   headless::RequestPacket packet;
   packet.set_type(headless::SyncCommentType);
   packet.set_data(request.SerializeAsString());
   Send(packet);
}

static headless::AddressType mapFrom(AddressEntryType aet)
{
   switch (aet) {
   case AddressEntryType_Default:   return headless::AddressType_Default;
   case AddressEntryType_P2PKH:     return headless::AddressType_P2PKH;
   case AddressEntryType_P2PK:      return headless::AddressType_P2PK;
   case AddressEntryType_P2WPKH:    return headless::AddressType_P2WPKH;
   case AddressEntryType_Multisig:  return headless::AddressType_Multisig;
   case AddressEntryType_P2SH:      return headless::AddressType_P2SH;
   case AddressEntryType_P2WSH:     return headless::AddressType_P2WSH;
   default:    return headless::AddressType_Default;
   }
}

void HeadlessContainer::syncNewAddress(const std::string &walletId, const std::string &index
   , AddressEntryType aet, const std::function<void(const bs::Address &)> &cb)
{
   const auto &cbWrap = [cb](const std::vector<std::pair<bs::Address, std::string>> &addrs) {
      if (!addrs.empty()) {
         cb(addrs[0].first);
      }
      else {
         cb({});
      }
   };

   headless::SyncAddressesRequest request;
   request.set_walletid(walletId);
   request.set_persistent(true);
   auto idx = request.add_indices();
   idx->set_index(index);
   idx->set_addrtype(mapFrom(aet));

   headless::RequestPacket packet;
   packet.set_type(headless::SyncAddressesType);
   packet.set_data(request.SerializeAsString());
   const auto reqId = Send(packet);
   cbNewAddrsMap_[reqId] = cbWrap;
}

void HeadlessContainer::syncNewAddresses(const std::string &walletId
   , const std::vector<std::pair<std::string, AddressEntryType>> &indices
   , const std::function<void(const std::vector<std::pair<bs::Address, std::string>> &)> &cb
   , bool persistent)
{
   headless::SyncAddressesRequest request;
   request.set_walletid(walletId);
   for (const auto &index : indices) {
      auto idx = request.add_indices();
      idx->set_index(index.first);
      idx->set_addrtype(mapFrom(index.second));
   }
   request.set_persistent(persistent);

   headless::RequestPacket packet;
   packet.set_type(headless::SyncAddressesType);
   packet.set_data(request.SerializeAsString());
   const auto reqId = Send(packet);
   cbNewAddrsMap_[reqId] = cb;
}

static NetworkType mapFrom(headless::NetworkType netType)
{
   switch (netType) {
   case headless::MainNetType:   return NetworkType::MainNet;
   case headless::TestNetType:   return NetworkType::TestNet;
   default:    return NetworkType::Invalid;
   }
}

static bs::sync::WalletFormat mapFrom(headless::WalletFormat format)
{
   switch (format) {
   case headless::WalletFormatHD:         return bs::sync::WalletFormat::HD;
   case headless::WalletFormatPlain:      return bs::sync::WalletFormat::Plain;
   case headless::WalletFormatSettlement: return bs::sync::WalletFormat::Settlement;
   case headless::WalletFormatUnknown:
   default:    return bs::sync::WalletFormat::Unknown;
   }
}

void HeadlessContainer::ProcessSettlWalletCreate(unsigned int id, const std::string &data)
{
   headless::SettlWalletResponse response;
   if (!response.ParseFromString(data)) {
      logger_->error("[{}] Failed to parse reply", __func__);
      emit Error(id, "failed to parse");
      return;
   }
   const auto itCb = cbSettlWalletMap_.find(id);
   if (itCb == cbSettlWalletMap_.end()) {
      emit Error(id, "no callback found for id " + std::to_string(id));
      return;
   }
   const auto settlWallet = std::make_shared<bs::sync::SettlementWallet>(response.walletid()
      , response.name(), response.description(), this, logger_);
   itCb->second(settlWallet);
}

void HeadlessContainer::ProcessSyncWalletInfo(unsigned int id, const std::string &data)
{
   headless::SyncWalletInfoResponse response;
   if (!response.ParseFromString(data)) {
      logger_->error("[{}] Failed to parse reply", __func__);
      emit Error(id, "failed to parse");
      return;
   }
   const auto itCb = cbWalletInfoMap_.find(id);
   if (itCb == cbWalletInfoMap_.end()) {
      emit Error(id, "no callback found for id " + std::to_string(id));
      return;
   }
   std::vector<bs::sync::WalletInfo> result;
   for (int i = 0; i < response.wallets_size(); ++i) {
      const auto walletInfo = response.wallets(i);
      result.push_back({ mapFrom(walletInfo.format()), walletInfo.id(), walletInfo.name()
         , walletInfo.description(), mapFrom(walletInfo.nettype()) });
   }
   itCb->second(result);
   cbWalletInfoMap_.erase(itCb);
}

void HeadlessContainer::ProcessSyncHDWallet(unsigned int id, const std::string &data)
{
   headless::SyncHDWalletResponse response;
   if (!response.ParseFromString(data)) {
      logger_->error("[{}] Failed to parse reply", __func__);
      emit Error(id, "failed to parse");
      return;
   }
   const auto itCb = cbHDWalletMap_.find(id);
   if (itCb == cbHDWalletMap_.end()) {
      emit Error(id, "no callback found for id " + std::to_string(id));
      return;
   }
   bs::sync::HDWalletData result;
   for (int i = 0; i < response.groups_size(); ++i) {
      const auto groupInfo = response.groups(i);
      bs::sync::HDWalletData::Group group;
      group.type = static_cast<bs::hd::CoinType>(groupInfo.type());
      for (int j = 0; j < groupInfo.leaves_size(); ++j) {
         const auto leafInfo = groupInfo.leaves(j);
         group.leaves.push_back({ leafInfo.id(), leafInfo.index() });
      }
      result.groups.push_back(group);
   }
   itCb->second(result);
   cbHDWalletMap_.erase(itCb);
}

static bs::wallet::EncryptionType mapFrom(headless::EncryptionType encType)
{
   switch (encType) {
   case headless::EncryptionTypePassword: return bs::wallet::EncryptionType::Password;
   case headless::EncryptionTypeAutheID:  return bs::wallet::EncryptionType::Auth;
   case headless::EncryptionTypeUnencrypted:
   default:    return bs::wallet::EncryptionType::Unencrypted;
   }
}

void HeadlessContainer::ProcessSyncWallet(unsigned int id, const std::string &data)
{
   headless::SyncWalletResponse response;
   if (!response.ParseFromString(data)) {
      logger_->error("[{}] Failed to parse reply", __func__);
      emit Error(id, "failed to parse");
      return;
   }
   const auto itCb = cbWalletMap_.find(id);
   if (itCb == cbWalletMap_.end()) {
      emit Error(id, "no callback found for id " + std::to_string(id));
      return;
   }

   bs::sync::WalletData result;
   for (int i = 0; i < response.encryptiontypes_size(); ++i) {
      const auto encType = response.encryptiontypes(i);
      result.encryptionTypes.push_back(mapFrom(encType));
   }
   for (int i = 0; i < response.encryptionkeys_size(); ++i) {
      const auto encKey = response.encryptionkeys(i);
      result.encryptionKeys.push_back(encKey);
   }
   result.encryptionRank = { response.keyrank().m(), response.keyrank().n() };

   for (int i = 0; i < response.addresses_size(); ++i) {
      const auto addrInfo = response.addresses(i);
      const bs::Address addr(addrInfo.address());
      if (addr.isNull()) {
         continue;
      }
      result.addresses.push_back({ addrInfo.index(), std::move(addr)
         , addrInfo.comment() });
   }
   for (int i = 0; i < response.addrpool_size(); ++i) {
      const auto addrInfo = response.addrpool(i);
      const bs::Address addr(addrInfo.address());
      if (addr.isNull()) {
         continue;
      }
      result.addrPool.push_back({ addrInfo.index(), std::move(addr), "" });
   }
   for (int i = 0; i < response.txcomments_size(); ++i) {
      const auto txInfo = response.txcomments(i);
      result.txComments.push_back({ txInfo.txhash(), txInfo.comment() });
   }
   itCb->second(result);
   cbWalletMap_.erase(itCb);
}

void HeadlessContainer::ProcessSyncAddresses(unsigned int id, const std::string &data)
{
   headless::SyncAddressesResponse response;
   if (!response.ParseFromString(data)) {
      logger_->error("[{}] Failed to parse reply", __func__);
      emit Error(id, "failed to parse");
      return;
   }
   const auto itCb = cbNewAddrsMap_.find(id);
   if (itCb == cbNewAddrsMap_.end()) {
      logger_->error("[{}] no callback found for id {}", __func__, id);
      emit Error(id, "no callback found for id " + std::to_string(id));
      return;
   }

   std::vector<std::pair<bs::Address, std::string>> result;
   for (int i = 0; i < response.addresses_size(); ++i) {
      const auto addrInfo = response.addresses(i);
      try {
         const bs::Address addr(addrInfo.address());
         if (addr.isNull()) {
            logger_->debug("[{}] addr #{} is null", __func__, i);
            continue;
         }
         result.push_back({ std::move(addr), addrInfo.index() });
      }
      catch (const std::exception &e) {
         logger_->error("[{}] failed to create address: {}", __func__, e.what());
      }
   }
   itCb->second(result);
   cbNewAddrsMap_.erase(itCb);
}


RemoteSigner::RemoteSigner(const std::shared_ptr<spdlog::logger> &logger
   , const QString &host, const QString &port, NetworkType netType
   , const std::shared_ptr<ConnectionManager>& connectionManager
   , const std::shared_ptr<ApplicationSettings>& appSettings
   , OpMode opMode)
   : HeadlessContainer(logger, opMode)
   , host_(host), port_(port), netType_(netType)
   , connectionManager_{connectionManager}
   , appSettings_{appSettings}
{}

// Establish the remote connection to the signer.
bool RemoteSigner::Start()
{
   if (connection_) {
      return true;
   }

   connection_ = connectionManager_->CreateZMQBIP15XDataConnection();
   if (opMode() == OpMode::RemoteInproc) {
      connection_->SetZMQTransport(ZMQTransport::InprocTransport);
   }

   {
      std::lock_guard<std::mutex> lock(mutex_);
      listener_ = std::make_shared<HeadlessListener>(logger_, connection_, netType_);
      connect(listener_.get(), &HeadlessListener::connected, this
         , &RemoteSigner::onConnected, Qt::QueuedConnection);
      connect(listener_.get(), &HeadlessListener::authenticated, this
         , &RemoteSigner::onAuthenticated, Qt::QueuedConnection);
      connect(listener_.get(), &HeadlessListener::disconnected, this
         , &RemoteSigner::onDisconnected, Qt::QueuedConnection);
      connect(listener_.get(), &HeadlessListener::error, this
         , &RemoteSigner::onConnError, Qt::QueuedConnection);
      connect(listener_.get(), &HeadlessListener::PacketReceived, this
         , &RemoteSigner::onPacketReceived, Qt::QueuedConnection);
   }

   return Connect();
}

bool RemoteSigner::Stop()
{
   return Disconnect();
}

bool RemoteSigner::Connect()
{
   QtConcurrent::run(this, &RemoteSigner::ConnectHelper);
   return true;
}

void RemoteSigner::ConnectHelper()
{
   if (!connection_->isActive()) {
      if (connection_->openConnection(host_.toStdString(), port_.toStdString()
         , listener_.get())) {
         emit connected();
      }
      else {
         logger_->error("[HeadlessContainer] Failed to open connection to "
            "headless container");
         return;
      }
   }
}

bool RemoteSigner::Disconnect()
{
   if (!connection_) {
      return true;
   }
   headless::RequestPacket packet;
   packet.set_type(headless::DisconnectionRequestType);
   packet.set_data("");
   Send(packet);

   return connection_->closeConnection();
}

void RemoteSigner::Authenticate()
{
   mutex_.lock();
   if (!listener_) {
      mutex_.unlock();
      emit connectionError(tr("listener missing on authenticate"));
      return;
   }
   mutex_.unlock();

   headless::AuthenticationRequest request;
   request.set_nettype((netType_ == NetworkType::TestNet) ? headless::TestNetType : headless::MainNetType);

   headless::RequestPacket packet;
   packet.set_type(headless::AuthenticationRequestType);
   packet.set_data(request.SerializeAsString());
   Send(packet);
}

bool RemoteSigner::isOffline() const
{
   std::lock_guard<std::mutex> lock(mutex_);
   return (listener_ == nullptr);
}

bool RemoteSigner::hasUI() const
{
   std::lock_guard<std::mutex> lock(mutex_);

   return listener_ ? listener_->hasUI() : false;
}

void RemoteSigner::onConnected()
{
   Authenticate();
}

void RemoteSigner::onAuthenticated()
{
   // Once the BIP 150/151 handshake is complete, it's safe to start sending
   // app-level data to the signer.
   emit authenticated();
   emit ready();
}

void RemoteSigner::onDisconnected()
{
   missingWallets_.clear();

   std::set<bs::signer::RequestId> tmpReqs = signRequests_;
   signRequests_.clear();

   for (const auto &id : tmpReqs) {
      emit TXSigned(id, {}, "signer disconnected", false);
   }

   emit disconnected();
}

void RemoteSigner::onConnError(const QString &err)
{
   emit connectionError(err);
}

void RemoteSigner::onPacketReceived(headless::RequestPacket packet)
{
   signRequests_.erase(packet.id());

   switch (packet.type()) {
   case headless::HeartbeatType:
      break;

   case headless::SignTXRequestType:
   case headless::SignPartialTXRequestType:
   case headless::SignPayoutTXRequestType:
   case headless::SignTXMultiRequestType:
      ProcessSignTXResponse(packet.id(), packet.data());
      break;

   case headless::PasswordRequestType:
      ProcessPasswordRequest(packet.data());
      break;

   case headless::CreateHDWalletRequestType:
      ProcessCreateHDWalletResponse(packet.id(), packet.data());
      break;

   case headless::GetRootKeyRequestType:
      ProcessGetRootKeyResponse(packet.id(), packet.data());
      break;

   case headless::GetHDWalletInfoRequestType:
      ProcessGetHDWalletInfoResponse(packet.id(), packet.data());
      break;

   case headless::SetUserIdRequestType:
      emit UserIdSet();
      break;

   case headless::SetLimitsRequestType:
      ProcessSetLimitsResponse(packet.id(), packet.data());
      break;

   case headless::CreateSettlWalletType:
      ProcessSettlWalletCreate(packet.id(), packet.data());
      break;

   case headless::SyncWalletInfoType:
      ProcessSyncWalletInfo(packet.id(), packet.data());
      break;

   case headless::SyncHDWalletType:
      ProcessSyncHDWallet(packet.id(), packet.data());
      break;

   case headless::SyncWalletType:
      ProcessSyncWallet(packet.id(), packet.data());
      break;

   case headless::SyncCommentType:
      break;   // normally no data will be returned on sync of comments

   case headless::SyncAddressesType:
      ProcessSyncAddresses(packet.id(), packet.data());
      break;

   default:
      logger_->warn("[HeadlessContainer] Unknown packet type: {}", packet.type());
      break;
   }
}


LocalSigner::LocalSigner(const std::shared_ptr<spdlog::logger> &logger
   , const QString &homeDir, NetworkType netType, const QString &port
   , const std::shared_ptr<ConnectionManager>& connectionManager
   , const std::shared_ptr<ApplicationSettings> &appSettings
   , SignContainer::OpMode mode, double asSpendLimit)
   : RemoteSigner(logger, QLatin1String("127.0.0.1"), port, netType
   , connectionManager, appSettings, mode)
   , homeDir_(homeDir), asSpendLimit_(asSpendLimit)
{
}

QStringList LocalSigner::args() const
{
   auto walletsCopyDir = homeDir_ + QLatin1String("/copy");
   if (!QDir().exists(walletsCopyDir)) {
      walletsCopyDir = homeDir_ + QLatin1String("/signer");
   }

   QStringList result;
   result << QLatin1String("--guimode") << QLatin1String("lightgui");
   switch (netType_) {
   case NetworkType::TestNet:
   case NetworkType::RegTest:
      result << QString::fromStdString("--testnet");
      break;
   case NetworkType::MainNet:
      result << QString::fromStdString("--mainnet");
      break;
   default: break;
   }

   result << QLatin1String("--listen") << QLatin1String("127.0.0.1");
   result << QLatin1String("--port") << port_;
   result << QLatin1String("--dirwallets") << walletsCopyDir;
   if (asSpendLimit_ > 0) {
      result << QLatin1String("--auto_sign_spend_limit") << QString::number(asSpendLimit_, 'f', 8);
   }

   return result;
}

bool LocalSigner::Start()
{
   // If there's a previous headless process, stop it.
   KillHeadlessProcess();
   headlessProcess_ = std::make_shared<QProcess>();
   connect(headlessProcess_.get(), QOverload<int, QProcess::ExitStatus>::of(&QProcess::finished)
      , [this](int exitCode, QProcess::ExitStatus exitStatus) {
      QFile::remove(pidFileName());
   });

#ifdef Q_OS_WIN
   const auto signerAppPath = QCoreApplication::applicationDirPath() + QLatin1String("/blocksettle_signer.exe");
#elif defined (Q_OS_MACOS)
   auto bundleDir = QDir(QCoreApplication::applicationDirPath());
   bundleDir.cdUp();
   bundleDir.cdUp();
   bundleDir.cdUp();
   const auto signerAppPath = bundleDir.absoluteFilePath(QLatin1String("blocksettle_signer"));
#else
   const auto signerAppPath = QCoreApplication::applicationDirPath() + QLatin1String("/blocksettle_signer");
#endif
   if (!QFile::exists(signerAppPath)) {
      logger_->error("[HeadlessContainer] Signer binary {} not found"
         , signerAppPath.toStdString());
      emit connectionError(tr("missing signer binary"));
      emit ready();
      return false;
   }

   const auto cmdArgs = args();
   logger_->debug("[HeadlessContainer] starting {} {}"
      , signerAppPath.toStdString(), cmdArgs.join(QLatin1Char(' ')).toStdString());

#ifndef NDEBUG
   headlessProcess_->setProcessChannelMode(QProcess::MergedChannels);
   connect(headlessProcess_.get(), &QProcess::readyReadStandardOutput, this, [this](){
      qDebug().noquote() << headlessProcess_->readAllStandardOutput();
   });
#endif

   headlessProcess_->start(signerAppPath, cmdArgs);
   if (!headlessProcess_->waitForStarted(5000)) {
      logger_->error("[HeadlessContainer] Failed to start child");
      headlessProcess_.reset();
      emit ready();
      return false;
   }

   QFile pidFile(pidFileName());
   if (pidFile.open(QIODevice::WriteOnly)) {
      const auto pidStr = \
         QString::number(headlessProcess_->processId()).toStdString();
      pidFile.write(pidStr.data(), pidStr.size());
      pidFile.close();
   }
   else {
      logger_->warn("[LocalSigner::{}] Failed to open PID file {} for writing"
         , __func__, pidFileName().toStdString());
   }
   logger_->debug("[LocalSigner::{}] child process started", __func__);

   // Give the signer a little time to get set up.
   QThread::msleep(250);

   return RemoteSigner::Start();
}

bool LocalSigner::Stop()
{
   RemoteSigner::Stop();

   if (headlessProcess_) {
      headlessProcess_->terminate();
      if (!headlessProcess_->waitForFinished(500)) {
         headlessProcess_->close();
      }
   }
   return true;
}

#include "HeadlessContainer.moc"<|MERGE_RESOLUTION|>--- conflicted
+++ resolved
@@ -587,42 +587,7 @@
    Send(packet);
 }
 
-<<<<<<< HEAD
-bs::signer::RequestId HeadlessContainer::changePassword(const std::string &walletId
-   , const std::vector<bs::wallet::PasswordData> &newPass, bs::wallet::KeyRank keyRank
-   , const SecureBinaryData &oldPass, bool addNew, bool removeOld, bool dryRun)
-{
-   if (walletId.empty()) {
-      logger_->error("[HeadlessContainer] no walletId for ChangePassword");
-      return 0;
-   }
-   headless::ChangePasswordRequest request;
-   request.set_rootwalletid(walletId);
-   if (!oldPass.isNull()) {
-      request.set_oldpassword(oldPass.toHexStr());
-   }
-   for (const auto &pwd : newPass) {
-      auto reqNewPass = request.add_newpassword();
-      reqNewPass->set_password(pwd.password.toHexStr());
-      reqNewPass->set_enctype(static_cast<uint32_t>(pwd.encType));
-      reqNewPass->set_enckey(pwd.encKey.toBinStr());
-   }
-   request.set_rankm(keyRank.first);
-   request.set_rankn(keyRank.second);
-   request.set_addnew(addNew);
-   request.set_removeold(removeOld);
-   request.set_dryrun(dryRun);
-
-   headless::RequestPacket packet;
-   packet.set_type(headless::ChangePasswordRequestType);
-   packet.set_data(request.SerializeAsString());
-   return Send(packet);
-}
-
 bs::signer::RequestId HeadlessContainer::customDialogRequest(bs::signer::ui::DialogType signerDialog, const QVariantMap &data)
-=======
-SignContainer::RequestId HeadlessContainer::customDialogRequest(bs::signer::ui::DialogType signerDialog, const QVariantMap &data)
->>>>>>> 8715f376
 {
    // serialize variant data
    QByteArray ba;
