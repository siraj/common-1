#include "HeadlessContainer.h"

#include "ConnectionManager.h"
#include "Wallets/SyncSettlementWallet.h"
#include "Wallets/SyncHDWallet.h"
#include "Wallets/SyncWalletsManager.h"
#include "SystemFileUtils.h"
#include "BSErrorCodeStrings.h"
#include "ZMQ_BIP15X_DataConnection.h"

#include <QCoreApplication>
#include <QDataStream>
#include <QDebug>
#include <QDir>
#include <QProcess>
#include <QStandardPaths>
#include <QTimer>

#include <spdlog/spdlog.h>
#include "signer.pb.h"

namespace {

   constexpr int kKillTimeout = 5000;
   constexpr int kStartTimeout = 5000;

   // When remote signer will try to reconnect
   constexpr auto kLocalReconnectPeriod = std::chrono::seconds(10);
   constexpr auto kRemoteReconnectPeriod = std::chrono::seconds(1);

} // namespace

using namespace Blocksettle::Communication;
Q_DECLARE_METATYPE(headless::RequestPacket)
Q_DECLARE_METATYPE(std::shared_ptr<bs::sync::hd::Leaf>)

NetworkType HeadlessContainer::mapNetworkType(headless::NetworkType netType)
{
   switch (netType) {
   case headless::MainNetType:   return NetworkType::MainNet;
   case headless::TestNetType:   return NetworkType::TestNet;
   default:                      return NetworkType::Invalid;
   }
}

void HeadlessContainer::makeCreateHDWalletRequest(const std::string &name, const std::string &desc, bool primary
   , const bs::core::wallet::Seed &seed, const std::vector<bs::wallet::PasswordData> &pwdData, bs::wallet::KeyRank keyRank
   , headless::CreateHDWalletRequest &request)
{
   if (!pwdData.empty()) {
      request.set_rankm(keyRank.first);
      request.set_rankn(keyRank.second);
   }
   for (const auto &pwd : pwdData) {
      auto reqPwd = request.add_password();
      reqPwd->set_password(pwd.password.toBinStr());
      reqPwd->set_enctype(static_cast<uint32_t>(pwd.encType));
      reqPwd->set_enckey(pwd.encKey.toBinStr());
   }
   auto wallet = request.mutable_wallet();
   wallet->set_name(name);
   wallet->set_description(desc);
   wallet->set_nettype((seed.networkType() == NetworkType::TestNet) ? headless::TestNetType : headless::MainNetType);
   if (primary) {
      wallet->set_primary(true);
   }
   if (!seed.empty()) {
      if (seed.hasPrivateKey()) {
         wallet->set_privatekey(seed.privateKey().toBinStr());
      }
      else if (!seed.seed().isNull()) {
         wallet->set_seed(seed.seed().toBinStr());
      }
   }
}

void HeadlessListener::OnDataReceived(const std::string& data)
{
   headless::RequestPacket packet;
   if (!packet.ParseFromString(data)) {
      logger_->error("[HeadlessListener] failed to parse request packet");
      return;
   }

   if (packet.id() > id_) {
      logger_->error("[HeadlessListener] reply id inconsistency: {} > {}", packet.id(), id_);
      tryEmitError(HeadlessContainer::InvalidProtocol, tr("reply id inconsistency"));
      return;
   }

   if (packet.type() == headless::DisconnectionRequestType) {
      processDisconnectNotification();
      return;
   }

   if (packet.type() == headless::AuthenticationRequestType) {
      headless::AuthenticationReply response;
      if (!response.ParseFromString(packet.data())) {
         logger_->error("[HeadlessListener] failed to parse auth reply");

         tryEmitError(HeadlessContainer::SerializationFailed, tr("failed to parse auth reply"));
         return;
      }

      if (HeadlessContainer::mapNetworkType(response.nettype()) != netType_) {
         logger_->error("[HeadlessListener] network type mismatch");
         tryEmitError(HeadlessContainer::NetworkTypeMismatch, tr("Network type mismatch (Mainnet / Testnet)"));
         return;
      }

      // BIP 150/151 should be be complete by this point.
      isReady_ = true;
      emit authenticated();
   } else {
      emit PacketReceived(packet);
   }
}

void HeadlessListener::OnConnected()
{
   if (isConnected_) {
      logger_->error("already connected");
      return;
   }

   isConnected_ = true;
   logger_->debug("[HeadlessListener] Connected");
   emit connected();
}

void HeadlessListener::OnDisconnected()
{
   if (isShuttingDown_) {
      return;
   }

   SPDLOG_LOGGER_ERROR(logger_, "remote signer disconnected unexpectedly");
   isConnected_ = false;
   isReady_ = false;
   tryEmitError(HeadlessContainer::SocketFailed, tr("TCP connection was closed unexpectedly"));
}

void HeadlessListener::OnError(DataConnectionListener::DataConnectionError errorCode)
{
   logger_->debug("[HeadlessListener] error {}", errorCode);
   isConnected_ = false;
   isReady_ = false;

   switch (errorCode) {
      case NoError:
         assert(false);
         break;
      case UndefinedSocketError:
         tryEmitError(HeadlessContainer::SocketFailed, tr("Socket error"));
         break;
      case HostNotFoundError:
         tryEmitError(HeadlessContainer::HostNotFound, tr("Host not found"));
         break;
      case HandshakeFailed:
         tryEmitError(HeadlessContainer::HandshakeFailed, tr("Handshake failed"));
         break;
      case SerializationFailed:
         tryEmitError(HeadlessContainer::SerializationFailed, tr("Serialization failed"));
         break;
      case HeartbeatWaitFailed:
         tryEmitError(HeadlessContainer::HeartbeatWaitFailed, tr("Connection lost"));
         break;
      case ConnectionTimeout:
         tryEmitError(HeadlessContainer::ConnectionTimeout, tr("Connection timeout"));
         break;
   }
}

bs::signer::RequestId HeadlessListener::Send(headless::RequestPacket packet, bool updateId)
{
   if (!connection_) {
      return 0;
   }

   bs::signer::RequestId id = 0;
   if (updateId) {
      id = newRequestId();
      packet.set_id(id);
   }

   if (!connection_->send(packet.SerializeAsString())) {
      logger_->error("[HeadlessListener] Failed to send request packet");
      emit disconnected();
      return 0;
   }
   return id;
}

HeadlessContainer::HeadlessContainer(const std::shared_ptr<spdlog::logger> &logger, OpMode opMode)
   : WalletSignerContainer(logger, opMode)
{
   qRegisterMetaType<headless::RequestPacket>();
   qRegisterMetaType<std::shared_ptr<bs::sync::hd::Leaf>>();
}

bs::signer::RequestId HeadlessContainer::Send(const headless::RequestPacket &packet, bool incSeqNo)
{
   if (!listener_) {
      return 0;
   }
   return listener_->Send(packet, incSeqNo);
}

void HeadlessContainer::ProcessSignTXResponse(unsigned int id, const std::string &data)
{
   headless::SignTxReply response;
   if (!response.ParseFromString(data)) {
      logger_->error("[HeadlessContainer::ProcessSignTXResponse] Failed to parse SignTxReply");
      emit TXSigned(id, {}, bs::error::ErrorCode::FailedToParse);
      return;
   }
   emit TXSigned(id, response.signedtx(), static_cast<bs::error::ErrorCode>(response.errorcode()));
}

void HeadlessContainer::ProcessSettlementSignTXResponse(unsigned int id, const std::string &data)
{
   headless::SignTxReply response;
   if (!response.ParseFromString(data)) {
      logger_->error("[HeadlessContainer::ProcessSettlementSignTXResponse] Failed to parse reply");
      emit Error(id, "failed to parse");
      return;
   }
   const auto itCb = cbSettlementSignTxMap_.find(id);
   if (itCb == cbSettlementSignTxMap_.end()) {
      emit Error(id, "no callback found for id " + std::to_string(id));
      return;
   }

   if (itCb->second) {
      itCb->second(static_cast<bs::error::ErrorCode>(response.errorcode()), BinaryData(response.signedtx()));
   }
   cbSettlementSignTxMap_.erase(itCb);
}

void HeadlessContainer::ProcessCreateHDLeafResponse(unsigned int id, const std::string &data)
{
   headless::CreateHDLeafResponse response;

   auto it = cbCCreateLeafMap_.find(id);
   std::function<void(bs::error::ErrorCode result)> cb;

   if (it != cbCCreateLeafMap_.end()) {
      cb = it->second;
      cbCCreateLeafMap_.erase(it);
   } else {
      logger_->debug("[HeadlessContainer::ProcessCreateHDLeafResponse] no CB for create leaf response");
   }

   if (!response.ParseFromString(data)) {
      logger_->error("[HeadlessContainer::ProcessCreateHDLeafResponse] Failed to parse CreateHDWallet reply");

      if (cb) {
         cb(bs::error::ErrorCode::FailedToParse);
      }

      return;
   }

   bs::error::ErrorCode result = static_cast<bs::error::ErrorCode>(response.errorcode());

   if (result == bs::error::ErrorCode::NoError) {
      const auto path = bs::hd::Path::fromString(response.leaf().path());
      logger_->debug("[HeadlessContainer::ProcessCreateHDLeafResponse] HDLeaf {} created", response.leaf().path());
   } else {
      logger_->error("[HeadlessContainer::ProcessCreateHDLeafResponse] failed to create leaf: {}"
                     , response.errorcode());
   }

   if (cb) {
      cb(result);
   }
}

void HeadlessContainer::ProcessGetHDWalletInfoResponse(unsigned int id, const std::string &data)
{
   headless::GetHDWalletInfoResponse response;
   if (!response.ParseFromString(data)) {
      logger_->error("[HeadlessContainer::ProcessGetHDWalletInfoResponse] Failed to parse GetHDWalletInfo reply");
      emit Error(id, "failed to parse");
      return;
   }
   if (response.error().empty()) {
      emit QWalletInfo(id, bs::hd::WalletInfo(response));
   }
   else {
      missingWallets_.insert(response.rootwalletid());
      emit Error(id, response.error());
   }
}

void HeadlessContainer::ProcessAutoSignActEvent(unsigned int id, const std::string &data)
{
   headless::AutoSignActEvent event;
   if (!event.ParseFromString(data)) {
      logger_->error("[HeadlessContainer::ProcessAutoSignActEvent] Failed to parse SetLimits reply");
      emit Error(id, "failed to parse");
      return;
   }
   emit AutoSignStateChanged(event.rootwalletid(), event.autosignactive());
}

void HeadlessContainer::ProcessSetUserId(const std::string &data)
{
   headless::SetUserIdResponse response;
   if (!response.ParseFromString(data)) {
      logger_->error("[HeadlessContainer::ProcessSetUserId] failed to parse response");
      return;
   }
   if (!response.auth_wallet_id().empty() && (response.response() == headless::AWR_NoError)) {
      emit AuthLeafAdded(response.auth_wallet_id());
   }
   else {   // unset auth wallet
      emit AuthLeafAdded("");
   }
}

headless::SignTxRequest HeadlessContainer::createSignTxRequest(const bs::core::wallet::TXSignRequest &txSignReq
   , bool keepDuplicatedRecipients)
{
   headless::SignTxRequest request;
   request.set_walletid(txSignReq.walletId);
   request.set_keepduplicatedrecipients(keepDuplicatedRecipients);

   if (txSignReq.populateUTXOs) {
      request.set_populateutxos(true);
   }

   for (const auto &utxo : txSignReq.inputs) {
      request.add_inputs(utxo.serialize().toBinStr());
   }

   for (const auto &recip : txSignReq.recipients) {
      request.add_recipients(recip->getSerializedScript().toBinStr());
   }
   if (txSignReq.fee) {
      request.set_fee(txSignReq.fee);
   }

   if (txSignReq.RBF) {
      request.set_rbf(true);
   }

   if (!txSignReq.prevStates.empty()) {
      request.set_unsignedstate(txSignReq.serializeState().toBinStr());
   }

   if (txSignReq.change.value) {
      auto change = request.mutable_change();
      change->set_address(txSignReq.change.address.display());
      change->set_index(txSignReq.change.index);
      change->set_value(txSignReq.change.value);
   }

   return  request;
}

bs::signer::RequestId HeadlessContainer::signTXRequest(const bs::core::wallet::TXSignRequest &txSignReq
   , SignContainer::TXSignMode mode, bool keepDuplicatedRecipients)
{
   if (!txSignReq.isValid()) {
      logger_->error("[HeadlessContainer::signTXRequest] Invalid TXSignRequest");
      return 0;
   }

   headless::SignTxRequest request = createSignTxRequest(txSignReq, keepDuplicatedRecipients);

   headless::RequestPacket packet;
   switch (mode) {
   case TXSignMode::Full:
      packet.set_type(headless::SignTxRequestType);
      break;

   case TXSignMode::Partial:
      packet.set_type(headless::SignPartialTXRequestType);
      break;
   }
   packet.set_data(request.SerializeAsString());
   const auto id = Send(packet);
   signRequests_.insert(id);
   return id;
}

bs::signer::RequestId HeadlessContainer::signSettlementTXRequest(const bs::core::wallet::TXSignRequest &txSignReq
   , const bs::sync::PasswordDialogData &dialogData, SignContainer::TXSignMode mode
   , bool keepDuplicatedRecipients
   , const std::function<void (bs::error::ErrorCode result, const BinaryData &signedTX)> &cb)
{
   if (!txSignReq.isValid()) {
      logger_->error("[HeadlessContainer::signSettlementTXRequest] Invalid TXSignRequest");
      return 0;
   }

   headless::SignTxRequest signTxRequest = createSignTxRequest(txSignReq, keepDuplicatedRecipients);

   headless::SignSettlementTxRequest settlementRequest;
   *(settlementRequest.mutable_signtxrequest()) = signTxRequest;
   *(settlementRequest.mutable_passworddialogdata()) = dialogData.toProtobufMessage();

   headless::RequestPacket packet;
   packet.set_type(headless::SignSettlementTxRequestType);

   packet.set_data(settlementRequest.SerializeAsString());
   const auto reqId = Send(packet);
   cbSettlementSignTxMap_[reqId] = cb;
   return reqId;
}

bs::signer::RequestId HeadlessContainer::signSettlementPartialTXRequest(const bs::core::wallet::TXSignRequest &txSignReq
   , const bs::sync::PasswordDialogData &dialogData
   , const std::function<void (bs::error::ErrorCode, const BinaryData &)> &cb)
{
   if (!txSignReq.isValid()) {
      logger_->error("[HeadlessContainer::signSettlementPartialTXRequest] Invalid TXSignRequest");
      return 0;
   }

   headless::SignTxRequest signTxRequest = createSignTxRequest(txSignReq, {});

   headless::SignSettlementTxRequest settlementRequest;
   *(settlementRequest.mutable_signtxrequest()) = signTxRequest;
   *(settlementRequest.mutable_passworddialogdata()) = dialogData.toProtobufMessage();

   headless::RequestPacket packet;
   packet.set_type(headless::SignSettlementPartialTxType);
   packet.set_data(settlementRequest.SerializeAsString());

   const auto reqId = Send(packet);
   cbSettlementSignTxMap_[reqId] = cb;
   return reqId;
}

static void fillSettlementData(headless::SettlementData *settlData, const bs::core::wallet::SettlementData &sd)
{
   settlData->set_settlement_id(sd.settlementId.toBinStr());
   settlData->set_counterparty_pubkey(sd.cpPublicKey.toBinStr());
   settlData->set_my_pubkey_first(sd.ownKeyFirst);
}

bs::signer::RequestId HeadlessContainer::signSettlementPayoutTXRequest(const bs::core::wallet::TXSignRequest &txSignReq
   , const bs::core::wallet::SettlementData &sd, const bs::sync::PasswordDialogData &dialogData
   , const std::function<void (bs::error::ErrorCode, const BinaryData &)> &cb)
{
   if ((txSignReq.inputs.size() != 1) || (txSignReq.recipients.size() != 1) || sd.settlementId.isNull()) {
      logger_->error("[HeadlessContainer::signSettlementPayoutTXRequest] Invalid PayoutTXSignRequest");
      return 0;
   }
   headless::SignSettlementPayoutTxRequest settlementRequest;
   auto request = settlementRequest.mutable_signpayouttxrequest();
   request->set_input(txSignReq.inputs[0].serialize().toBinStr());
   request->set_recipient(txSignReq.recipients[0]->getSerializedScript().toBinStr());
   request->set_fee(txSignReq.fee);

   fillSettlementData(request->mutable_settlement_data(), sd);
   *(settlementRequest.mutable_passworddialogdata()) = dialogData.toProtobufMessage();

   headless::RequestPacket packet;
   packet.set_type(headless::SignSettlementPayoutTxType);
   packet.set_data(settlementRequest.SerializeAsString());

   const auto reqId = Send(packet);
   cbSettlementSignTxMap_[reqId] = cb;
   return reqId;
}

bs::signer::RequestId HeadlessContainer::signMultiTXRequest(const bs::core::wallet::TXMultiSignRequest &txMultiReq)
{
   if (!txMultiReq.isValid()) {
      logger_->error("[HeadlessContainer::signMultiTXRequest] Invalid TXMultiSignRequest");
      return 0;
   }

   Signer signer;
   signer.setFlags(SCRIPT_VERIFY_SEGWIT);

   headless::SignTXMultiRequest request;
   for (const auto &input : txMultiReq.inputs) {
      request.add_walletids(input.second);
      signer.addSpender(std::make_shared<ScriptSpender>(input.first));
   }
   for (const auto &recip : txMultiReq.recipients) {
      signer.addRecipient(recip);
   }
   request.set_signerstate(signer.serializeState().toBinStr());

   headless::RequestPacket packet;
   packet.set_type(headless::SignTXMultiRequestType);
   packet.set_data(request.SerializeAsString());
   const auto id = Send(packet);
   signRequests_.insert(id);
   return id;
}

bs::signer::RequestId HeadlessContainer::CancelSignTx(const BinaryData &txId)
{
   headless::CancelSignTx request;
   request.set_txid(txId.toBinStr());

   headless::RequestPacket packet;
   packet.set_type(headless::CancelSignTxRequestType);
   packet.set_data(request.SerializeAsString());
   return Send(packet);
}

bs::signer::RequestId HeadlessContainer::setUserId(const BinaryData &userId, const std::string &walletId)
{
   if (!listener_) {
      logger_->warn("[HeadlessContainer::SetUserId] listener not set yet");
      return 0;
   }

   bs::sync::PasswordDialogData info;
   info.setValue("WalletId", QString::fromStdString(walletId));

   headless::SetUserIdRequest request;
   auto dialogData = request.mutable_passworddialogdata();
   *dialogData = info.toProtobufMessage();
   if (!userId.isNull()) {
      request.set_userid(userId.toBinStr());
   }

   headless::RequestPacket packet;
   packet.set_type(headless::SetUserIdType);
   packet.set_data(request.SerializeAsString());
   return Send(packet);
}

bs::signer::RequestId HeadlessContainer::syncCCNames(const std::vector<std::string> &ccNames)
{
   logger_->debug("[HeadlessContainer::syncCCNames] syncing {} CCs", ccNames.size());
   headless::SyncCCNamesData request;
   for (const auto &cc : ccNames) {
      request.add_ccnames(cc);
   }

   headless::RequestPacket packet;
   packet.set_type(headless::SyncCCNamesType);
   packet.set_data(request.SerializeAsString());
   return Send(packet);
}

<<<<<<< HEAD
bs::signer::RequestId HeadlessContainer::createHDLeaf(const std::string &rootWalletId, const bs::hd::Path &path
   , const std::vector<bs::wallet::PasswordData> &pwdData
   , bs::sync::PasswordDialogData dialogData
   , const std::function<void(bs::error::ErrorCode result)> &cb)
=======
bool HeadlessContainer::createHDLeaf(const std::string &rootWalletId, const bs::hd::Path &path
   , const std::vector<bs::wallet::PasswordData> &pwdData, const std::function<void(bs::error::ErrorCode result)> &cb)
>>>>>>> 22bff5bd
{
   if (rootWalletId.empty() || (path.length() != 3)) {
      logger_->error("[HeadlessContainer::createHDLeaf] Invalid input data for HD wallet creation");
      return false;
   }
   headless::CreateHDLeafRequest request;
   request.set_rootwalletid(rootWalletId);
   request.set_path(path.toString());

   dialogData.setValue(QLatin1String("WalletId"), QString::fromStdString(rootWalletId));

   auto requestDialogData = request.mutable_passworddialogdata();
   *requestDialogData = dialogData.toProtobufMessage();

   headless::RequestPacket packet;
   packet.set_type(headless::CreateHDLeafRequestType);
   packet.set_data(request.SerializeAsString());
   auto createLeafRequestId = Send(packet);
   if (createLeafRequestId == 0) {
      logger_->error("[HeadlessContainer::createHDLeaf] failed to send request");
      return false;
   }

   if (cb) {
      cbCCreateLeafMap_.emplace(createLeafRequestId, cb);
   } else {
      logger_->warn("[HeadlessContainer::createHDLeaf] cb not set for leaf creation {}"
                     , path.toString());
   }

   return true;
}

bs::signer::RequestId HeadlessContainer::DeleteHDRoot(const std::string &rootWalletId)
{
   if (rootWalletId.empty()) {
      return 0;
   }
   return SendDeleteHDRequest(rootWalletId, {});
}

bs::signer::RequestId HeadlessContainer::DeleteHDLeaf(const std::string &leafWalletId)
{
   if (leafWalletId.empty()) {
      return 0;
   }
   return SendDeleteHDRequest({}, leafWalletId);
}

bs::signer::RequestId HeadlessContainer::SendDeleteHDRequest(const std::string &rootWalletId, const std::string &leafId)
{
   headless::DeleteHDWalletRequest request;
   if (!rootWalletId.empty()) {
      request.set_rootwalletid(rootWalletId);
   }
   else if (!leafId.empty()) {
      request.set_leafwalletid(leafId);
   }
   else {
      logger_->error("[HeadlessContainer::SendDeleteHDRequest] can't send delete request - both IDs are empty");
      return 0;
   }

   headless::RequestPacket packet;
   packet.set_type(headless::DeleteHDWalletRequestType);
   packet.set_data(request.SerializeAsString());
   return Send(packet);
}

//void HeadlessContainer::setLimits(const std::string &walletId, const SecureBinaryData &pass
//   , bool autoSign)
//{
//   if (walletId.empty()) {
//      logger_->error("[HeadlessContainer] no walletId for SetLimits");
//      return;
//   }
//   headless::SetLimitsRequest request;
//   request.set_rootwalletid(walletId);
//   if (!pass.isNull()) {
//      request.set_password(pass.toHexStr());
//   }
//   request.set_activateautosign(autoSign);

//   headless::RequestPacket packet;
//   packet.set_type(headless::SetLimitsRequestType);
//   packet.set_data(request.SerializeAsString());
//   Send(packet);
//}

bs::signer::RequestId HeadlessContainer::customDialogRequest(bs::signer::ui::DialogType signerDialog, const QVariantMap &data)
{
   // serialize variant data
   QByteArray ba;
   QDataStream stream(&ba, QIODevice::WriteOnly);
   stream << data;

   headless::CustomDialogRequest request;
   request.set_dialogname(bs::signer::ui::getSignerDialogPath(signerDialog).toStdString());
   request.set_variantdata(ba.data(), size_t(ba.size()));

   headless::RequestPacket packet;
   packet.set_type(headless::ExecCustomDialogRequestType);
   packet.set_data(request.SerializeAsString());
   return Send(packet);
}

bs::signer::RequestId HeadlessContainer::GetInfo(const std::string &rootWalletId)
{
   if (rootWalletId.empty()) {
      return 0;
   }
   headless::GetHDWalletInfoRequest request;
   request.set_rootwalletid(rootWalletId);

   headless::RequestPacket packet;
   packet.set_type(headless::GetHDWalletInfoRequestType);
   packet.set_data(request.SerializeAsString());
   return Send(packet);
}

bool HeadlessContainer::isReady() const
{
   return (listener_ != nullptr) && listener_->isReady();
}

bool HeadlessContainer::isWalletOffline(const std::string &walletId) const
{
   return ((missingWallets_.find(walletId) != missingWallets_.end())
      || (woWallets_.find(walletId) != woWallets_.end()));
}

void HeadlessContainer::createSettlementWallet(const bs::Address &authAddr
   , const std::function<void(const SecureBinaryData &)> &cb)
{
   headless::CreateSettlWalletRequest request;
   request.set_auth_address(authAddr.display());

   headless::RequestPacket packet;
   packet.set_data(request.SerializeAsString());
   packet.set_type(headless::CreateSettlWalletType);
   const auto reqId = Send(packet);
   cbSettlWalletMap_[reqId] = cb;
}

void HeadlessContainer::setSettlementID(const std::string &walletId, const SecureBinaryData &id
   , const std::function<void(bool)> &cb)
{
   headless::SetSettlementIdRequest request;
   request.set_wallet_id(walletId);
   request.set_settlement_id(id.toBinStr());

   headless::RequestPacket packet;
   packet.set_data(request.SerializeAsString());
   packet.set_type(headless::SetSettlementIdType);
   const auto reqId = Send(packet);
   cbSettlIdMap_[reqId] = cb;
}

void HeadlessContainer::getSettlementPayinAddress(const std::string &walletId
   , const bs::core::wallet::SettlementData &sd
   , const std::function<void(bool, bs::Address)> &cb)
{
   headless::SettlPayinAddressRequest request;
   request.set_wallet_id(walletId);
   fillSettlementData(request.mutable_settlement_data(), sd);

   headless::RequestPacket packet;
   packet.set_data(request.SerializeAsString());
   packet.set_type(headless::GetSettlPayinAddrType);
   const auto reqId = Send(packet);
   cbPayinAddrMap_[reqId] = cb;
}

void HeadlessContainer::getRootPubkey(const std::string &walletID
   , const std::function<void(bool, const SecureBinaryData &)> &cb)
{
   headless::SettlGetRootPubkeyRequest request;
   request.set_wallet_id(walletID);

   headless::RequestPacket packet;
   packet.set_data(request.SerializeAsString());
   packet.set_type(headless::SettlGetRootPubkeyType);
   const auto reqId = Send(packet);
   cbSettlPubkeyMap_[reqId] = cb;
}

void HeadlessContainer::syncWalletInfo(const std::function<void(std::vector<bs::sync::WalletInfo>)> &cb)
{
   headless::RequestPacket packet;
   packet.set_type(headless::SyncWalletInfoType);
   const auto reqId = Send(packet);
   cbWalletInfoMap_[reqId] = cb;
}

void HeadlessContainer::syncHDWallet(const std::string &id, const std::function<void(bs::sync::HDWalletData)> &cb)
{
   headless::SyncWalletRequest request;
   request.set_walletid(id);

   headless::RequestPacket packet;
   packet.set_type(headless::SyncHDWalletType);
   packet.set_data(request.SerializeAsString());
   const auto reqId = Send(packet);
   cbHDWalletMap_[reqId] = cb;
}

void HeadlessContainer::syncWallet(const std::string &id, const std::function<void(bs::sync::WalletData)> &cb)
{
   headless::SyncWalletRequest request;
   request.set_walletid(id);

   headless::RequestPacket packet;
   packet.set_type(headless::SyncWalletType);
   packet.set_data(request.SerializeAsString());
   const auto reqId = Send(packet);
   cbWalletMap_[reqId] = cb;
}

void HeadlessContainer::syncAddressComment(const std::string &walletId, const bs::Address &addr
   , const std::string &comment)
{
   headless::SyncCommentRequest request;
   request.set_walletid(walletId);
   request.set_address(addr.display());
   request.set_comment(comment);

   headless::RequestPacket packet;
   packet.set_type(headless::SyncCommentType);
   packet.set_data(request.SerializeAsString());
   Send(packet);
}

void HeadlessContainer::syncTxComment(const std::string &walletId, const BinaryData &txHash
   , const std::string &comment)
{
   headless::SyncCommentRequest request;
   request.set_walletid(walletId);
   request.set_txhash(txHash.toBinStr());
   request.set_comment(comment);

   headless::RequestPacket packet;
   packet.set_type(headless::SyncCommentType);
   packet.set_data(request.SerializeAsString());
   Send(packet);
}

void HeadlessContainer::extendAddressChain(
   const std::string &walletId, unsigned count, bool extInt,
   const std::function<void(const std::vector<std::pair<bs::Address, std::string>> &)> &cb)
{
   headless::ExtendAddressChainRequest request;
   request.set_wallet_id(walletId);
   request.set_count(count);
   request.set_ext_int(extInt);

   headless::RequestPacket packet;
   packet.set_type(headless::ExtendAddressChainType);
   packet.set_data(request.SerializeAsString());
   const auto reqId = Send(packet);
   if (!reqId) {
      if (cb) {
         cb({});
      }
      return;
   }
   cbExtAddrsMap_[reqId] = cb;
}

void HeadlessContainer::syncNewAddresses(const std::string &walletId
   , const std::vector<std::pair<std::string, AddressEntryType>> &inData
   , const std::function<void(const std::vector<std::pair<bs::Address, std::string>> &)> &cb
   , bool persistent)
{
   headless::SyncNewAddressRequest request;
   request.set_wallet_id(walletId);
   for (const auto &in : inData) {
      auto addrData = request.add_addresses();
      addrData->set_index(in.first);
      addrData->set_aet(in.second);
   }

   headless::RequestPacket packet;
   packet.set_type(headless::SyncNewAddressType);
   packet.set_data(request.SerializeAsString());
   const auto reqId = Send(packet);
   if (!reqId) {
      if (cb) {
         cb({});
      }
      return;
   }
   cbExtAddrsMap_[reqId] = cb;
}

void HeadlessContainer::syncAddressBatch(
   const std::string &walletId, const std::set<BinaryData>& addrSet,
   std::function<void(bs::sync::SyncState)> cb)
{
   QMetaObject::invokeMethod(this, [this, walletId, addrSet, cb] {
      headless::SyncAddressesRequest request;
      request.set_wallet_id(walletId);
      for (const auto &addr : addrSet) {
         request.add_addresses(addr.toBinStr());
      }

      headless::RequestPacket packet;
      packet.set_type(headless::SyncAddressesType);
      packet.set_data(request.SerializeAsString());
      const auto reqId = Send(packet);
      if (!reqId) {
         if (cb) {
            cb(bs::sync::SyncState::Failure);
         }
         return;
      }
      cbSyncAddrsMap_[reqId] = cb;
   });
}

static NetworkType mapFrom(headless::NetworkType netType)
{
   switch (netType) {
   case headless::MainNetType:   return NetworkType::MainNet;
   case headless::TestNetType:   return NetworkType::TestNet;
   default:    return NetworkType::Invalid;
   }
}

static bs::sync::WalletFormat mapFrom(headless::WalletFormat format)
{
   switch (format) {
   case headless::WalletFormatHD:         return bs::sync::WalletFormat::HD;
   case headless::WalletFormatPlain:      return bs::sync::WalletFormat::Plain;
   case headless::WalletFormatSettlement: return bs::sync::WalletFormat::Settlement;
   case headless::WalletFormatUnknown:
   default:    return bs::sync::WalletFormat::Unknown;
   }
}

void HeadlessContainer::ProcessSettlWalletCreate(unsigned int id, const std::string &data)
{
   headless::CreateSettlWalletResponse response;
   if (!response.ParseFromString(data)) {
      logger_->error("[HeadlessContainer::ProcessSettlWalletCreate] Failed to parse reply");
      emit Error(id, "failed to parse");
      return;
   }
   const auto itCb = cbSettlWalletMap_.find(id);
   if (itCb == cbSettlWalletMap_.end()) {
      emit Error(id, "no callback found for id " + std::to_string(id));
      return;
   }
   itCb->second(response.public_key());
}

void HeadlessContainer::ProcessSetSettlementId(unsigned int id, const std::string &data)
{
   headless::SetSettlementIdResponse response;
   if (!response.ParseFromString(data)) {
      logger_->error("[HeadlessContainer::ProcessSetSettlementId] Failed to parse reply");
      emit Error(id, "failed to parse");
      return;
   }
   const auto itCb = cbSettlIdMap_.find(id);
   if (itCb == cbSettlIdMap_.end()) {
      emit Error(id, "no callback found for id " + std::to_string(id));
      return;
   }
   itCb->second(response.success());
}

void HeadlessContainer::ProcessGetPayinAddr(unsigned int id, const std::string &data)
{
   headless::SettlPayinAddressResponse response;
   if (!response.ParseFromString(data)) {
      logger_->error("[HeadlessContainer::ProcessGetPayinAddr] Failed to parse reply");
      emit Error(id, "failed to parse");
      return;
   }
   const auto itCb = cbPayinAddrMap_.find(id);
   if (itCb == cbPayinAddrMap_.end()) {
      emit Error(id, "no callback found for id " + std::to_string(id));
      return;
   }
   itCb->second(response.success(), response.address());
}

void HeadlessContainer::ProcessSettlGetRootPubkey(unsigned int id, const std::string &data)
{
   headless::SettlGetRootPubkeyResponse response;
   if (!response.ParseFromString(data)) {
      logger_->error("[HeadlessContainer::ProcessSettlGetRootPubkey] Failed to parse reply");
      emit Error(id, "failed to parse");
      return;
   }
   const auto itCb = cbSettlPubkeyMap_.find(id);
   if (itCb == cbSettlPubkeyMap_.end()) {
      emit Error(id, "no callback found for id " + std::to_string(id));
      return;
   }
   itCb->second(response.success(), response.public_key());
}

void HeadlessContainer::ProcessSyncWalletInfo(unsigned int id, const std::string &data)
{
   headless::SyncWalletInfoResponse response;
   if (!response.ParseFromString(data)) {
      logger_->error("[HeadlessContainer::ProcessSyncWalletInfo] Failed to parse reply");
      emit Error(id, "failed to parse");
      return;
   }
   const auto itCb = cbWalletInfoMap_.find(id);
   if (itCb == cbWalletInfoMap_.end()) {
      emit Error(id, "no callback found for id " + std::to_string(id));
      return;
   }
   std::vector<bs::sync::WalletInfo> result;
   for (int i = 0; i < response.wallets_size(); ++i) {
      const auto walletInfo = response.wallets(i);
      result.push_back({ mapFrom(walletInfo.format()), walletInfo.id(), walletInfo.name()
         , walletInfo.description(), mapFrom(walletInfo.nettype()), walletInfo.watching_only() });
      if (walletInfo.watching_only()) {
         woWallets_.insert(walletInfo.id());
      }
   }
   itCb->second(result);
   cbWalletInfoMap_.erase(itCb);
}

void HeadlessContainer::ProcessSyncHDWallet(unsigned int id, const std::string &data)
{
   headless::SyncHDWalletResponse response;
   if (!response.ParseFromString(data)) {
      logger_->error("[HeadlessContainer::ProcessSyncHDWallet] Failed to parse reply");
      emit Error(id, "failed to parse");
      return;
   }
   const auto itCb = cbHDWalletMap_.find(id);
   if (itCb == cbHDWalletMap_.end()) {
      emit Error(id, "no callback found for id " + std::to_string(id));
      return;
   }
   const bool isWoRoot = (woWallets_.find(response.walletid()) != woWallets_.end());
   bs::sync::HDWalletData result;
   for (int i = 0; i < response.groups_size(); ++i) {
      const auto groupInfo = response.groups(i);
      bs::sync::HDWalletData::Group group;
      group.type = static_cast<bs::hd::CoinType>(groupInfo.type());
      group.extOnly = groupInfo.ext_only();
      group.salt = groupInfo.salt();
      for (int j = 0; j < groupInfo.leaves_size(); ++j) {
         const auto leafInfo = groupInfo.leaves(j);
         if (isWoRoot) {
            woWallets_.insert(leafInfo.id());
         }
         group.leaves.push_back({ leafInfo.id(), leafInfo.index(), group.extOnly, leafInfo.extra_data() });
      }
      result.groups.push_back(group);
   }
   itCb->second(result);
   cbHDWalletMap_.erase(itCb);
}

static bs::wallet::EncryptionType mapFrom(headless::EncryptionType encType)
{
   switch (encType) {
   case headless::EncryptionTypePassword: return bs::wallet::EncryptionType::Password;
   case headless::EncryptionTypeAutheID:  return bs::wallet::EncryptionType::Auth;
   case headless::EncryptionTypeUnencrypted:
   default:    return bs::wallet::EncryptionType::Unencrypted;
   }
}

void HeadlessContainer::ProcessSyncWallet(unsigned int id, const std::string &data)
{
   headless::SyncWalletResponse response;
   if (!response.ParseFromString(data)) {
      logger_->error("[HeadlessContainer::ProcessSyncWallet] Failed to parse reply");
      emit Error(id, "failed to parse");
      return;
   }
   const auto itCb = cbWalletMap_.find(id);
   if (itCb == cbWalletMap_.end()) {
      emit Error(id, "no callback found for id " + std::to_string(id));
      return;
   }

   bs::sync::WalletData result;
   for (int i = 0; i < response.encryptiontypes_size(); ++i) {
      const auto encType = response.encryptiontypes(i);
      result.encryptionTypes.push_back(mapFrom(encType));
   }
   for (int i = 0; i < response.encryptionkeys_size(); ++i) {
      const auto encKey = response.encryptionkeys(i);
      result.encryptionKeys.push_back(encKey);
   }
   result.encryptionRank = { response.keyrank().m(), response.keyrank().n() };

   result.netType = mapFrom(response.nettype());
   result.highestExtIndex = response.highest_ext_index();
   result.highestIntIndex = response.highest_int_index();

   for (int i = 0; i < response.addresses_size(); ++i) {
      const auto addrInfo = response.addresses(i);
      const bs::Address addr(addrInfo.address());
      if (addr.isNull()) {
         continue;
      }
      result.addresses.push_back({ addrInfo.index(), std::move(addr)
         , addrInfo.comment() });
   }
   for (int i = 0; i < response.addrpool_size(); ++i) {
      const auto addrInfo = response.addrpool(i);
      const bs::Address addr(addrInfo.address());
      if (addr.isNull()) {
         continue;
      }
      result.addrPool.push_back({ addrInfo.index(), std::move(addr), "" });
   }
   for (int i = 0; i < response.txcomments_size(); ++i) {
      const auto txInfo = response.txcomments(i);
      result.txComments.push_back({ txInfo.txhash(), txInfo.comment() });
   }
   itCb->second(result);
   cbWalletMap_.erase(itCb);
}

static bs::sync::SyncState mapFrom(headless::SyncState state)
{
   switch (state) {
   case headless::SyncState_Success:      return bs::sync::SyncState::Success;
   case headless::SyncState_NothingToDo:  return bs::sync::SyncState::NothingToDo;
   case headless::SyncState_Failure:      return bs::sync::SyncState::Failure;
   }
   return bs::sync::SyncState::Failure;
}

void HeadlessContainer::ProcessSyncAddresses(unsigned int id, const std::string &data)
{
   headless::SyncAddressesResponse response;
   if (!response.ParseFromString(data)) {
      logger_->error("[HeadlessContainer::ProcessSyncAddresses] Failed to parse reply");
      emit Error(id, "failed to parse");
      return;
   }
   const auto itCb = cbSyncAddrsMap_.find(id);
   if (itCb == cbSyncAddrsMap_.end()) {
      logger_->error("[HeadlessContainer::ProcessSyncAddresses] no callback found for id {}", id);
      emit Error(id, "no callback found for id " + std::to_string(id));
      return;
   }

   const auto result = mapFrom(response.state());
   itCb->second(result);
   cbSyncAddrsMap_.erase(itCb);
}

void HeadlessContainer::ProcessExtAddrChain(unsigned int id, const std::string &data)
{
   headless::ExtendAddressChainResponse response;
   if (!response.ParseFromString(data)) {
      logger_->error("[HeadlessContainer::ProcessExtAddrChain] Failed to parse reply");
      emit Error(id, "failed to parse");
      return;
   }
   const auto itCb = cbExtAddrsMap_.find(id);
   if (itCb == cbExtAddrsMap_.end()) {
      logger_->error("[HeadlessContainer::ProcessExtAddrChain] no callback found for id {}", id);
      emit Error(id, "no callback found for id " + std::to_string(id));
      return;
   }
   std::vector<std::pair<bs::Address, std::string>> result;
   for (int i = 0; i < response.addresses_size(); ++i) {
      const auto &addr = response.addresses(i);
      result.push_back({ addr.address(), addr.index() });
   }
   itCb->second(result);
   cbExtAddrsMap_.erase(itCb);
}


RemoteSigner::RemoteSigner(const std::shared_ptr<spdlog::logger> &logger
   , const QString &host, const QString &port, NetworkType netType
   , const std::shared_ptr<ConnectionManager>& connectionManager
   , OpMode opMode
   , const bool ephemeralDataConnKeys
   , const std::string& ownKeyFileDir
   , const std::string& ownKeyFileName
   , const ZmqBipNewKeyCb& inNewKeyCB)
   : HeadlessContainer(logger, opMode)
   , host_(host), port_(port), netType_(netType)
   , ephemeralDataConnKeys_(ephemeralDataConnKeys)
   , ownKeyFileDir_(ownKeyFileDir)
   , ownKeyFileName_(ownKeyFileName)
   , cbNewKey_{inNewKeyCB}
   , connectionManager_{connectionManager}
{
}

// Establish the remote connection to the signer.
bool RemoteSigner::Start()
{
   if (!connection_) {
      RecreateConnection();
   }

   // If we've already connected, don't do more setup.
   if (headlessConnFinished_) {
      return true;
   }

   if (opMode() == OpMode::RemoteInproc) {
      connection_->SetZMQTransport(ZMQTransport::InprocTransport);
   }

   {
      std::lock_guard<std::mutex> lock(mutex_);
      listener_ = std::make_shared<HeadlessListener>(logger_, connection_, netType_);
      connect(listener_.get(), &HeadlessListener::connected, this
         , &RemoteSigner::onConnected, Qt::QueuedConnection);
      connect(listener_.get(), &HeadlessListener::authenticated, this
         , &RemoteSigner::onAuthenticated, Qt::QueuedConnection);
      connect(listener_.get(), &HeadlessListener::disconnected, this
         , &RemoteSigner::onDisconnected, Qt::QueuedConnection);
      connect(listener_.get(), &HeadlessListener::error, this
         , &RemoteSigner::onConnError, Qt::QueuedConnection);
      connect(listener_.get(), &HeadlessListener::PacketReceived, this
         , &RemoteSigner::onPacketReceived, Qt::QueuedConnection);
   }

   return Connect();
}

bool RemoteSigner::Stop()
{
   return Disconnect();
}

bool RemoteSigner::Connect()
{
   if (!connection_) {
      logger_->error("[RemoteSigner::Connect] connection not created");
      return false;
   }

   if (connection_->isActive()) {
      return true;
   }

   listener_->wasErrorReported_ = false;
   listener_->isShuttingDown_ = false;

   bool result = connection_->openConnection(host_.toStdString(), port_.toStdString(), listener_.get());
   if (!result) {
      logger_->error("[RemoteSigner::Connect] Failed to open connection to headless container");
      return false;
   }

   emit connected();
   headlessConnFinished_ = true;
   return true;
}

bool RemoteSigner::Disconnect()
{
   if (!connection_) {
      return true;
   }

   if (listener_) {
      listener_->isShuttingDown_ = true;
   }

   bool result = connection_->closeConnection();
   connection_.reset();
   return result;
}

void RemoteSigner::Authenticate()
{
   mutex_.lock();
   if (!listener_) {
      mutex_.unlock();
      emit connectionError(UnknownError, tr("listener missing on authenticate"));
      return;
   }
   mutex_.unlock();

   headless::AuthenticationRequest request;
   request.set_nettype((netType_ == NetworkType::TestNet) ? headless::TestNetType : headless::MainNetType);

   headless::RequestPacket packet;
   packet.set_type(headless::AuthenticationRequestType);
   packet.set_data(request.SerializeAsString());
   Send(packet);
}

void RemoteSigner::RecreateConnection()
{
   logger_->info("[RemoteSigner::RecreateConnection] Restart connection...");

   ZmqBIP15XDataConnectionParams params;
   params.ephemeralPeers = ephemeralDataConnKeys_;
   params.ownKeyFileDir = ownKeyFileDir_;
   params.ownKeyFileName = ownKeyFileName_;
   params.setLocalHeartbeatInterval();

   // Server's cookies are not available in remote mode
   if (opMode() == OpMode::Local || opMode() == OpMode::LocalInproc) {
      params.cookie = BIP15XCookie::ReadServer;
      params.cookiePath = SystemFilePaths::appDataLocation() + "/" + "signerServerID";
   }

   try {
      connection_ = connectionManager_->CreateZMQBIP15XDataConnection(params);
      connection_->setCBs(cbNewKey_);

      headlessConnFinished_ = false;
   }
   catch (const std::exception &e) {
      logger_->error("[RemoteSigner::RecreateConnection] connection creation failed: {}", e.what());
      QTimer::singleShot(10, this, [this] {  // slight delay is required on start-up init
         emit connectionError(ConnectionError::SocketFailed, tr("Connection creation failed"));
      });
   }
}

void RemoteSigner::ScheduleRestart()
{
   if (isRestartScheduled_) {
      return;
   }

   isRestartScheduled_ = true;
   auto timeout = isLocal() ? kLocalReconnectPeriod : kRemoteReconnectPeriod;
   QTimer::singleShot(timeout, this, [this] {
      isRestartScheduled_ = false;
      RecreateConnection();
      Start();
   });
}

bool RemoteSigner::isOffline() const
{
   std::lock_guard<std::mutex> lock(mutex_);
   return (listener_ == nullptr);
}

void RemoteSigner::updatePeerKeys(const ZmqBIP15XPeers &peers)
{
   if (!connection_) {
      RecreateConnection();
   }

   connection_->updatePeerKeys(peers);
}

void RemoteSigner::onConnected()
{
   Authenticate();
}

void RemoteSigner::onAuthenticated()
{
   // Once the BIP 150/151 handshake is complete, it's safe to start sending
   // app-level data to the signer.
   emit authenticated();
   emit ready();
}

void RemoteSigner::onDisconnected()
{
   missingWallets_.clear();
   woWallets_.clear();

   // signRequests_ will be empty after that
   std::set<bs::signer::RequestId> tmpReqs = std::move(signRequests_);

   for (const auto &id : tmpReqs) {
      emit TXSigned(id, {}, bs::error::ErrorCode::TxCanceled, "Signer disconnected");
   }

   emit disconnected();

   ScheduleRestart();
}

void RemoteSigner::onConnError(ConnectionError error, const QString &details)
{
   emit connectionError(error, details);
   ScheduleRestart();
}

void RemoteSigner::onPacketReceived(headless::RequestPacket packet)
{
   signRequests_.erase(packet.id());

   switch (packet.type()) {
   case headless::SignTxRequestType:
   case headless::SignPartialTXRequestType:
//   case headless::SignPayoutTXRequestType:
   case headless::SignTXMultiRequestType:
      ProcessSignTXResponse(packet.id(), packet.data());
      break;

   case headless::SignSettlementTxRequestType:
      ProcessSettlementSignTXResponse(packet.id(), packet.data());
      break;

   case headless::CreateHDLeafRequestType:
      ProcessCreateHDLeafResponse(packet.id(), packet.data());
      break;

   case headless::GetHDWalletInfoRequestType:
      ProcessGetHDWalletInfoResponse(packet.id(), packet.data());
      break;

   case headless::SetUserIdType:
      ProcessSetUserId(packet.data());
      break;

   case headless::AutoSignActType:
      ProcessAutoSignActEvent(packet.id(), packet.data());
      break;

   case headless::CreateSettlWalletType:
      ProcessSettlWalletCreate(packet.id(), packet.data());
      break;

   case headless::SetSettlementIdType:
      ProcessSetSettlementId(packet.id(), packet.data());
      break;

   case headless::GetSettlPayinAddrType:
      ProcessGetPayinAddr(packet.id(), packet.data());
      break;

   case headless::SettlGetRootPubkeyType:
      ProcessSettlGetRootPubkey(packet.id(), packet.data());
      break;

   case headless::SyncWalletInfoType:
      ProcessSyncWalletInfo(packet.id(), packet.data());
      break;

   case headless::SyncHDWalletType:
      ProcessSyncHDWallet(packet.id(), packet.data());
      break;

   case headless::SyncWalletType:
      ProcessSyncWallet(packet.id(), packet.data());
      break;

   case headless::SyncCommentType:
      break;   // normally no data will be returned on sync of comments

   case headless::SyncAddressesType:
      ProcessSyncAddresses(packet.id(), packet.data());
      break;

   case headless::ExtendAddressChainType:
   case headless::SyncNewAddressType:
      ProcessExtAddrChain(packet.id(), packet.data());
      break;

   case headless::WalletsListUpdatedType:
      logger_->debug("received WalletsListUpdatedType message");
      emit walletsListUpdated();
      break;

   default:
      logger_->warn("[HeadlessContainer] Unknown packet type: {}", packet.type());
      break;
   }
}

bs::signer::RequestId RemoteSigner::signTXRequest(const bs::core::wallet::TXSignRequest &txSignReq
   , SignContainer::TXSignMode mode, bool keepDuplicatedRecipients)
{
   if (isWalletOffline(txSignReq.walletId)) {
      return signOffline(txSignReq);
   }
   return HeadlessContainer::signTXRequest(txSignReq, mode, keepDuplicatedRecipients);
}

bs::signer::RequestId RemoteSigner::signOffline(const bs::core::wallet::TXSignRequest &txSignReq)
{
   if (!txSignReq.isValid()) {
      logger_->error("[HeadlessContainer::signOffline] Invalid TXSignRequest");
      return 0;
   }

   Blocksettle::Storage::Signer::TXRequest request;
   request.set_walletid(txSignReq.walletId);

   for (const auto &utxo : txSignReq.inputs) {
      auto input = request.add_inputs();
      input->set_utxo(utxo.serialize().toBinStr());
      const auto addr = bs::Address::fromUTXO(utxo);
      input->mutable_address()->set_address(addr.display());
   }

   for (const auto &recip : txSignReq.recipients) {
      request.add_recipients(recip->getSerializedScript().toBinStr());
   }

   if (txSignReq.fee) {
      request.set_fee(txSignReq.fee);
   }
   if (txSignReq.RBF) {
      request.set_rbf(true);
   }

   if (txSignReq.change.value) {
      auto change = request.mutable_change();
      change->mutable_address()->set_address(txSignReq.change.address.display());
      change->mutable_address()->set_index(txSignReq.change.index);
      change->set_value(txSignReq.change.value);
   }

   if (!txSignReq.comment.empty()) {
      request.set_comment(txSignReq.comment);
   }

   Blocksettle::Storage::Signer::File fileContainer;
   auto container = fileContainer.add_payload();
   container->set_type(Blocksettle::Storage::Signer::RequestFileType);
   container->set_data(request.SerializeAsString());

   const auto reqId = listener_->newRequestId();
   const std::string &fileNamePath = txSignReq.offlineFilePath;

   QFile f(QString::fromStdString(fileNamePath));
   if (f.exists()) {
      txSignedAsync(reqId, {}, bs::error::ErrorCode::TxRequestFileExist, fileNamePath);
      return reqId;
   }
   if (!f.open(QIODevice::WriteOnly)) {
      txSignedAsync(reqId, {}, bs::error::ErrorCode::TxFailedToOpenRequestFile, fileNamePath);
      return reqId;
   }

   const auto data = QByteArray::fromStdString(fileContainer.SerializeAsString());
   if (f.write(data) != data.size()) {
      txSignedAsync(reqId, {}, bs::error::ErrorCode::TxFailedToWriteRequestFile, fileNamePath);
      return reqId;
   }
   f.close();

   // response should be async
   txSignedAsync(reqId, {}, bs::error::ErrorCode::NoError);
   return reqId;
}

void RemoteSigner::txSignedAsync(bs::signer::RequestId id, const BinaryData &signedTX, bs::error::ErrorCode result, const std::string &errorReason)
{
   QMetaObject::invokeMethod(this, [this, id, signedTX, result, errorReason] {
      emit TXSigned(id, signedTX, result, errorReason);
   }, Qt::QueuedConnection);
}

LocalSigner::LocalSigner(const std::shared_ptr<spdlog::logger> &logger
   , const QString &homeDir, NetworkType netType, const QString &port
   , const std::shared_ptr<ConnectionManager>& connectionManager
   , const bool startSignerProcess
   , const std::string& ownKeyFileDir
   , const std::string& ownKeyFileName
   , double asSpendLimit
   , const ZmqBipNewKeyCb& inNewKeyCB)
   : RemoteSigner(logger, QLatin1String("127.0.0.1"), port, netType
      , connectionManager, OpMode::Local, true
      , ownKeyFileDir, ownKeyFileName, inNewKeyCB)
      , homeDir_(homeDir), startProcess_(startSignerProcess), asSpendLimit_(asSpendLimit)
{}

LocalSigner::~LocalSigner() noexcept
{
   Stop();
}

QStringList LocalSigner::args() const
{
   auto walletsCopyDir = homeDir_ + QLatin1String("/copy");
   if (!QDir().exists(walletsCopyDir)) {
      walletsCopyDir = homeDir_ + QLatin1String("/signer");
   }

   QStringList result;
   result << QLatin1String("--guimode") << QLatin1String("litegui");
   switch (netType_) {
   case NetworkType::TestNet:
   case NetworkType::RegTest:
      result << QString::fromStdString("--testnet");
      break;
   case NetworkType::MainNet:
      result << QString::fromStdString("--mainnet");
      break;
   default:
      break;
   }

   // Among many other things, send the signer the terminal's BIP 150 ID key.
   // Processes reading keys from the disk are subject to attack.
   result << QLatin1String("--listen") << QLatin1String("127.0.0.1");
   result << QLatin1String("--accept_from") << QLatin1String("127.0.0.1");
   result << QLatin1String("--port") << port_;
   result << QLatin1String("--dirwallets") << walletsCopyDir;
   if (asSpendLimit_ > 0) {
      result << QLatin1String("--auto_sign_spend_limit")
         << QString::number(asSpendLimit_, 'f', 8);
   }
   result << QLatin1String("--terminal_id_key")
      << QString::fromStdString(connection_->getOwnPubKey().toHexStr());

   return result;
}

bool LocalSigner::Start()
{
   Stop();

   bool result = RemoteSigner::Start();
   if (!result) {
      return false;
   }

   if (startProcess_) {
      // If there's a previous headless process, stop it.
      headlessProcess_ = std::make_shared<QProcess>();

#ifdef Q_OS_WIN
      const auto signerAppPath = QCoreApplication::applicationDirPath() + QLatin1String("/blocksettle_signer.exe");
#elif defined (Q_OS_MACOS)
      auto bundleDir = QDir(QCoreApplication::applicationDirPath());
      bundleDir.cdUp();
      bundleDir.cdUp();
      bundleDir.cdUp();
      const auto signerAppPath = bundleDir.absoluteFilePath(QLatin1String("blocksettle_signer"));
#else
      const auto signerAppPath = QCoreApplication::applicationDirPath() + QLatin1String("/blocksettle_signer");
#endif
      if (!QFile::exists(signerAppPath)) {
         logger_->error("[LocalSigner::Start] Signer binary {} not found"
            , signerAppPath.toStdString());
         emit connectionError(UnknownError, tr("missing signer binary"));
         return false;
      }

      const auto cmdArgs = args();
      logger_->debug("[LocalSigner::Start] starting {} {}"
         , signerAppPath.toStdString(), cmdArgs.join(QLatin1Char(' ')).toStdString());

#ifndef NDEBUG
      headlessProcess_->setProcessChannelMode(QProcess::MergedChannels);
      connect(headlessProcess_.get(), &QProcess::readyReadStandardOutput, this, [this]() {
         qDebug().noquote() << headlessProcess_->readAllStandardOutput();
      });
#endif

      headlessProcess_->start(signerAppPath, cmdArgs);
      if (!headlessProcess_->waitForStarted(kStartTimeout)) {
         logger_->error("[LocalSigner::Start] Failed to start process");
         headlessProcess_.reset();
         emit connectionError(UnknownError, tr("failed to start process"));
         return false;
      }
   }

   return true;
}

bool LocalSigner::Stop()
{
   RemoteSigner::Stop();

   if (headlessProcess_) {
      if (!headlessProcess_->waitForFinished(kKillTimeout)) {
         headlessProcess_->terminate();
         headlessProcess_->waitForFinished(kKillTimeout);
      }
      headlessProcess_.reset();
   }
   return true;
}

void HeadlessListener::processDisconnectNotification()
{
   SPDLOG_LOGGER_INFO(logger_, "remote signer has been disconnected");
   isConnected_ = false;
   isReady_ = false;
   tryEmitError(HeadlessContainer::SignerGoesOffline, tr("Remote signer disconnected"));
}

void HeadlessListener::tryEmitError(SignContainer::ConnectionError errorCode, const QString &msg)
{
   // Try to send error only once because only first error should be relevant.
   if (!wasErrorReported_) {
      wasErrorReported_ = true;
      emit error(errorCode, msg);
   }
}

bs::signer::RequestId HeadlessListener::newRequestId()
{
   return ++id_;
}<|MERGE_RESOLUTION|>--- conflicted
+++ resolved
@@ -543,15 +543,9 @@
    return Send(packet);
 }
 
-<<<<<<< HEAD
-bs::signer::RequestId HeadlessContainer::createHDLeaf(const std::string &rootWalletId, const bs::hd::Path &path
-   , const std::vector<bs::wallet::PasswordData> &pwdData
-   , bs::sync::PasswordDialogData dialogData
+bool HeadlessContainer::createHDLeaf(const std::string &rootWalletId, const bs::hd::Path &path
+   , const std::vector<bs::wallet::PasswordData> &pwdData, bs::sync::PasswordDialogData dialogData
    , const std::function<void(bs::error::ErrorCode result)> &cb)
-=======
-bool HeadlessContainer::createHDLeaf(const std::string &rootWalletId, const bs::hd::Path &path
-   , const std::vector<bs::wallet::PasswordData> &pwdData, const std::function<void(bs::error::ErrorCode result)> &cb)
->>>>>>> 22bff5bd
 {
    if (rootWalletId.empty() || (path.length() != 3)) {
       logger_->error("[HeadlessContainer::createHDLeaf] Invalid input data for HD wallet creation");
