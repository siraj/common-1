--- conflicted
+++ resolved
@@ -96,17 +96,16 @@
       addParamVariant(param, name, QLatin1String(defValue), descr);
    }
 
-<<<<<<< HEAD
    template<class T>
    void addParam(BaseSettingsParam& param, const std::string& name, const T& defValue, const std::string& descr)
    {
       addParamVariant(param, name.c_str(), QVariant::fromValue(defValue), descr.c_str());
-=======
+   }
+
    void addRequiredParam(BaseSettingsParam &param, const char* name, const char* descr)
    {
       addParam(param, name, QVariant(), descr);
       requiredParams_.insert(&param);
->>>>>>> 34dd5b51
    }
 
    void addParamVariant(BaseSettingsParam &param, const char* name, const QVariant &defValue, const char* descr);
