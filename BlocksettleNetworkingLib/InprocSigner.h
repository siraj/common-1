#ifndef INPROC_SIGNER_H
#define INPROC_SIGNER_H

#include "SignContainer.h"
#include <vector>

namespace spdlog {
   class logger;
}
namespace bs {
   namespace core {
      namespace hd {
         class Wallet;
      }
      class SettlementWallet;
      class WalletsManager;
   }
}


class InprocSigner : public SignContainer
{
   Q_OBJECT
public:
   InprocSigner(const std::shared_ptr<bs::core::WalletsManager> &
      , const std::shared_ptr<spdlog::logger> &
      , const std::string &walletsPath, NetworkType);
   InprocSigner(const std::shared_ptr<bs::core::hd::Wallet> &
      , const std::shared_ptr<spdlog::logger> &);
   InprocSigner(const std::shared_ptr<bs::core::SettlementWallet> &
      , const std::shared_ptr<spdlog::logger> &);
   ~InprocSigner() noexcept = default;

   bool Start() override;
   bool Stop() override { return true; }
   bool Connect() override { return true; }
   bool Disconnect() override { return true; }
   bool isOffline() const override { return false; }
   bool isWalletOffline(const std::string &) const override { return false; }

   bs::signer::RequestId signTXRequest(const bs::core::wallet::TXSignRequest &
      , TXSignMode mode = TXSignMode::Full, const PasswordType& password = {}
      , bool keepDuplicatedRecipients = false) override;
   bs::signer::RequestId signPartialTXRequest(const bs::core::wallet::TXSignRequest &
      , const PasswordType& password = {}) override;
   bs::signer::RequestId signPayoutTXRequest(const bs::core::wallet::TXSignRequest &, const bs::Address &authAddr
      , const std::string &settlementId, const PasswordType& password = {}) override;
   bs::signer::RequestId signMultiTXRequest(const bs::core::wallet::TXMultiSignRequest &) override;
   bs::signer::RequestId CancelSignTx(const BinaryData &txId) override { return 0; }
   void SendPassword(const std::string &walletId, const PasswordType &password, bool) override {}

   bs::signer::RequestId SetUserId(const BinaryData &) override;
   bs::signer::RequestId createHDLeaf(const std::string &rootWalletId, const bs::hd::Path &
      , const std::vector<bs::wallet::PasswordData> &pwdData = {}) override;
   bs::signer::RequestId createHDWallet(const std::string &name, const std::string &desc
      , bool primary, const bs::core::wallet::Seed &seed, const std::vector<bs::wallet::PasswordData> &pwdData = {}
      , bs::wallet::KeyRank keyRank = { 0, 0 }) override;
   bs::signer::RequestId DeleteHDRoot(const std::string &) override;
   bs::signer::RequestId DeleteHDLeaf(const std::string &) override;
   bs::signer::RequestId GetInfo(const std::string &) override;
<<<<<<< HEAD
   void setLimits(const std::string &walletId, const SecureBinaryData &password, bool autoSign) override {}
=======
//   void setLimits(const std::string &walletId, const SecureBinaryData &password, bool autoSign) override {}
//   bs::signer::RequestId changePassword(const std::string &walletId, const std::vector<bs::wallet::PasswordData> &newPass
//      , bs::wallet::KeyRank, const SecureBinaryData &oldPass
//      , bool addNew, bool removeOld, bool dryRun);
>>>>>>> c483bf59
   void createSettlementWallet(const std::function<void(const std::shared_ptr<bs::sync::SettlementWallet> &)> &) override;
   bs::signer::RequestId customDialogRequest(bs::signer::ui::DialogType signerDialog, const QVariantMap &data = QVariantMap()) override;

   void syncWalletInfo(const std::function<void(std::vector<bs::sync::WalletInfo>)> &) override;
   void syncHDWallet(const std::string &id, const std::function<void(bs::sync::HDWalletData)> &) override;
   void syncWallet(const std::string &id, const std::function<void(bs::sync::WalletData)> &) override;
   void syncAddressComment(const std::string &walletId, const bs::Address &, const std::string &) override;
   void syncTxComment(const std::string &walletId, const BinaryData &, const std::string &) override;
   void extendAddressChain(const std::string &walletId, unsigned count, bool extInt,
      const std::function<void(const std::vector<std::pair<bs::Address, std::string>> &)> &) override;
   void syncAddressBatch(const std::string &walletId, const std::set<BinaryData>& addrSet,
      std::function<void(bs::sync::SyncState)> cb) override;

   void syncNewAddress(const std::string &walletId, const std::string &index, AddressEntryType
      , const std::function<void(const bs::Address &)> &) override;
   void syncNewAddresses(const std::string &walletId, const std::vector<std::pair<std::string, AddressEntryType>> &
      , const std::function<void(const std::vector<std::pair<bs::Address, std::string>> &)> &
      , bool persistent = true) override;

   bool isReady() const override { return inited_; }

private:
   std::shared_ptr<bs::core::WalletsManager> walletsMgr_;
   const std::string walletsPath_;
   NetworkType       netType_ = NetworkType::Invalid;
   bs::signer::RequestId   seqId_ = 1;
   bool           inited_ = false;
};

#endif // INPROC_SIGNER_H<|MERGE_RESOLUTION|>--- conflicted
+++ resolved
@@ -58,14 +58,6 @@
    bs::signer::RequestId DeleteHDRoot(const std::string &) override;
    bs::signer::RequestId DeleteHDLeaf(const std::string &) override;
    bs::signer::RequestId GetInfo(const std::string &) override;
-<<<<<<< HEAD
-   void setLimits(const std::string &walletId, const SecureBinaryData &password, bool autoSign) override {}
-=======
-//   void setLimits(const std::string &walletId, const SecureBinaryData &password, bool autoSign) override {}
-//   bs::signer::RequestId changePassword(const std::string &walletId, const std::vector<bs::wallet::PasswordData> &newPass
-//      , bs::wallet::KeyRank, const SecureBinaryData &oldPass
-//      , bool addNew, bool removeOld, bool dryRun);
->>>>>>> c483bf59
    void createSettlementWallet(const std::function<void(const std::shared_ptr<bs::sync::SettlementWallet> &)> &) override;
    bs::signer::RequestId customDialogRequest(bs::signer::ui::DialogType signerDialog, const QVariantMap &data = QVariantMap()) override;
 
