--- conflicted
+++ resolved
@@ -61,15 +61,9 @@
       , const SecureBinaryData &password = {}) override { return 0; }
    bs::signer::RequestId GetInfo(const std::string &) override;
    void setLimits(const std::string &walletId, const SecureBinaryData &password, bool autoSign) override {}
-<<<<<<< HEAD
-   bs::signer::RequestId changePassword(const std::string &walletId, const std::vector<bs::wallet::PasswordData> &newPass
-      , bs::wallet::KeyRank, const SecureBinaryData &oldPass
-      , bool addNew, bool removeOld, bool dryRun) override;
-=======
-//   RequestId changePassword(const std::string &walletId, const std::vector<bs::wallet::PasswordData> &newPass
+//   bs::signer::RequestId changePassword(const std::string &walletId, const std::vector<bs::wallet::PasswordData> &newPass
 //      , bs::wallet::KeyRank, const SecureBinaryData &oldPass
 //      , bool addNew, bool removeOld, bool dryRun);
->>>>>>> 8715f376
    void createSettlementWallet(const std::function<void(const std::shared_ptr<bs::sync::SettlementWallet> &)> &) override;
    bs::signer::RequestId customDialogRequest(bs::signer::ui::DialogType signerDialog, const QVariantMap &data = QVariantMap()) override;
 
