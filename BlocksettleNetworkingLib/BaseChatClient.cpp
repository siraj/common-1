--- conflicted
+++ resolved
@@ -433,12 +433,7 @@
          if (response.success()) {
             onServerApprovedFriendRemoving(response.contact_id());
          }
-<<<<<<< HEAD
-      break;
-=======
-         eraseQueuedMessages(response.contact_id());
-         break;
->>>>>>> d037dbf4
+         break;
       case Chat::CONTACTS_ACTION_SERVER_UPDATE:
          //addOrUpdateContact(QString::fromStdString(response.userId()), QStringLiteral(""), true);
          break;
@@ -929,7 +924,7 @@
    d->set_contact_id(contactId);
    d->set_action(Chat::CONTACTS_ACTION_SERVER_UPDATE);
    d->set_status(Chat::CONTACT_STATUS_ACCEPTED);
-   //TODO: Check
+   //TODO: Check if it is correct
    d->set_contact_pub_key(publicKey.toCharPtr(), publicKey.getSize());
    sendRequest(request);
 
