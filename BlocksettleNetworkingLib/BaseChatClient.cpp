#include "BaseChatClient.h"

#include "ConnectionManager.h"
#include "UserHasher.h"
#include "Encryption/AEAD_Encryption.h"
#include "Encryption/AEAD_Decryption.h"
#include "Encryption/IES_Encryption.h"
#include "Encryption/IES_Decryption.h"
#include "Encryption/ChatSessionKeyData.h"

#include "ProtobufUtils.h"
#include <disable_warnings.h>
#include <botan/bigint.h>
#include <botan/base64.h>
#include <botan/auto_rng.h>
#include <enable_warnings.h>

#include <QDateTime>

#include "ChatProtocol/ChatUtils.h"

BaseChatClient::BaseChatClient(const std::shared_ptr<ConnectionManager>& connectionManager
                               , const std::shared_ptr<spdlog::logger>& logger
                               , const QString& dbFile)
   : logger_{logger}
   , connectionManager_{connectionManager}
{
   chatSessionKeyPtr_ = std::make_shared<Chat::ChatSessionKey>(logger);
   hasher_ = std::make_shared<UserHasher>();

   chatDb_ = make_unique<ChatDB>(logger, dbFile);

   bool loaded = false;
   setSavedKeys(chatDb_->loadKeys(&loaded));

   if (!loaded) {
      logger_->error("[BaseChatClient::BaseChatClient] failed to load saved keys");
   }
}

BaseChatClient::~BaseChatClient() noexcept
{}

void BaseChatClient::OnDataReceived(const std::string& data)
{
   auto response = std::make_shared<Chat::Response>();
   bool result = response->ParseFromString(data);
   if (!result) {
      logger_->error("[BaseChatClient::OnDataReceived] failed to parse message:\n{}", data);
      return;
   }

   logger_->debug("[BaseChatClient::{}] recv: \n{}", __func__, ProtobufUtils::toJson(*response));

   // Process on main thread because otherwise ChatDB could crash
   QMetaObject::invokeMethod(this, [this, response] {
      switch (response->data_case()) {
         case Chat::Response::kUsersList:
            OnUsersList(response->users_list());
            break;
         case Chat::Response::kMessages:
            OnMessages(response->messages());
            break;
         case Chat::Response::kAskForPublicKey:
            OnAskForPublicKey(response->ask_for_public_key());
            break;
         case Chat::Response::kSendOwnPublicKey:
            OnSendOwnPublicKey(response->send_own_public_key());
            break;
         case Chat::Response::kLogin:
            OnLoginReturned(response->login());
            break;
         case Chat::Response::kLogout:
            OnLogoutResponse(response->logout());
            break;
         case Chat::Response::kSendMessage:
            OnSendMessageResponse(response->send_message());
            break;
         case Chat::Response::kMessageChangeStatus:
            OnMessageChangeStatusResponse(response->message_change_status());
            break;
         case Chat::Response::kModifyContactsDirect:
            OnModifyContactsDirectResponse(response->modify_contacts_direct());
            break;
         case Chat::Response::kModifyContactsServer:
            OnModifyContactsServerResponse(response->modify_contacts_server());
            break;
         case Chat::Response::kContactsList:
            OnContactsListResponse(response->contacts_list());
            break;
         case Chat::Response::kChatroomsList:
            OnChatroomsList(response->chatrooms_list());
            break;
         case Chat::Response::kRoomMessages:
            OnRoomMessages(response->room_messages());
            break;
         case Chat::Response::kSearchUsers:
            OnSearchUsersResponse(response->search_users());
            break;
         case Chat::Response::kSessionPublicKey:
            OnSessionPublicKeyResponse(response->session_public_key());
            break;
         case Chat::Response::kReplySessionPublicKey:
            OnReplySessionPublicKeyResponse(response->reply_session_public_key());
            break;
         case Chat::Response::DATA_NOT_SET:
            logger_->error("Invalid empty or unknown response detected");
            break;
      }
   });
}

void BaseChatClient::OnConnected()
{
   logger_->debug("[BaseChatClient::OnConnected]");

   Chat::Request request;
   auto d = request.mutable_login();
   d->set_auth_id(currentUserId_);
   d->set_jwt(currentJwt_);
   d->set_public_key(getOwnAuthPublicKey().toBinStr());
   sendRequest(request);
}

void BaseChatClient::OnError(DataConnectionError errorCode)
{
   logger_->debug("[BaseChatClient::OnError] {}", errorCode);
}

std::string BaseChatClient::LoginToServer(const std::string& email, const std::string& jwt
                                          , const ZmqBIP15XDataConnection::cbNewKey &cb)
{
   if (connection_) {
      logger_->error("[BaseChatClient::LoginToServer] connecting with not purged connection");
      return {};
   }

   currentUserId_ = hasher_->deriveKey(email);
   currentJwt_ = jwt;

   connection_ = connectionManager_->CreateZMQBIP15XDataConnection();
   connection_->setCBs(cb);

   if (!connection_->openConnection( getChatServerHost(), getChatServerPort(), this))
   {
      logger_->error("[BaseChatClient::LoginToServer] failed to open ZMQ data connection");
      connection_.reset();
   }

   return currentUserId_;
}

void BaseChatClient::LogoutFromServer()
{
   if (!connection_) {
      logger_->error("[BaseChatClient::LogoutFromServer] Disconnected already");
      return;
   }

   Chat::Request request;
   auto d = request.mutable_logout();
   d->set_auth_id(currentUserId_);
   sendRequest(request);

   cleanupConnection();
}

void BaseChatClient::OnDisconnected()
{
   logger_->debug("[BaseChatClient::OnDisconnected]");
   QMetaObject::invokeMethod(this, [this] {
      cleanupConnection();
   });
}

void BaseChatClient::OnLoginReturned(const Chat::Response_Login &response)
{
   if (response.success()) {
      OnLoginCompleted();
   }
   else {
      OnLogingFailed();
   }
}

void BaseChatClient::OnLogoutResponse(const Chat::Response_Logout & response)
{
   logger_->debug("[BaseChatClient::OnLogoutResponse]");
   QMetaObject::invokeMethod(this, [this] {
      cleanupConnection();
   });
}

void BaseChatClient::setSavedKeys(std::map<std::string, BinaryData>&& loadedKeys)
{
   std::swap(contactPublicKeys_, loadedKeys);
}

void BaseChatClient::onCreateOutgoingContact(const std::string &contactId)
{
   addOrUpdateContact(contactId, Chat::CONTACT_STATUS_OUTGOING);
}

bool BaseChatClient::sendRequest(const Chat::Request& request)
{
   logger_->debug("[BaseChatClient::{}] send: \n{}", __func__, ProtobufUtils::toJson(request));

   if (!connection_->isActive()) {
      logger_->error("[BaseChatClient::sendRequest] Connection is not alive!");
      return false;
   }
   return connection_->send(request.SerializeAsString());
}


bool BaseChatClient::sendFriendRequestToServer(const std::string &friendUserId)
{
   return sendFriendRequestToServer(friendUserId, nullptr);
}

bool BaseChatClient::sendFriendRequestToServer(const std::string &friendUserId, std::shared_ptr<Chat::Data> message, bool isFromPendings)
{
   if (message) {

      message->set_direction(Chat::Data_Direction_SENT);

      const auto &contactPublicKeyIterator = contactPublicKeys_.find(friendUserId);
      if (contactPublicKeyIterator == contactPublicKeys_.end()) {
         // Ask for public key from peer. Enqueue the message to be sent, once we receive the
         // necessary public key.
         pending_contact_requests_.insert({friendUserId, message});

         // Send our key to the peer.
         Chat::Request request;
         auto d = request.mutable_ask_for_public_key();
         d->set_asking_node_id(currentUserId_);
         d->set_peer_id(friendUserId);
         return sendRequest(request);
      }

      auto msgEncrypted = encryptMessageToSendIES(contactPublicKeyIterator->second, message);
      Chat::Request request;
      auto d = request.mutable_modify_contacts_direct();
      d->set_sender_id(currentUserId_);
      d->set_receiver_id(friendUserId);
      d->set_action(Chat::CONTACTS_ACTION_REQUEST);
      d->set_sender_pub_key(getOwnAuthPublicKey().toBinStr());
      *d->mutable_message() = std::move(*msgEncrypted);
      if (sendRequest(request) && !isFromPendings) {
         onCreateOutgoingContact(friendUserId);
         encryptByIESAndSaveMessageInDb(message);
         onCRMessageReceived(message);
         return true;
      }
      return false;
   }

   Chat::Request request;
   auto d = request.mutable_modify_contacts_direct();
   d->set_sender_id(currentUserId_);
   d->set_receiver_id(friendUserId);
   d->set_action(Chat::CONTACTS_ACTION_REQUEST);
<<<<<<< HEAD
   d->set_sender_pub_key(getOwnAuthPublicKey().toBinStr());

   if (sendRequest(request)) {
      onCreateOutgoingContact(friendUserId);
      return true;
   }
   return false;
=======

   return sendRequest(request);
>>>>>>> 0649e883
}

bool BaseChatClient::sendAcceptFriendRequestToServer(const std::string &friendUserId)
{
   {
      Chat::Request request;
      auto d = request.mutable_modify_contacts_direct();
      d->set_sender_id(currentUserId_);
      d->set_receiver_id(friendUserId);
      d->set_action(Chat::CONTACTS_ACTION_ACCEPT);
      sendRequest(request);
   }

   {
      Chat::Request request;
      auto d = request.mutable_modify_contacts_server();
      d->set_sender_id(currentUserId_);
      d->set_contact_id(friendUserId);
      d->set_action(Chat::CONTACTS_ACTION_SERVER_ADD);
      d->set_status(Chat::CONTACT_STATUS_ACCEPTED);
      sendRequest(request);
   }

   return true;
}

bool BaseChatClient::sendRejectFriendRequestToServer(const std::string &friendUserId)
{
   {
      Chat::Request request;
      auto d = request.mutable_modify_contacts_direct();
      d->set_sender_id(currentUserId_);
      d->set_receiver_id(friendUserId);
      d->set_action(Chat::CONTACTS_ACTION_REJECT);
      sendRequest(request);
   }

   {
      Chat::Request request;
      auto d = request.mutable_modify_contacts_server();
      d->set_sender_id(currentUserId_);
      d->set_contact_id(friendUserId);
      d->set_action(Chat::CONTACTS_ACTION_SERVER_ADD);
      d->set_status(Chat::CONTACT_STATUS_REJECTED);
      sendRequest(request);
   }

   return true;
}

bool BaseChatClient::sendRemoveFriendToServer(const std::string &contactId)
{
   Chat::Request request;
   auto d = request.mutable_modify_contacts_server();
   d->set_sender_id(currentUserId_);
   d->set_contact_id(contactId);
   d->set_action(Chat::CONTACTS_ACTION_SERVER_REMOVE);
   d->set_status(Chat::CONTACT_STATUS_REJECTED);
   return sendRequest(request);
}

bool BaseChatClient::sendUpdateMessageState(const std::shared_ptr<Chat::Data>& message)
{
   assert(message->has_message());

   Chat::Request request;
   auto d = request.mutable_message_change_status();
   d->set_message_id(message->message().id());
   d->set_state(message->message().state());
   return sendRequest(request);
}

bool BaseChatClient::sendSearchUsersRequest(const std::string &userIdPattern)
{
   Chat::Request request;
   auto d = request.mutable_search_users();
   d->set_sender_id(currentUserId_);
   d->set_search_id_pattern(userIdPattern);
   return sendRequest(request);
}

std::string BaseChatClient::deriveKey(const std::string &email) const
{
   return hasher_->deriveKey(email);
}


std::string BaseChatClient::getUserId() const
{
   return currentUserId_;
}

void BaseChatClient::cleanupConnection()
{
   chatSessionKeyPtr_->clearAll();
   currentUserId_.clear();
   currentJwt_.clear();
   connection_.reset();

   OnLogoutCompleted();
}

bool BaseChatClient::decodeAndUpdateIncomingSessionPublicKey(const std::string& senderId, const BinaryData& encodedPublicKey)
{
   // decrypt by ies received public key
   std::unique_ptr<Encryption::IES_Decryption> dec = Encryption::IES_Decryption::create(logger_);
   dec->setPrivateKey(getOwnAuthPrivateKey());

   dec->setData(encodedPublicKey.toBinStr());

   Botan::SecureVector<uint8_t> decodedData;
   try {
      dec->finish(decodedData);
   }
   catch (const std::exception &e) {
      logger_->error("[BaseChatClient::{}] Failed to decrypt public key by ies: {}", __func__, e.what());
      return false;
   }

   BinaryData remoteSessionPublicKey = BinaryData::CreateFromHex(QString::fromUtf8((char*)decodedData.data(), (int)decodedData.size()).toStdString());

   chatSessionKeyPtr_->generateLocalKeysForUser(senderId);
   chatSessionKeyPtr_->updateRemotePublicKeyForUser(senderId, remoteSessionPublicKey);

   return true;
}

void BaseChatClient::OnSendMessageResponse(const Chat::Response_SendMessage& response)
{
   if (response.accepted()) {
      if (!chatDb_->syncMessageId(response.client_message_id(), response.server_message_id())) {
         logger_->error("[BaseChatClient::OnSendMessageResponse] failed to update message id in DB from {} to {}"
                        , response.client_message_id(), response.server_message_id());
      }

      onMessageSent(response.receiver_id(), response.client_message_id(), response.server_message_id());
   }
}

void BaseChatClient::OnMessageChangeStatusResponse(const Chat::Response_MessageChangeStatus& response)
{
   const std::string &messageId = response.message_id();
   int newStatus = int(response.status());

   if (chatDb_->updateMessageStatus(messageId, newStatus)) {
      std::string chatId = response.sender_id() == currentUserId_
                           ? response.receiver_id()
                           : response.sender_id();

      onMessageStatusChanged(chatId, messageId, newStatus);
   } else {
      logger_->error("[BaseChatClient::OnMessageChangeStatusResponse] failed to update message state in DB: {} {}"
                     , response.message_id(), newStatus);
   }
}

void BaseChatClient::OnModifyContactsDirectResponse(const Chat::Response_ModifyContactsDirect& response)
{
   std::string actionString = "<unknown>";
   const std::string& senderId = response.sender_id();
   const auto publicKey = BinaryData(response.sender_public_key());
   const auto publicKeyTimestamp = QDateTime::fromMSecsSinceEpoch(response.sender_public_key_timestamp());

   switch (response.action()) {
      case Chat::CONTACTS_ACTION_ACCEPT: {
         actionString = "ContactsAction::Accept";
         onFriendRequestAccepted(senderId, publicKey, publicKeyTimestamp);
         break;
      }
      case Chat::CONTACTS_ACTION_REJECT: {
         actionString = "ContactsAction::Reject";
         onFriendRequestRejected(senderId);
         break;
      }
      case Chat::CONTACTS_ACTION_REQUEST: {
         actionString = "ContactsAction::Request";
         const std::string &receiverId = response.receiver_id();
<<<<<<< HEAD
         const auto pubKey = BinaryData(response.sender_public_key());
         if (response.has_message()) {
            auto message = std::make_shared<Chat::Data>(response.message());
            onFriendRequestReceived(receiverId,
                                 senderId,
                                 pubKey,
                                 message);
         } else {
            onFriendRequestReceived(receiverId,
                                 senderId,
                                 pubKey,
                                 nullptr);
         }
=======
         onFriendRequestReceived(receiverId, senderId, publicKey, publicKeyTimestamp);
>>>>>>> 0649e883
         break;
      }
      case Chat::CONTACTS_ACTION_REMOVE: {
         onFriendRequestedRemove(senderId);
         break;
      }
      default:
         break;
   }

<<<<<<< HEAD
   logger_->debug("[BaseChatClient::OnContactsActionResponseDirect]: Incoming contact action from {}: {}"
                  , response.sender_id(), Chat::ContactsAction_Name(response.action()));
=======
   logger_->debug("[BaseChatClient::OnContactsActionResponseDirect]: Incoming contact action from {}: {}",
      senderId, Chat::ContactsAction_Name(response.action()));
>>>>>>> 0649e883
}

void BaseChatClient::OnModifyContactsServerResponse(const Chat::Response_ModifyContactsServer & response)
{
   switch (response.requested_action()) {
      case Chat::CONTACTS_ACTION_SERVER_ADD:
         //addOrUpdateContact(QString::fromStdString(response.userId()));
         retrySendQueuedMessages(response.contact_id());
         break;
      case Chat::CONTACTS_ACTION_SERVER_REMOVE:
         if (response.success()) {
            onServerApprovedFriendRemoving(response.contact_id());
         }
         break;
      case Chat::CONTACTS_ACTION_SERVER_UPDATE:
         //addOrUpdateContact(QString::fromStdString(response.userId()), QStringLiteral(""), true);
         break;
      default:
         break;
   }
}

void BaseChatClient::OnContactsListResponse(const Chat::Response_ContactsList & response)
{
   std::vector<std::shared_ptr<Chat::Data>> newList;
   std::vector<std::shared_ptr<Chat::Data>> toConfirmList;
   for (const auto& contact : response.contacts()) {
      if (!contact.has_contact_record()) {
         logger_->error("[BaseChatClient::{}] invalid response detected", __func__);
         continue;
      }

      const auto userId = contact.contact_record().contact_id();
      const auto publicKey = BinaryData(contact.contact_record().public_key());
      const auto publicKeyTimestamp = QDateTime::fromMSecsSinceEpoch(contact.contact_record().public_key_timestamp());

      if (!chatDb_->compareLocalData(userId, publicKey, publicKeyTimestamp)) {
         toConfirmList.push_back(std::make_shared<Chat::Data>(contact));
         continue;
      }

      newList.push_back(std::make_shared<Chat::Data>(contact));
   }

   if (!newList.empty()) {
      // false - we don't need update contact in db since it is already fine in compareLocalData
      OnContactListConfirmed(newList, false);
   }

   if (!toConfirmList.empty()) {
      // TODO: if confirmed in GUI execute OnContactListConfirmed and remove this comment
      emit ConfirmContactNewKeyData(toConfirmList);
   }
}

void BaseChatClient::OnContactListConfirmed(const std::vector<std::shared_ptr<Chat::Data>>& remoteContacts, const bool& updateContactDb)
{
   for (const auto& contact : remoteContacts) {
      const auto& userId = contact->contact_record().contact_id();
      const auto& publicKey = BinaryData(contact->contact_record().public_key());
      const auto& publicKeyTimestamp = QDateTime::fromMSecsSinceEpoch(contact->contact_record().public_key_timestamp());

      contactPublicKeys_[userId] = publicKey;

      if (updateContactDb) {
         chatDb_->updateContactKey(userId, publicKey, publicKeyTimestamp);
      }
   }

   onContactListLoaded(remoteContacts);
}

void BaseChatClient::OnChatroomsList(const Chat::Response_ChatroomsList &response)
{
   std::vector<std::shared_ptr<Chat::Data>> newList;
   for (const auto& room : response.rooms()) {
      if (!room.has_room()) {
         logger_->error("[BaseChatClient::{}] invalid response detected", __func__);
         continue;
      }

      chatDb_->removeRoomMessages(room.room().id());
      newList.push_back(std::make_shared<Chat::Data>(room));
   }

   onRoomsLoaded(newList);
}

void BaseChatClient::OnRoomMessages(const Chat::Response_RoomMessages& response)
{
   for (const auto &msg : response.messages()) {
      if (!msg.has_message()) {
         logger_->error("[BaseChatClient::{}] invalid response detected", __func__);
         continue;
      }

      auto msgCopy = std::make_shared<Chat::Data>(msg);
      ChatUtils::messageFlagSet(msgCopy->mutable_message(), Chat::Data_Message_State_ACKNOWLEDGED);

      /*chatDb_->add(*msg);

      if (msg->encryptionType() == Chat::MessageData::EncryptionType::IES) {
         if (!msg->decrypt(ownPrivKey_)) {
            logger_->error("Failed to decrypt msg {}", msg->getId().toStdString());
            msg->setFlag(Chat::MessageData::State::Invalid);
         }
         else {
            msg->setEncryptionType(Chat::MessageData::EncryptionType::Unencrypted);
         }
      }*/


      onRoomMessageReceived(msgCopy);
   }
}

void BaseChatClient::OnSearchUsersResponse(const Chat::Response_SearchUsers & response)
{
   std::vector<std::shared_ptr<Chat::Data>> newList;
   for (const auto& user : response.users()) {
      if (!user.has_user()) {
         logger_->error("[BaseChatClient::{}] invalid response detected", __func__);
         continue;
      }
      newList.push_back(std::make_shared<Chat::Data>(user));
   }

   onSearchResult(newList);
}

void BaseChatClient::OnUsersList(const Chat::Response_UsersList& response)
{
   std::vector<std::string> usersList;
   for (auto& user : response.users()) {
      usersList.push_back(user);

      // if status changed clear session keys for contact
      chatSessionKeyPtr_->clearSessionForUser(user);
   }

   onUserListChanged(response.command(), usersList);
}

void BaseChatClient::OnMessages(const Chat::Response_Messages &response)
{
   std::vector<std::shared_ptr<Chat::Data>> messages;
   for (const auto &msg : response.messages()) {
      auto msgCopy = std::make_shared<Chat::Data>(msg);

      msgCopy->set_direction(Chat::Data_Direction_RECEIVED);

      if (!chatDb_->isContactExist(msg.message().sender_id())) {
         continue;
      }

      msgCopy->set_direction(Chat::Data_Direction_RECEIVED);
      ChatUtils::messageFlagSet(msgCopy->mutable_message(), Chat::Data_Message_State_ACKNOWLEDGED);

      switch (msgCopy->message().encryption()) {
         case Chat::Data_Message_Encryption_AEAD:
         {
            const std::string &senderId = msgCopy->message().sender_id();
            const auto& chatSessionKeyDataPtr = chatSessionKeyPtr_->findSessionForUser(senderId);

            if (!chatSessionKeyPtr_ || !chatSessionKeyPtr_->isExchangeForUserSucceeded(senderId)) {
               logger_->error("[BaseChatClient::OnMessages] Can't find public key for sender {}"
                              , senderId);
               ChatUtils::messageFlagSet(msgCopy->mutable_message(), Chat::Data_Message_State_INVALID);
            }
            else {
               BinaryData remotePublicKey(chatSessionKeyDataPtr->remotePublicKey());
               SecureBinaryData localPrivateKey(chatSessionKeyDataPtr->localPrivateKey());

               msgCopy = ChatUtils::decryptMessageAead(logger_, msgCopy->message(), remotePublicKey, localPrivateKey);
               if (!msgCopy) {
                  logger_->error("decrypt message failed");
                  continue;
               }
            }

            onDMMessageReceived(msgCopy);

            encryptByIESAndSaveMessageInDb(msgCopy);
         }
            break;

         case Chat::Data_Message_Encryption_IES:
         {
            logger_->error("[BaseChatClient::OnMessages] This could not happen! Failed to decrypt msg.");
            chatDb_->add(msgCopy);
            auto decMsg = decryptIESMessage(msgCopy);
            onDMMessageReceived(decMsg);
            break;
         }

         default:
            break;
      }
      sendUpdateMessageState(msgCopy);
   }
}

void BaseChatClient::OnAskForPublicKey(const Chat::Response_AskForPublicKey &response)
{
   logger_->debug("Received request to send own public key from server");

   // Make sure we are the node for which a public key was expected, if not, ignore this call.
   if (currentUserId_ != response.peer_id()) {
      return;
   }

   // Send our key to the peer.
   Chat::Request request;
   auto d = request.mutable_send_own_public_key();
   d->set_receiving_node_id(response.asking_node_id());
   d->set_sending_node_id(response.peer_id());
   sendRequest(request);
}

void BaseChatClient::OnSendOwnPublicKey(const Chat::Response_SendOwnPublicKey &response)
{
   // Make sure we are the node for which a public key was expected, if not, ignore this call.
   if (currentUserId_ != response.receiving_node_id()) {
      return;
   }

   // Save received public key of peer.
   const auto& peerId = response.sending_node_id();
   const auto& publicKey = BinaryData(response.sending_node_public_key());
   const auto& publicKeyTimestamp = QDateTime::fromMSecsSinceEpoch(response.sending_node_public_key_timestamp());
   contactPublicKeys_[peerId] = publicKey;
   chatDb_->updateContactKey(peerId, publicKey, publicKeyTimestamp);

   retrySendQueuedContactRequests(response.sending_node_id());
   retrySendQueuedMessages(response.sending_node_id());
}

bool BaseChatClient::getContacts(ContactRecordDataList &contactList)
{
   return chatDb_->getContacts(contactList);
}

bool BaseChatClient::addOrUpdateContact(const std::string &userId, Chat::ContactStatus status, const std::string &userName)
{
   Chat::Data contact;
   auto d = contact.mutable_contact_record();
   d->set_user_id(userId);
   d->set_contact_id(userId);
   d->set_status(status);
   d->set_display_name(userName);

   if (chatDb_->isContactExist(userId))
   {
      return chatDb_->updateContact(contact);
   }

   return chatDb_->addContact(contact);
}


bool BaseChatClient::removeContactFromDB(const std::string &userId)
{
   return chatDb_->removeContact(userId);
}

void BaseChatClient::OnSessionPublicKeyResponse(const Chat::Response_SessionPublicKey& response)
{
   // Do not use base64 after protobuf switch and send binary data as-is
   if (!decodeAndUpdateIncomingSessionPublicKey(response.sender_id(), BinaryData(response.sender_session_public_key()))) {
      logger_->error("[BaseChatClient::OnSessionPublicKeyResponse] Failed updating remote public key!");
      return;
   }

   // encode own session public key by ies and send as reply
   const auto& contactPublicKeyIterator = contactPublicKeys_.find(response.sender_id());
   if (contactPublicKeyIterator == contactPublicKeys_.end()) {
      // this should not happen
      logger_->error("[BaseChatClient::OnSessionPublicKeyResponse] Cannot find remote public key!");
      return;
   }

   BinaryData remotePublicKey(contactPublicKeyIterator->second);

   try {
      BinaryData encryptedLocalPublicKey = chatSessionKeyPtr_->iesEncryptLocalPublicKey(response.sender_id(), remotePublicKey);

      Chat::Request request;
      auto d = request.mutable_reply_session_public_key();
      d->set_sender_id(currentUserId_);
      d->set_receiver_id(response.sender_id());
      d->set_sender_session_public_key(encryptedLocalPublicKey.toBinStr());
      sendRequest(request);
   }
   catch (std::exception& e) {
      logger_->error("[BaseChatClient::OnSessionPublicKeyResponse] Failed to encrypt msg by ies {}", e.what());
      return;
   }
}

void BaseChatClient::OnReplySessionPublicKeyResponse(const Chat::Response_ReplySessionPublicKey& response)
{
   if (!decodeAndUpdateIncomingSessionPublicKey(response.sender_id(), BinaryData(response.sender_session_public_key()))) {
      logger_->error("[BaseChatClient::OnReplySessionPublicKeyResponse] Failed updating remote public key!");
      return;
   }

   retrySendQueuedMessages(response.sender_id());
}

std::shared_ptr<Chat::Data> BaseChatClient::sendMessageDataRequest(const std::shared_ptr<Chat::Data>& messageData
                                                                   , const std::string &receiver, bool isFromQueue)
{
   messageData->set_direction(Chat::Data_Direction_SENT);

   if (!isFromQueue) {
      if (!encryptByIESAndSaveMessageInDb(messageData))
      {
         logger_->error("[BaseChatClient::sendMessageDataRequest] failed to encrypt. discarding message");
         ChatUtils::messageFlagSet(messageData->mutable_message(), Chat::Data_Message_State_INVALID);
         return messageData;
      }

      onDMMessageReceived(messageData);
   }

   if (!chatDb_->isContactExist(receiver)) {
      //make friend request before sending direct message.
      //Enqueue the message to be sent, once our friend request accepted.
      enqueued_messages_[receiver].push(messageData);
      // we should not send friend request from here. this is user action
      // sendFriendRequest(receiver);
      return messageData;
   } else {
      // is contact rejected?

      Chat::Data_ContactRecord contact;
      chatDb_->getContact(messageData->message().receiver_id(), &contact);

      if (contact.status() == Chat::CONTACT_STATUS_REJECTED) {
         logger_->error("[BaseChatClient::sendMessageDataRequest] {}",
                        "Receiver has rejected state. Discarding message."
                        , receiver);
         ChatUtils::messageFlagSet(messageData->mutable_message(), Chat::Data_Message_State_INVALID);
         return messageData;
      }
   }

   const auto &contactPublicKeyIterator = contactPublicKeys_.find(receiver);
   if (contactPublicKeyIterator == contactPublicKeys_.end()) {
      // Ask for public key from peer. Enqueue the message to be sent, once we receive the
      // necessary public key.
      enqueued_messages_[receiver].push(messageData);

      // Send our key to the peer.
      Chat::Request request;
      auto d = request.mutable_ask_for_public_key();
      d->set_asking_node_id(currentUserId_);
      d->set_peer_id(receiver);
      sendRequest(request);

      return messageData;
   }

   switch (resolveMessageEncryption(messageData)) {
      case Chat::Data_Message_Encryption_AEAD: {
         auto msgEncrypted = encryptMessageToSendAEAD(receiver, contactPublicKeyIterator->second, messageData);
         if (msgEncrypted) {
            Chat::Request request;
            auto d = request.mutable_send_message();
            *d->mutable_message() = std::move(*msgEncrypted);
            sendRequest(request);
         } else {
            return messageData;
         }
         break;
      }
      case Chat::Data_Message_Encryption_IES:{
         auto msgEncrypted = encryptMessageToSendIES(contactPublicKeyIterator->second, messageData);
         if (msgEncrypted) {
            Chat::Request request;
            auto d = request.mutable_send_message();
            *d->mutable_message() = std::move(*msgEncrypted);
            sendRequest(request);
         } else {
            return messageData;
         }
         break;
      }
      default:{
         Chat::Request request;
         auto d = request.mutable_send_message();
         *d->mutable_message() = *messageData;
         sendRequest(request);
      }
   }

   return messageData;
}

void BaseChatClient::retrySendQueuedMessages(const std::string userId)
{
   // Run over enqueued messages if any, and try to send them all now.
   messages_queue messages;
   std::swap(messages, enqueued_messages_[userId]);

   while (!messages.empty()) {
      sendMessageDataRequest(messages.front(), userId, true);
      messages.pop();
   }
}

void BaseChatClient::eraseQueuedMessages(const std::string userId)
{
   enqueued_messages_.erase(userId);
}

void BaseChatClient::retrySendQueuedContactRequests(const std::string& userId)
{
   auto crMessage = pending_contact_requests_.find(userId);
   if (crMessage != pending_contact_requests_.end()) {
      auto message = crMessage->second;
      pending_contact_requests_.erase(crMessage);
      sendFriendRequestToServer(userId, message, true);
   }
}

void BaseChatClient::eraseQueuedContactRequests(const std::string& userId)
{
   auto crMessage = pending_contact_requests_.find(userId);
   if (crMessage != pending_contact_requests_.end()) {
      pending_contact_requests_.erase(crMessage);
   }
}

bool BaseChatClient::encryptByIESAndSaveMessageInDb(const std::shared_ptr<Chat::Data>& message)
{
   auto msgEncrypted = ChatUtils::encryptMessageIes(logger_, message->message(), getOwnAuthPublicKey());

   if (!msgEncrypted) {
      logger_->error("[BaseChatClient::{}] failed to encrypt msg by ies", __func__);
      return false;
   }

   bool result = chatDb_->add(msgEncrypted);
   if (!result) {
      logger_->error("[BaseChatClient::{}] message store failed", __func__);
      return false;
   }

   return true;
}

std::shared_ptr<Chat::Data> BaseChatClient::encryptMessageToSendAEAD(const std::string &receiver, BinaryData &rpk, std::shared_ptr<Chat::Data> messageData)
{
   const auto& chatSessionKeyDataPtr = chatSessionKeyPtr_->findSessionForUser(receiver);
   if (chatSessionKeyDataPtr == nullptr || !chatSessionKeyPtr_->isExchangeForUserSucceeded(receiver)) {
      enqueued_messages_[receiver].push(messageData);

      chatSessionKeyPtr_->generateLocalKeysForUser(receiver);

      BinaryData remotePublicKey(rpk);
      logger_->debug("[BaseChatClient::encryptMessageToSendAEAD] USING PUBLIC KEY: {}", remotePublicKey.toHexStr());

      try {
         BinaryData encryptedLocalPublicKey = chatSessionKeyPtr_->iesEncryptLocalPublicKey(receiver, remotePublicKey);

         Chat::Request request;
         auto d = request.mutable_session_public_key();
         d->set_sender_id(currentUserId_);
         d->set_receiver_id(receiver);
         d->set_sender_session_public_key(encryptedLocalPublicKey.toBinStr());
         sendRequest(request);

         return nullptr;
      } catch (std::exception& e) {
         logger_->error("[ChatClient::sendMessageDataRequest] Failed to encrypt msg by ies {}", e.what());
         return nullptr;
      }
   }

   // search active message session for given user
   const auto userNoncesIterator = userNonces_.find(receiver);
   Botan::SecureVector<uint8_t> nonce;
   if (userNoncesIterator == userNonces_.end()) {
      // generate random nonce
      Botan::AutoSeeded_RNG rng;
      nonce = rng.random_vec(ChatUtils::defaultNonceSize());
      userNonces_.emplace_hint(userNoncesIterator, receiver, nonce);
   }
   else {
      // read nonce and increment
      Botan::BigInt bigIntNonce;
      bigIntNonce.binary_decode(userNoncesIterator->second);
      bigIntNonce++;
      nonce = Botan::BigInt::encode_locked(bigIntNonce);
      userNoncesIterator->second = nonce;
   }

   auto msgEncrypted = ChatUtils::encryptMessageAead(
      logger_, messageData->message(), 
      chatSessionKeyDataPtr->remotePublicKey(), 
      chatSessionKeyDataPtr->localPrivateKey(), 
      BinaryData(nonce.data(), nonce.size())
      );

   if (!msgEncrypted) {
      logger_->error("[BaseChatClient::{}] can't encode data", __func__);
      ChatUtils::messageFlagSet(messageData->mutable_message(), Chat::Data_Message_State_INVALID);
      return nullptr;
   }

   return msgEncrypted;
}

std::shared_ptr<Chat::Data> BaseChatClient::encryptMessageToSendIES(BinaryData &rpk, std::shared_ptr<Chat::Data> messageData)
{
   auto msgEncrypted = ChatUtils::encryptMessageIes(logger_, messageData->message(), rpk);

   if (!msgEncrypted) {
      logger_->error("[BaseChatClient::{}] failed to encrypt msg by ies", __func__);
      ChatUtils::messageFlagSet(messageData->mutable_message(), Chat::Data_Message_State_INVALID);
      return nullptr;
   }

   return msgEncrypted;
}

std::shared_ptr<Chat::Data> BaseChatClient::decryptIESMessage(const std::shared_ptr<Chat::Data>& message)
{
   auto msgDecrypted = ChatUtils::decryptMessageIes(logger_, message->message(), getOwnAuthPrivateKey());
   if (!msgDecrypted) {
      logger_->error("[BaseChatClient::{}] Failed to decrypt msg from DB {}", __func__, message->message().id());
      ChatUtils::messageFlagSet(message->mutable_message(), Chat::Data_Message_State_INVALID);

      return message;
   }

   return msgDecrypted;
}

<<<<<<< HEAD
void BaseChatClient::onFriendRequestReceived(const std::string &userId, const std::string &contactId, BinaryData publicKey, const std::shared_ptr<Chat::Data>& message)
=======
void BaseChatClient::onFriendRequestReceived(const std::string &userId, const std::string &contactId, BinaryData publicKey, const QDateTime& publicKeyTimestamp)
>>>>>>> 0649e883
{
   // incoming public key was replaced by server, it's not directly sent by client
   contactPublicKeys_[contactId] = publicKey;
   chatDb_->addKey(contactId, publicKey, publicKeyTimestamp);

   onFriendRequest(userId, contactId, publicKey);

   if (message) {
      message->set_direction(Chat::Data_Direction_RECEIVED);

      switch (message->message().encryption()) {
         case Chat::Data_Message_Encryption_IES: {
            chatDb_->add(message);
            auto decMsg = decryptIESMessage(message);
            onCRMessageReceived(decMsg);
            break;
         }
         case Chat::Data_Message_Encryption_UNENCRYPTED: {
            encryptByIESAndSaveMessageInDb(message);
            onCRMessageReceived(message);
            break;
         }
         default:
            ChatUtils::messageFlagSet(message->mutable_message(), Chat::Data_Message_State_INVALID);
            onCRMessageReceived(message);
            break;
      }
   }
}

void BaseChatClient::onFriendRequestAccepted(const std::string &contactId, BinaryData publicKey, const QDateTime& publicKeyTimestamp)
{
   // incoming public key was replaced by server, it's not directly sent by client
   contactPublicKeys_[contactId] = publicKey;
   chatDb_->addKey(contactId, publicKey, publicKeyTimestamp);

   onContactAccepted(contactId);

   addOrUpdateContact(contactId, Chat::CONTACT_STATUS_ACCEPTED);

   Chat::Request request;
   auto d = request.mutable_modify_contacts_server();
   d->set_sender_id(currentUserId_);
   d->set_contact_id(contactId);
   d->set_action(Chat::CONTACTS_ACTION_SERVER_ADD);
   d->set_status(Chat::CONTACT_STATUS_ACCEPTED);
   sendRequest(request);

   // reprocess message again
   retrySendQueuedMessages(contactId);
}

void BaseChatClient::onFriendRequestRejected(const std::string &contactId)
{
   addOrUpdateContact(contactId, Chat::CONTACT_STATUS_REJECTED);

   onContactRejected(contactId);

   Chat::Request request;
   auto d = request.mutable_modify_contacts_server();
   d->set_sender_id(currentUserId_);
   d->set_contact_id(contactId);
   d->set_action(Chat::CONTACTS_ACTION_SERVER_ADD);
   d->set_status(Chat::CONTACT_STATUS_REJECTED);
   sendRequest(request);

   eraseQueuedMessages(contactId);

}

void BaseChatClient::onFriendRequestedRemove(const std::string &contactId)
{
   eraseQueuedMessages(contactId);
   sendRemoveFriendToServer(contactId);
}

void BaseChatClient::onServerApprovedFriendRemoving(const std::string &contactId)
{
   // remove contact from db and clear session for him
   chatDb_->removeContact(contactId);
   chatSessionKeyPtr_->clearSessionForUser(contactId);

   onContactRemove(contactId);
}<|MERGE_RESOLUTION|>--- conflicted
+++ resolved
@@ -260,7 +260,6 @@
    d->set_sender_id(currentUserId_);
    d->set_receiver_id(friendUserId);
    d->set_action(Chat::CONTACTS_ACTION_REQUEST);
-<<<<<<< HEAD
    d->set_sender_pub_key(getOwnAuthPublicKey().toBinStr());
 
    if (sendRequest(request)) {
@@ -268,10 +267,6 @@
       return true;
    }
    return false;
-=======
-
-   return sendRequest(request);
->>>>>>> 0649e883
 }
 
 bool BaseChatClient::sendAcceptFriendRequestToServer(const std::string &friendUserId)
@@ -449,23 +444,21 @@
       case Chat::CONTACTS_ACTION_REQUEST: {
          actionString = "ContactsAction::Request";
          const std::string &receiverId = response.receiver_id();
-<<<<<<< HEAD
          const auto pubKey = BinaryData(response.sender_public_key());
          if (response.has_message()) {
             auto message = std::make_shared<Chat::Data>(response.message());
             onFriendRequestReceived(receiverId,
                                  senderId,
                                  pubKey,
+                                 publicKeyTimestamp,
                                  message);
          } else {
             onFriendRequestReceived(receiverId,
                                  senderId,
                                  pubKey,
+                                 publicKeyTimestamp,
                                  nullptr);
          }
-=======
-         onFriendRequestReceived(receiverId, senderId, publicKey, publicKeyTimestamp);
->>>>>>> 0649e883
          break;
       }
       case Chat::CONTACTS_ACTION_REMOVE: {
@@ -476,13 +469,8 @@
          break;
    }
 
-<<<<<<< HEAD
-   logger_->debug("[BaseChatClient::OnContactsActionResponseDirect]: Incoming contact action from {}: {}"
-                  , response.sender_id(), Chat::ContactsAction_Name(response.action()));
-=======
    logger_->debug("[BaseChatClient::OnContactsActionResponseDirect]: Incoming contact action from {}: {}",
       senderId, Chat::ContactsAction_Name(response.action()));
->>>>>>> 0649e883
 }
 
 void BaseChatClient::OnModifyContactsServerResponse(const Chat::Response_ModifyContactsServer & response)
@@ -1023,11 +1011,7 @@
    return msgDecrypted;
 }
 
-<<<<<<< HEAD
-void BaseChatClient::onFriendRequestReceived(const std::string &userId, const std::string &contactId, BinaryData publicKey, const std::shared_ptr<Chat::Data>& message)
-=======
-void BaseChatClient::onFriendRequestReceived(const std::string &userId, const std::string &contactId, BinaryData publicKey, const QDateTime& publicKeyTimestamp)
->>>>>>> 0649e883
+void BaseChatClient::onFriendRequestReceived(const std::string &userId, const std::string &contactId, BinaryData publicKey, const QDateTime& publicKeyTimestamp, const std::shared_ptr<Chat::Data>& message)
 {
    // incoming public key was replaced by server, it's not directly sent by client
    contactPublicKeys_[contactId] = publicKey;
