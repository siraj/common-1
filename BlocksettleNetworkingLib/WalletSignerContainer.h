--- conflicted
+++ resolved
@@ -46,11 +46,7 @@
       , bs::sync::PasswordDialogData dialogData = {}, const CreateHDLeafCb &cb = nullptr) = 0;
 
    using PromoteHDWalletCb = std::function<void(bs::error::ErrorCode, const std::string &leafWalletId)>;
-<<<<<<< HEAD
-   virtual bool promoteHDWallet(const std::string& rootWalletId
-=======
    virtual bool promoteHDWallet(const std::string& rootWalletId, const BinaryData &userId
->>>>>>> dc5a88c0
       , bs::sync::PasswordDialogData dialogData = {}, const PromoteHDWalletCb& cb = nullptr) = 0;
 
 signals:
