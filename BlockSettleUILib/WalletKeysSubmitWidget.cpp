#include "WalletKeysSubmitWidget.h"
#include "ui_WalletKeysSubmitWidget.h"
#include <set>
#include <QFrame>
#include "WalletKeyWidget.h"


WalletKeysSubmitWidget::WalletKeysSubmitWidget(QWidget* parent)
   : QWidget(parent)
   , ui_(new Ui::WalletKeysSubmitWidget())
   , suspended_(false)
{
   ui_->setupUi(this);
}

WalletKeysSubmitWidget::~WalletKeysSubmitWidget() = default;

void WalletKeysSubmitWidget::setFlags(Flags flags)
{
   flags_ = flags;
}

void WalletKeysSubmitWidget::init(const std::string &walletId
   , bs::wallet::KeyRank keyRank
   , const std::vector<bs::wallet::EncryptionType> &encTypes
   , const std::vector<SecureBinaryData> &encKeys
   , const std::shared_ptr<ApplicationSettings> &appSettings
   , const QString &prompt)
{
   appSettings_ = appSettings;

   qDeleteAll(widgets_.cbegin(), widgets_.cend());
   widgets_.clear();
   pwdData_.clear();

   if (flags_ & HideGroupboxCaption) {
      ui_->groupBox->setTitle(QString());
   }

   walletId_ = walletId;
   if (encTypes.empty()) {
      return;
   }
   int encKeyIndex = 0;
   if (encTypes.size() == keyRank.first) {
      for (const auto &encType : encTypes) {
         const bool isPassword = (encType == bs::wallet::EncryptionType::Password);
         addKey(isPassword, encKeys, isPassword ? 0 : encKeyIndex++, true, prompt);
      }
   }
   else {
      if ((encTypes.size() > 1) && (keyRank.first == 1)) {
         addKey(true, encKeys, 0, false, prompt);
      }
      else {
         if ((encTypes.size() == 1) && (encTypes[0] == bs::wallet::EncryptionType::Freja) && (encKeys.size() == keyRank.first)) {
            for (unsigned int i = 0; i < keyRank.first; ++i) {
               addKey(false, encKeys, encKeyIndex++, true, prompt);
            }
         }
         else if ((encTypes.size() == 1) && (encTypes[0] == bs::wallet::EncryptionType::Password)) {
            for (unsigned int i = 0; i < keyRank.first; ++i) {
               addKey(true, encKeys, 0, true, prompt);
            }
         }
         else {
            for (unsigned int i = 0; i < keyRank.first; ++i) {
               const bool isPassword = !(encKeyIndex < encKeys.size());
               addKey(isPassword, encKeys, isPassword ? 0 : encKeyIndex++, false, prompt);
            }
         }
      }
   }
}

void WalletKeysSubmitWidget::addKey(bool password, const std::vector<SecureBinaryData> &encKeys
   , int encKeyIndex, bool isFixed, const QString &prompt)
{
   assert(!walletId_.empty());
   if (!widgets_.empty()) {
      const auto separator = new QFrame(this);
      separator->setFrameShape(QFrame::HLine);
      ui_->groupBox->layout()->addWidget(separator);
   }

   auto widget = new WalletKeyWidget(walletId_, pwdData_.size(), password, prompt, this);
   widget->init(appSettings_, QString());
   connect(widget, &WalletKeyWidget::keyTypeChanged, this, &WalletKeysSubmitWidget::onKeyTypeChanged);
   connect(widget, &WalletKeyWidget::keyChanged, this, &WalletKeysSubmitWidget::onKeyChanged);
   connect(widget, &WalletKeyWidget::encKeyChanged, this, &WalletKeysSubmitWidget::onEncKeyChanged);
   connect(widget, &WalletKeyWidget::failed, this, &WalletKeysSubmitWidget::failed);

   if (flags_ & HideFrejaConnectButton) {
      widget->setHideFrejaConnect(true);
   }
   if (flags_ & HideFrejaCombobox) {
      widget->setHideFrejaCombobox(true);
   }
   if (flags_ & FrejaProgressBarFixed) {
      widget->setProgressBarFixed(true);
   }
   if (flags_ & FrejaIdVisible) {
      widget->setShowFrejaId(true);
   }
<<<<<<< HEAD
   if (flags_ & SetPasswordLabelAsOld) {
      widget->setPasswordLabelAsOld();
=======
   if (flags_ & HideFrejaEmailLabel) {
      widget->setHideFrejaEmailLabel(true);
   }
   if (flags_ & HideFrejaControlsOnSignClicked) {
      widget->setHideFrejaControlsOnSignClicked(true);
>>>>>>> 870e7c86
   }

   ui_->groupBox->layout()->addWidget(widget);

   widgets_.push_back(widget);
   pwdData_.push_back({ {}, password ? bs::wallet::EncryptionType::Password : bs::wallet::EncryptionType::Freja, {} });
   emit keyCountChanged();
   widget->setEncryptionKeys(encKeys, encKeyIndex);
   widget->setFixedType(isFixed);
   if (isFixed && !suspended_) {
      widget->start();
   }
}

void WalletKeysSubmitWidget::setFocus()
{
   if (widgets_.empty()) {
      return;
   }
   widgets_.front()->setFocus();
}

void WalletKeysSubmitWidget::onKeyChanged(int index, SecureBinaryData key)
{
   if ((index < 0) || (index >= pwdData_.size())) {
      return;
   }
   pwdData_[index].password = key;
   emit keyChanged();
}

void WalletKeysSubmitWidget::onKeyTypeChanged(int index, bool password)
{
   if ((index < 0) || (index >= pwdData_.size())) {
      return;
   }
   pwdData_[index].encType = password ? bs::wallet::EncryptionType::Password : bs::wallet::EncryptionType::Freja;
   pwdData_[index].password.clear();
   emit keyChanged();
}

void WalletKeysSubmitWidget::onEncKeyChanged(int index, SecureBinaryData encKey)
{
   if ((index < 0) || (index >= pwdData_.size())) {
      return;
   }
   pwdData_[index].encKey = encKey;
   emit keyChanged();
}

bool WalletKeysSubmitWidget::isValid() const
{
   if (pwdData_.empty()) {
      return true;
   }
   std::set<SecureBinaryData> encKeys;
   for (const auto &pwd : pwdData_) {
      if (pwd.password.isNull()) {
         return false;
      }
      if (pwd.encType == bs::wallet::EncryptionType::Freja) {
         if (pwd.encKey.isNull()) {
            return false;
         }
         if (encKeys.find(pwd.encKey) != encKeys.end()) {
            return false;
         }
         encKeys.insert(pwd.encKey);
      }
   }
   return true;
}

void WalletKeysSubmitWidget::cancel()
{
   for (const auto &keyWidget : widgets_) {
      keyWidget->cancel();
   }
}

SecureBinaryData WalletKeysSubmitWidget::key() const
{
   SecureBinaryData result;
   for (const auto &pwd : pwdData_) {
      result = mergeKeys(result, pwd.password);
   }
   return result;
}

void WalletKeysSubmitWidget::resume()
{
   suspended_ = false;
   for (const auto &widget : widgets_) {
      widget->start();
   }
}<|MERGE_RESOLUTION|>--- conflicted
+++ resolved
@@ -102,16 +102,13 @@
    if (flags_ & FrejaIdVisible) {
       widget->setShowFrejaId(true);
    }
-<<<<<<< HEAD
    if (flags_ & SetPasswordLabelAsOld) {
       widget->setPasswordLabelAsOld();
-=======
    if (flags_ & HideFrejaEmailLabel) {
       widget->setHideFrejaEmailLabel(true);
    }
    if (flags_ & HideFrejaControlsOnSignClicked) {
       widget->setHideFrejaControlsOnSignClicked(true);
->>>>>>> 870e7c86
    }
 
    ui_->groupBox->layout()->addWidget(widget);
