--- conflicted
+++ resolved
@@ -16,12 +16,7 @@
    : QAbstractTableModel(parent)
    , armory_(armory)
    , walletsManager_(walletsManager)
-<<<<<<< HEAD
    , ledgerDelegate_(ledgerDelegate)
-   , updateRunning_(false)
-=======
-   , threadPool_(this)
->>>>>>> 7b6f5394
    , defaultWallet_(defWlt)
    , stopped_(false)
    , colorGray_(Qt::darkGray), colorRed_(Qt::red), colorYellow_(Qt::darkYellow), colorGreen_(Qt::darkGreen), colorInvalid_(Qt::red)
@@ -280,22 +275,8 @@
 
 void TransactionsViewModel::onNewTransactions(std::vector<ClientClasses::LedgerEntry> allPages)
 {
-<<<<<<< HEAD
    insertNewTransactions(allPages);
    updateBlockHeight(allPages);
-=======
-   bool desired = true;
-   bool expected = false;
-   if (!std::atomic_compare_exchange_strong(&refreshing_, &expected, desired)) {
-      return;
-   }
-
-   std::vector<LedgerEntryData> allPages = walletsManager_->getTxPage(0);
-
-   insertNewTransactions(allPages);
-   updateBlockHeight(allPages);
-   refreshing_.store(false);
->>>>>>> 7b6f5394
 }
 
 void TransactionsViewModel::insertNewTransactions(const std::vector<ClientClasses::LedgerEntry> &page)
