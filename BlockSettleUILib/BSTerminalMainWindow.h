#ifndef __BS_TERMINAL_MAIN_WINDOW_H__
#define __BS_TERMINAL_MAIN_WINDOW_H__

#include <QMainWindow>
#include <QStandardItemModel>

#include <memory>
#include <vector>

#include "ApplicationSettings.h"
#include "ArmoryConnection.h"
#include "CelerClient.h"
#include "TransactionsViewModel.h"

namespace Ui {
    class BSTerminalMainWindow;
}
namespace bs {
   class LogManager;
}

class AboutDialog;
class AssetManager;
class AuthAddressDialog;
class AuthAddressManager;
class AuthSignManager;
class AutheIDClient;
class BSTerminalSplashScreen;
class CCFileManager;
class CCPortfolioModel;
class CelerClient;
class ConnectionManager;
class CelerMarketDataProvider;
class HeadlessAddressSyncer;
class QSystemTrayIcon;
class RequestReplyCommand;
class SignContainer;
class StatusBarView;
class StatusViewBlockListener;
class WalletManagementWizard;
class WalletsManager;

class BSTerminalMainWindow : public QMainWindow
{
Q_OBJECT

public:
   BSTerminalMainWindow(const std::shared_ptr<ApplicationSettings>& settings, BSTerminalSplashScreen& splashScreen, QWidget* parent = nullptr);
   ~BSTerminalMainWindow() override;

   void postSplashscreenActions();

private:
   void setupToolbar();
   void setupMenu();
   void setupIcon();

   void setupWalletsView();
   void setupTransactionsView();

   void InitConnections();
   void initArmory();
   void connectArmory();
   void connectSigner();

   void setTabStyle();

   void LoadWallets(BSTerminalSplashScreen& splashScreen);
   void InitAuthManager();
   bool InitSigningContainer();
   void InitAssets();

   void InitPortfolioView();
   void InitWalletsView();

   void InitOTP();

   void UpdateMainWindowAppearence();

   bool isMDLicenseAccepted() const;
   void saveUserAcceptedMDLicense();

private slots:
   void InitTransactionsView();
   void ArmoryIsOffline();
   void SignerReady();
   void onPasswordRequested(std::string walletId, std::string prompt
      , std::vector<bs::wallet::EncryptionType>, std::vector<SecureBinaryData> encKeys
      , bs::wallet::KeyRank);
   void showInfo(const QString &title, const QString &text);
   void showError(const QString &title, const QString &text);
   void onSignerConnError(const QString &);

   void CompleteUIOnlineView();
   void CompleteDBConnection();

   bool createWallet(bool primary, bool reportSuccess = true);

   void acceptMDAgreement(const std::string &host, const std::string &port);
   void updateControlEnabledState();
   void onButtonUserClicked();

private:
   QAction *action_send_;
   QAction *action_receive_;
   QAction *action_login_;
   QAction *action_logout_;

private:
   std::unique_ptr<Ui::BSTerminalMainWindow> ui;

   std::shared_ptr<bs::LogManager>        logMgr_;
   std::shared_ptr<ApplicationSettings>   applicationSettings_;
   std::shared_ptr<WalletsManager>        walletsManager_;
   std::shared_ptr<AuthAddressManager>    authManager_;
   std::shared_ptr<AuthSignManager>       authSignManager_;
   std::shared_ptr<ArmoryConnection>      armory_;

   std::shared_ptr<RequestReplyCommand>   cmdPuBSettings_;

   std::shared_ptr<StatusBarView>            statusBarView_;
   std::shared_ptr<QSystemTrayIcon>          sysTrayIcon_;
   std::shared_ptr<TransactionsViewModel>    transactionsModel_;
   std::shared_ptr<CCPortfolioModel>         portfolioModel_;
   std::shared_ptr<ConnectionManager>        connectionManager_;
   std::shared_ptr<CelerClient>              celerConnection_;
   std::shared_ptr<AutheIDClient>            autheIDConnection_;
   std::shared_ptr<CelerMarketDataProvider>  mdProvider_;
   std::shared_ptr<AssetManager>             assetManager_;
   std::shared_ptr<CCFileManager>            ccFileManager_;
   std::shared_ptr<AuthAddressDialog>        authAddrDlg_;
   std::shared_ptr<AboutDialog>              aboutDlg_;
   std::shared_ptr<SignContainer>            signContainer_;
   std::shared_ptr<HeadlessAddressSyncer>    addrSyncer_;

   std::shared_ptr<WalletManagementWizard> walletsWizard_;

   bool  widgetsInited_ = false;

   struct NetworkSettings {
      struct Connection {
         std::string host;
         uint32_t    port;
      };
      Connection  celer;
      Connection  marketData;
      Connection  mdhs;
      Connection  chat;
      bool isSet{ false };
   };
   void GetNetworkSettingsFromPuB(const std::function<void(NetworkSettings)> &);
   NetworkSettings   networkSettings_;

   struct TxInfo {
      Tx       tx;
      uint32_t txTime;
      int64_t  value;
      std::shared_ptr<bs::Wallet>   wallet;
      bs::Transaction::Direction    direction;
      QString  mainAddress;
   };

public slots:
   void onReactivate();

private slots:
   void onSend();
   void onReceive();

   void openAuthManagerDialog();
   void openAuthDlgVerify(const QString &addrToVerify);
   void openConfigDialog();
   void openAccountInfoDialog();
   void openCCTokenDialog();
   void showZcNotification(const TxInfo &);
   void onZCreceived(ArmoryConnection::ReqIdType);
   void onArmoryStateChanged(ArmoryConnection::State);

   void onAutheIDDone(const std::string& email);
   void onAutheIDFailed();

   void onLogin();
   void onLogout();

   void onCelerConnected();
   void onCelerDisconnected();
   void onCelerConnectionError(int errorCode);
   void showRunInBackgroundMessage();
   void onAuthMgrConnComplete();
   void onCCInfoMissing();

protected:
   void closeEvent(QCloseEvent* event) override;
   void changeEvent(QEvent* e) override;

private:
   void onUserLoggedIn();
   void onUserLoggedOut();

   void setLoginButtonText(const QString& text);

   void setupShortcuts();

   void createAdvancedTxDialog(const std::string &selectedWalletId);
   void createAuthWallet();

<<<<<<< HEAD
   bool isUserLoggedIn() const;
   bool isArmoryConnected() const;

   void updateLoginActionState();

private:
   QString loginButtonText_;
=======
   void loginWithAuthEID(const std::string& email);
   void loginWithCeler(const std::string& username, const std::string& password);
>>>>>>> f2f76e2f
};

#endif // __BS_TERMINAL_MAIN_WINDOW_H__<|MERGE_RESOLUTION|>--- conflicted
+++ resolved
@@ -204,18 +204,15 @@
    void createAdvancedTxDialog(const std::string &selectedWalletId);
    void createAuthWallet();
 
-<<<<<<< HEAD
    bool isUserLoggedIn() const;
    bool isArmoryConnected() const;
 
    void updateLoginActionState();
 
-private:
-   QString loginButtonText_;
-=======
    void loginWithAuthEID(const std::string& email);
    void loginWithCeler(const std::string& username, const std::string& password);
->>>>>>> f2f76e2f
+
+   QString loginButtonText_;
 };
 
 #endif // __BS_TERMINAL_MAIN_WINDOW_H__