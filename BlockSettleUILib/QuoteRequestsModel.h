--- conflicted
+++ resolved
@@ -323,13 +323,10 @@
    Market* findMarket(const QString &name) const;
    void updatePrices(const QString &security, const bs::network::MDField &pxBid,
       const bs::network::MDField &pxOffer);
-<<<<<<< HEAD
    void showRfqsFromBack(Group *g);
    void showRfqsFromFront(Group *g);
    void clearVisibleFlag(Group *g);
-=======
    void updateBestQuotePrice(const QString &reqId, double price, bool own);
->>>>>>> f49acac8
 
 private:
    using cbItem = std::function<void(Group *g, int itemIndex)>;
