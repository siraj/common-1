#include "AddressDetailsWidget.h"
#include "ui_AddressDetailsWidget.h"
#include <QDateTime>
#include <QDebug>
#include "UiUtils.h"
#include "Wallets/SyncPlainWallet.h"


AddressDetailsWidget::AddressDetailsWidget(QWidget *parent)
   : QWidget(parent)
   , ui_(new Ui::AddressDetailsWidget)
{
   ui_->setupUi(this);

   // sets column resizing to fixed
   //ui_->treeAddressTransactions->header()->setSectionResizeMode(QHeaderView::Fixed);

   // tell CustomTreeWidget for which column the cursor becomes a hand cursor
   ui_->treeAddressTransactions->handCursorColumns_.append(colTxId);
   // allow TxId column to be copied to clipboard with right click
   ui_->treeAddressTransactions->copyToClipboardColumns_.append(colTxId);

   connect(ui_->treeAddressTransactions, &QTreeWidget::itemClicked,
           this, &AddressDetailsWidget::onTxClicked);

}

AddressDetailsWidget::~AddressDetailsWidget() = default;

// Initialize the widget and related widgets (block, address, Tx)
<<<<<<< HEAD
void AddressDetailsWidget::init(const std::shared_ptr<ArmoryObject> &armory,
                                const std::shared_ptr<spdlog::logger> &inLogger)
=======
void AddressDetailsWidget::init(const std::shared_ptr<ArmoryConnection> &armory
   , const std::shared_ptr<spdlog::logger> &inLogger
   , const std::shared_ptr<QTimer> &inTimer)
>>>>>>> 8715f376
{
   armory_ = armory;
   logger_ = inLogger;
   expTimer_ = inTimer;

   connect(armory_.get(), &ArmoryObject::refresh, this
           , &AddressDetailsWidget::OnRefresh, Qt::QueuedConnection);
}

// Set the address to be queried and perform initial setup.
void AddressDetailsWidget::setQueryAddr(const bs::Address &inAddrVal)
{
   // In case we've been here before, clear all the text.
   clear();

   // Armory can't directly take an address and return all the required data.
   // Work around this by creating a dummy wallet, adding the explorer address,
   // registering the wallet, and getting the required data.
   const auto walletId = CryptoPRNG::generateRandom(8).toHexStr();
   const auto dummyWallet = std::make_shared<bs::sync::PlainWallet>(walletId
      , "temporary", "Dummy explorer wallet", nullptr, logger_);
   dummyWallet->addAddress(inAddrVal, {}, AddressEntryType_Default, false);
   const auto regIds = dummyWallet->registerWallet(armory_, true);
   for (const auto &regId : regIds) {
      dummyWallets_[regId] = dummyWallet;
   }

   ui_->addressId->setText(QString::fromStdString(inAddrVal.display()));
}

// The function that gathers all the data to place in the UI.
void AddressDetailsWidget::loadTransactions()
{
   CustomTreeWidget *tree = ui_->treeAddressTransactions;
   tree->clear();

   uint64_t totSpent = 0;
   uint64_t totRcvd = 0;
   uint64_t totCount = 0;

   // Go through each TXEntry object and calculate all required UI data.
   for (const auto &curTXEntry : txEntryHashSet_) {
      QTreeWidgetItem *item = new QTreeWidgetItem(tree);

      auto tx = txMap_[curTXEntry.first];
      if (!tx.isInitialized()) {
         logger_->warn("[{}] TX with hash {} is not found or not inited"
            , __func__, curTXEntry.first.toHexStr(true));
         continue;
      }

      // Get fees & fee/byte by looping through the prev Tx set and calculating.
      uint64_t totIn = 0;
      for (size_t r = 0; r < tx.getNumTxIn(); ++r) {
         TxIn in = tx.getTxInCopy(r);
         OutPoint op = in.getOutPoint();
         const auto &prevTx = txMap_[op.getTxHash()];
         if (prevTx.isInitialized()) {
            TxOut prevOut = prevTx.getTxOutCopy(op.getTxOutIndex());
            totIn += prevOut.getValue();
         }
         else {
            logger_->warn("[{}] prev TX with hash {} is not found or is not"
               "initialized", __func__, op.getTxHash().toHexStr(true));
         }
      }
      uint64_t fees = totIn - tx.getSumOfOutputs();
      double feePerByte = (double)fees / (double)tx.getTxWeight();

      // Populate the transaction entries.
      item->setText(colDate,
                    UiUtils::displayDateTime(QDateTime::fromTime_t(curTXEntry.second.txTime)));
      item->setText(colTxId, // Flip Armory's TXID byte order: internal -> RPC
                    QString::fromStdString(curTXEntry.first.toHexStr(true)));
      item->setText(colConfs,
                    QString::number(armory_->getConfirmationsNumber(curTXEntry.second.blockNum)));
      item->setText(colInputsNum, QString::number(tx.getNumTxIn()));
      item->setText(colOutputsNum, QString::number(tx.getNumTxOut()));
      item->setText(colOutputAmt, UiUtils::displayAmount(curTXEntry.second.value));
      item->setText(colFees, UiUtils::displayAmount(fees));
      item->setText(colFeePerByte, QString::number(std::nearbyint(feePerByte)));
      item->setText(colTxSize, QString::number(tx.getSize()));

      // Check the total received or sent.
      if (curTXEntry.second.value > 0) {
         totRcvd += curTXEntry.second.value;
      }
      else {
         totSpent -= curTXEntry.second.value; // Negative, so fake that out.
      }
      totCount++;

      setConfirmationColor(item);
      // disabled as per Scott's request
      //setOutputColor(item);
      tree->addTopLevelItem(item);
   }

   // It's now safe to stop the query expiration timer. Do it right away.
   expTimer_->stop();

   // Set up the display for total rcv'd/spent.
   ui_->balance->setText(UiUtils::displayAmount(totRcvd - totSpent));
   ui_->totalReceived->setText(UiUtils::displayAmount(totRcvd));
   ui_->totalSent->setText(UiUtils::displayAmount(totSpent));
   ui_->transactionCount->setText(QString::number(totCount));

   tree->resizeColumns();
}

// This function sets the confirmation column to the correct color based
// on the number of confirmations that are set inside the column.
void AddressDetailsWidget::setConfirmationColor(QTreeWidgetItem *item)
{
   auto conf = item->text(colConfs).toInt();
   QBrush brush;
   if (conf == 0) {
      brush.setColor(Qt::red);
   }
   else if (conf >= 1 && conf <= 5) {
      brush.setColor(Qt::darkYellow);
   }
   else {
      brush.setColor(Qt::darkGreen);
   }
   item->setForeground(colConfs, brush);
}

// This functions sets the output column color based on pos or neg value.
void AddressDetailsWidget::setOutputColor(QTreeWidgetItem *item)
{
   auto output = item->text(colOutputAmt).toDouble();
   QBrush brush;
   if (output > 0) {
      brush.setColor(Qt::darkGreen);
   }
   else if (output < 0) {
      brush.setColor(Qt::red);
   }
   else {
      brush.setColor(Qt::white);
   }
   item->setForeground(colOutputAmt, brush);
}

void AddressDetailsWidget::onTxClicked(QTreeWidgetItem *item, int column)
{
   // user has clicked the transaction column of the item so
   // send a signal to ExplorerWidget to open TransactionDetailsWidget
   if (column == colTxId) {
      emit(transactionClicked(item->text(colTxId)));
   }
}

// Used in refresh. The callback used when getting a ledger delegate (pages)
// from Armory. Processes the data as needed.
void AddressDetailsWidget::getTxData(const std::shared_ptr<AsyncClient::LedgerDelegate> &delegate)
{
   // The callback that handles previous Tx objects attached to the TxIn objects
   // and processes them. Once done, the UI can be changed.
   const auto &cbCollectPrevTXs = [this](std::vector<Tx> prevTxs) {
      for (const auto &prevTx : prevTxs) {
         txMap_[prevTx.getThisHash()] = prevTx;
      }
      // We're finally ready to display all the transactions.
      loadTransactions();
   };

   // Callback used to process Tx objects obtained from Armory. Used primarily
   // to obtain Tx entries for the TxIn objects we're checking.
   const auto &cbCollectTXs = [this, cbCollectPrevTXs](std::vector<Tx> txs) {
      std::set<BinaryData> prevTxHashSet; // Prev Tx hashes for an addr (fee calc).
      for (const auto &tx : txs) {
         const auto &prevTxHash = tx.getThisHash();
         txMap_[prevTxHash] = tx;

         // While here, we need to get the prev Tx with the UTXO being spent.
         // This is done so that we can calculate fees later.
         for (size_t i = 0; i < tx.getNumTxIn(); i++) {
            TxIn in = tx.getTxInCopy(i);
            OutPoint op = in.getOutPoint();
            const auto &itTX = txMap_.find(op.getTxHash());
            if (itTX == txMap_.end()) {
               prevTxHashSet.insert(op.getTxHash());
            }
         }
      }
      if (prevTxHashSet.empty()) {
         logger_->warn("[AddressDetailsWidget::getTxData] failed to get previous TXs");
         loadTransactions();
      }
      else {
         armory_->getTXsByHash(prevTxHashSet, cbCollectPrevTXs);
      }
   };

   // Callback to process ledger entries (pages) from the ledger delegate. Gets
   // Tx entries from Armory.
   const auto &cbLedger = [this, cbCollectTXs]
                          (ReturnMessage<std::vector<ClientClasses::LedgerEntry>> entries) {
      std::set<BinaryData> txHashSet; // Hashes assoc'd with a given address.
      try {
         auto le = entries.get();
         // Get the hash and TXEntry object for each relevant Tx hash.
         for (const auto &entry : le) {
            BinaryData searchHash(entry.getTxHash());
            const auto &itTX = txMap_.find(searchHash);
            if (itTX == txMap_.end()) {
               txHashSet.insert(searchHash);
               txEntryHashSet_[searchHash] = bs::TXEntry::fromLedgerEntry(entry);
            }
         }
      }
      catch (const std::exception &e) {
         if (logger_ != nullptr) {
            logger_->error("[AddressDetailsWidget::getTxData] Return data error " \
               "- {}", e.what());
         }
      }

      if (txHashSet.empty()) {
         logger_->info("[AddressDetailsWidget::getTxData] address participates in no TXs");
      }
      else {
         armory_->getTXsByHash(txHashSet, cbCollectTXs);
      }
   };

   const auto &cbPageCnt = [this, delegate, cbLedger]
                           (ReturnMessage<uint64_t> pageCnt)->void {
      try {
         const auto &inPageCnt = pageCnt.get();
         for(uint64_t i = 0; i < inPageCnt; i++) {
            delegate->getHistoryPage(i, cbLedger);
         }
      }
      catch (const std::exception &e) {
         logger_->error("[AddressDetailsWidget::getTxData] Return data " \
            "error (getPageCount) - {}", e.what());
      }
   };
   delegate->getPageCount(cbPageCnt);
}

// Function that grabs the TX data for the address. Used in callback.
void AddressDetailsWidget::refresh(const std::shared_ptr<bs::sync::PlainWallet> &wallet)
{
   logger_->debug("[{}] get refresh command for {}", __func__
                  , wallet->walletId());
   if (wallet->getUsedAddressCount() != 1) {
      logger_->debug("[{}}] dummy wallet {} contains invalid amount of "
                     "addresses ({})", __func__, wallet->walletId()
                     , wallet->getUsedAddressCount());
      return;
   }

   // Process TX data for the "first" (i.e., only) address in the wallet.
   const auto &cbLedgerDelegate = [this](const std::shared_ptr<AsyncClient::LedgerDelegate> &delegate) {
      getTxData(delegate);
   };
   const auto addr = wallet->getUsedAddressList()[0];
   if (!wallet->getLedgerDelegateForAddress(addr, cbLedgerDelegate)) {
      logger_->debug("[AddressDetailsWidget::refresh (cbBalance)] Failed to "
                     "get ledger delegate for wallet ID {} - address {}"
                     , wallet->walletId(), addr.display<std::string>());
   }
}

// Called when Armory has finished registering a wallet. Kicks off the function
// that grabs the address's TX data.
void AddressDetailsWidget::OnRefresh(std::vector<BinaryData> ids, bool online)
{
   if (!online) {
      return;
   }
   // Make sure Armory is telling us about our wallet. Refreshes occur for
   // multiple item types.
   for (const auto &id : ids) {
      const auto &itWallet = dummyWallets_.find(id.toBinStr());
      if (itWallet != dummyWallets_.end()) {
         refresh(itWallet->second);
      }
   }
}

// Clear out all address details.
void AddressDetailsWidget::clear()
{
   for (const auto &dummyWallet : dummyWallets_) {
      dummyWallet.second->unregisterWallet();
   }
   dummyWallets_.clear();
   txMap_.clear();
   txEntryHashSet_.clear();

   ui_->addressId->clear();
   ui_->treeAddressTransactions->clear();

   const auto &loading = tr("Loading...");
   ui_->balance->setText(loading);
   ui_->transactionCount->setText(loading);
   ui_->totalReceived->setText(loading);
   ui_->totalSent->setText(loading);
}<|MERGE_RESOLUTION|>--- conflicted
+++ resolved
@@ -28,14 +28,9 @@
 AddressDetailsWidget::~AddressDetailsWidget() = default;
 
 // Initialize the widget and related widgets (block, address, Tx)
-<<<<<<< HEAD
-void AddressDetailsWidget::init(const std::shared_ptr<ArmoryObject> &armory,
-                                const std::shared_ptr<spdlog::logger> &inLogger)
-=======
-void AddressDetailsWidget::init(const std::shared_ptr<ArmoryConnection> &armory
+void AddressDetailsWidget::init(const std::shared_ptr<ArmoryObject> &armory
    , const std::shared_ptr<spdlog::logger> &inLogger
    , const std::shared_ptr<QTimer> &inTimer)
->>>>>>> 8715f376
 {
    armory_ = armory;
    logger_ = inLogger;
