--- conflicted
+++ resolved
@@ -224,38 +224,17 @@
       chat_->ui_->input_textEdit->setFocus();
    }
 
-   void onMessagesUpdated()  override {
+   void onMessagesUpdated() override {
       QScrollBar *bar = chat_->ui_->textEditMessages->verticalScrollBar();
       bar->setValue(bar->maximum());
    }
 
-   void onLoginFailed()  override {
+   void onLoginFailed() override {
       chat_->changeState(ChatWidget::LoggedOut);
    }
 
-   void onUsersDeleted(const std::vector<std::string> &/*users*/)  override {}
-<<<<<<< HEAD
-
-   void selectFirstRoom()
-   {
-      onRoomClicked(Chat::GlobalRoomKey);
-
-      QModelIndexList indexes = chat_->ui_->treeViewUsers->model()->match(chat_->ui_->treeViewUsers->model()->index(0,0),
-                                                                Qt::DisplayRole,
-                                                                QLatin1String("*"),
-                                                                -1,
-                                                                Qt::MatchWildcard|Qt::MatchRecursive);
-
-      // highlight first room
-      for (auto index : indexes) {
-         if (index.data(ChatClientDataModel::Role::ItemTypeRole).value<TreeItem::NodeType>() == TreeItem::NodeType::RoomsElement) {
-            chat_->ui_->treeViewUsers->selectionModel()->select(index, QItemSelectionModel::ClearAndSelect);
-            break;
-         }
-      }
-   }
-=======
->>>>>>> 349fa645
+   void onUsersDeleted(const std::vector<std::string> &/*users*/) override
+   {}
 };
 
 ChatWidget::ChatWidget(QWidget *parent)
