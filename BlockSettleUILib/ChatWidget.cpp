#include "ChatWidget.h"
#include "ui_ChatWidget.h"

#include "ApplicationSettings.h"
#include "BSMessageBox.h"
#include "BSTerminalMainWindow.h"
#include "CelerClient.h"
#include "ChatClient.h"
#include "ChatClientDataModel.h"
#include "ChatProtocol/ChatUtils.h"
#include "ChatTreeModelWrapper.h"
#include "ImportKeyBox.h"
#include "NotificationCenter.h"
#include "OTCRequestViewModel.h"
#include "OtcClient.h"
#include "ZMQ_BIP15X_DataConnection.h"

#include <QApplication>
#include <QMouseEvent>
#include <QObject>
#include <QScrollBar>
#include <QClipboard>
#include <QMimeData>
#include <thread>
#include <spdlog/spdlog.h>
#include <ChatPartiesTreeModel.h>

Q_DECLARE_METATYPE(std::vector<std::string>)

<<<<<<< HEAD
#define USE_NEW_TREE_MODEL
#ifdef USE_NEW_TREE_MODEL
#include <QTreeView>
#include <ChatClientUsersViewItemDelegate.h>
#endif
=======
using namespace bs::network;
using namespace bs::network::otc;
>>>>>>> c334ab8d

enum class OTCPages : int
{
   OTCLoginRequiredShieldPage = 0,
   OTCGeneralRoomShieldPage,
   OTCCreateRequestPage,
   OTCPullOwnOTCRequestPage,
   OTCCreateResponsePage,
   OTCNegotiateRequestPage,
   OTCNegotiateResponsePage,
   OTCParticipantShieldPage,
   OTCContactShieldPage,
   OTCContactNetStatusShieldPage,
   OTCSupportRoomShieldPage
};

namespace {
   const int maxMessageLength = 20;
}

bool IsOTCChatRoom(const std::string& chatRoom)
{
   return chatRoom == ChatUtils::OtcRoomKey;
}

bool IsGlobalChatRoom(const std::string& chatRoom)
{
   return chatRoom == ChatUtils::GlobalRoomKey;
}

bool IsSupportChatRoom(const std::string& chatRoom)
{
   return chatRoom == ChatUtils::SupportRoomKey;
}


class ChatWidgetState {
public:
    virtual void onStateEnter() {} //Do something special on state appears, by default nothing
    virtual void onStateExit() {} //Do something special on state about to gone, by default nothing

public:

   explicit ChatWidgetState(ChatWidget* chat, ChatWidget::State type) : chat_(chat), type_(type) {}
   virtual ~ChatWidgetState() = default;

   virtual std::string login(const std::string& email, const std::string& jwt
      , const ZmqBipNewKeyCb &) = 0;
   virtual void logout() = 0;
   virtual void onLoggedOut() { }
   virtual void onSendButtonClicked() = 0;
   virtual void onMessagesUpdated() = 0;
   virtual void onLoginFailed() = 0;
   virtual void onUsersDeleted(const std::vector<std::string> &) = 0;

   ChatWidget::State type() { return type_; }

protected:
   ChatWidget * chat_;
private:
   ChatWidget::State type_;
};

class ChatWidgetStateLoggedOut : public ChatWidgetState {
public:
   ChatWidgetStateLoggedOut(ChatWidget* parent) : ChatWidgetState(parent, ChatWidget::LoggedOut) {}

   virtual void onStateEnter() override {
      chat_->logger_->debug("Set user name {}", "<empty>");
      chat_->ui_->input_textEdit->setText(QLatin1Literal(""));
      chat_->ui_->input_textEdit->setVisible(false);
      chat_->ui_->input_textEdit->setEnabled(false);
      chat_->ui_->searchWidget->clearLineEdit();
      chat_->ui_->searchWidget->setLineEditEnabled(false);
      chat_->ui_->labelUserName->setText(QLatin1String("offline"));
      chat_->ui_->textEditMessages->clear();

      chat_->SetLoggedOutOTCState();
      chat_->ui_->frameContactActions->setVisible(false);

      NotificationCenter::notify(bs::ui::NotifyType::LogOut, {});
   }

   std::string login(const std::string& email, const std::string& jwt
      , const ZmqBipNewKeyCb &cb) override {
      chat_->logger_->debug("Set user name {}", email);
      const auto userId = chat_->client_->LoginToServer(email, jwt, cb);
      chat_->ui_->textEditMessages->setOwnUserId(userId);
      return userId;
   }

   void logout() override {
      chat_->logger_->info("Already logged out!");
   }

   void onSendButtonClicked()  override {
      qDebug("Send action when logged out");
   }

   void onMessagesUpdated()  override {}
   void onLoginFailed()  override {
      chat_->changeState(ChatWidget::LoggedOut);
   }
   void onUsersDeleted(const std::vector<std::string> &) override {}
};

class ChatWidgetStateLoggedIn : public ChatWidgetState {
public:
   ChatWidgetStateLoggedIn(ChatWidget* parent) : ChatWidgetState(parent, ChatWidget::LoggedIn) {}

   void onStateEnter() override {
      chat_->ui_->input_textEdit->setText(QLatin1Literal(""));
      chat_->ui_->input_textEdit->setVisible(true);
      chat_->ui_->input_textEdit->setEnabled(true);
      chat_->ui_->searchWidget->setLineEditEnabled(true);
#ifndef USE_NEW_TREE_MODEL
      chat_->ui_->treeViewUsers->expandAll();
#endif
      chat_->ui_->labelUserName->setText(QString::fromStdString(chat_->client_->getUserId()));

      chat_->SetOTCLoggedInState();
   }

   void onStateExit() override {
      chat_->ui_->frameContactActions->setVisible(false);
   }

   std::string login(const std::string& /*email*/, const std::string& /*jwt*/
      , const ZmqBipNewKeyCb &) override {
      chat_->logger_->info("Already logged in! You should first logout!");
      return std::string();
   }

   void logout() override {
      chat_->client_->LogoutFromServer();
   }

   void onLoggedOut() override {
      chat_->changeState(ChatWidget::LoggedOut);
   }

   void onSendButtonClicked()  override {
      std::string messageText = chat_->ui_->input_textEdit->toPlainText().toStdString();

      if (!messageText.empty() && !chat_->currentChat_.empty()) {
         if (chat_->isContactRequest()) {
            chat_->onContactRequestAcceptSendClicked();
         } else if (!chat_->isRoom()) {
            auto msg = chat_->client_->sendOwnMessage(messageText, chat_->currentChat_);
         } else {
            auto msg = chat_->client_->sendRoomOwnMessage(messageText, chat_->currentChat_);
         }
         chat_->ui_->input_textEdit->clear();
      }
   }

   void onMessagesUpdated() override {
      QScrollBar *bar = chat_->ui_->textEditMessages->verticalScrollBar();
      bar->setValue(bar->maximum());
   }

   void onLoginFailed() override {
      chat_->changeState(ChatWidget::LoggedOut);
   }

   void onUsersDeleted(const std::vector<std::string> &/*users*/) override
   {}
};

ChatWidget::ChatWidget(QWidget *parent)
   : QWidget(parent)
   , ui_(new Ui::ChatWidget)
   , isContactRequest_(false)
   , needsToStartFirstRoom_(false)
   , chatLoggedInTimestampUtcInMillis_(0)
{
   ui_->setupUi(this);

#ifndef USE_NEW_TREE_MODEL
      ChatClientUserView* view;
      view = new ChatClientUserView(ui_->treeViewUsers->parentWidget());
      auto *pOld = ui_->treeViewUsers->parentWidget()->layout()->replaceWidget(ui_->treeViewUsers, view);
      ui_->treeViewUsers = view;
      pOld->widget()->setVisible(false);
#endif

#ifndef Q_OS_WIN
   ui_->timeLabel->setMinimumSize(ui_->timeLabel->property("minimumSizeLinux").toSize());
#endif

   ui_->textEditMessages->setColumnsWidth(ui_->timeLabel->minimumWidth(),
                                          ui_->iconLabel->minimumWidth(),
                                          ui_->userLabel->minimumWidth(),
                                          ui_->messageLabel->minimumWidth());

   //Init UI and other stuff
   ui_->frameContactActions->setVisible(false);
   ui_->stackedWidget->setCurrentIndex(1); //Basically stackedWidget should be removed

   otcRequestViewModel_ = new OTCRequestViewModel(this);
   ui_->treeViewOTCRequests->setModel(otcRequestViewModel_);

   qRegisterMetaType<std::vector<std::string>>();

   connect(ui_->pushButton_AcceptSend, &QPushButton::clicked, this, &ChatWidget::onContactRequestAcceptSendClicked);
   connect(ui_->pushButton_RejectCancel, &QPushButton::clicked, this, &ChatWidget::onContactRequestRejectCancelClicked);
}

ChatWidget::~ChatWidget() = default;

void ChatWidget::init(const std::shared_ptr<ConnectionManager>& connectionManager
                 , const std::shared_ptr<ApplicationSettings> &appSettings
                 , const std::shared_ptr<spdlog::logger>& logger)
{
   logger_ = logger;
   client_ = std::make_shared<ChatClient>(connectionManager, appSettings, logger);
   auto model = client_->getDataModel();
   model->setNewMessageMonitor(this);
   auto proxyModel = client_->getProxyModel();
#ifndef USE_NEW_TREE_MODEL
   static_cast<ChatClientUserView*>(ui_->treeViewUsers)->setModel(proxyModel.get());
   static_cast<ChatClientUserView*>(ui_->treeViewUsers)->setSortingEnabled(true);
   static_cast<ChatClientUserView*>(ui_->treeViewUsers)->sortByColumn(0, Qt::AscendingOrder);
   connect(proxyModel.get(), &ChatTreeModelWrapper::treeUpdated,
           static_cast<ChatClientUserView*>(ui_->treeViewUsers), &QTreeView::expandAll);
   static_cast<ChatClientUserView*>(ui_->treeViewUsers)->expandAll();
   static_cast<ChatClientUserView*>(ui_->treeViewUsers)->addWatcher(ui_->textEditMessages);
   static_cast<ChatClientUserView*>(ui_->treeViewUsers)->addWatcher(this);
   static_cast<ChatClientUserView*>(ui_->treeViewUsers)->setHandler(this);
   static_cast<ChatClientUserView*>(ui_->treeViewUsers)->setActiveChatLabel(ui_->labelActiveChat);
#else
   ui_->treeViewUsers->setModel(new ChatPartiesTreeModel(this));
   ui_->treeViewUsers->setItemDelegate(new ChatClientUsersViewItemDelegate(this));
#endif
   ui_->textEditMessages->setHandler(this);
   ui_->textEditMessages->setMessageReadHandler(client_);
   ui_->textEditMessages->setClient(client_);
   ui_->input_textEdit->setAcceptRichText(false);

   //ui_->chatSearchLineEdit->setActionsHandler(client_);

   connect(client_.get(), &ChatClient::LoginFailed, this, &ChatWidget::onLoginFailed);
   connect(client_.get(), &ChatClient::ConfirmContactsNewData, this, &ChatWidget::onContactListConfirmationRequested);
   connect(client_.get(), &ChatClient::LoggedOut, this, &ChatWidget::onLoggedOut);
   connect(client_.get(), &ChatClient::ConnectedToServer, this, &ChatWidget::onConnectedToServer);
   connect(client_.get(), &ChatClient::ContactRequestAccepted, this, &ChatWidget::onContactRequestAccepted);
   connect(client_.get(), &ChatClient::RoomsInserted, this, &ChatWidget::selectGlobalRoom);
   connect(client_.get(), &ChatClient::NewContactRequest, this, [=] (const std::string &userId) {
            NotificationCenter::notify(bs::ui::NotifyType::FriendRequest, {QString::fromStdString(userId)});
            onContactChanged();
   });
   connect(client_.get(), &ChatClient::ConfirmUploadNewPublicKey, this, &ChatWidget::onConfirmUploadNewPublicKey);
   connect(client_.get(), &ChatClient::ContactChanged, this, &ChatWidget::onContactChanged);
   connect(client_.get(), &ChatClient::DMMessageReceived, this, &ChatWidget::onDMMessageReceived);
   connect(client_.get(), &ChatClient::ContactRequestApproved, this, &ChatWidget::onContactRequestApproved);

   connect(ui_->input_textEdit, &BSChatInput::sendMessage, this, &ChatWidget::onSendButtonClicked);
   connect(ui_->input_textEdit, &BSChatInput::selectionChanged, this, &ChatWidget::onBSChatInputSelectionChanged);

   connect(ui_->textEditMessages, &QTextEdit::selectionChanged, this, &ChatWidget::onChatMessagesSelectionChanged);
   connect(ui_->textEditMessages, &ChatMessagesTextEdit::addContactRequired, this, &ChatWidget::onSendFriendRequest);

   //connect(ui_->chatSearchLineEdit, &ChatSearchLineEdit::returnPressed, this, &ChatWidget::onSearchUserReturnPressed);

   connect(ui_->treeViewOTCRequests->selectionModel(), &QItemSelectionModel::selectionChanged
      , this, &ChatWidget::OnOTCSelectionChanged);

   changeState(State::LoggedOut); //Initial state is LoggedOut
   initSearchWidget();

   installEventFilter(this);

   otcClient_ = new OtcClient(logger_, this);
   connect(client_.get(), &ChatClient::contactConnected, otcClient_, &OtcClient::peerConnected);
   connect(client_.get(), &ChatClient::contactDisconnected, otcClient_, &OtcClient::peerDisconnected);
   connect(client_.get(), &ChatClient::otcMessageReceived, otcClient_, &OtcClient::processMessage);

   connect(otcClient_, &OtcClient::sendMessage, client_.get(), &ChatClient::sendOtcMessage);

   connect(otcClient_, &OtcClient::peerUpdated, this, &ChatWidget::onOtcUpdated);

   connect(ui_->widgetNegotiateRequest, &OTCNegotiationRequestWidget::requestCreated, this, &ChatWidget::onOtcRequestSubmit);
   connect(ui_->widgetPullOwnOTCRequest, &PullOwnOTCRequestWidget::requestPulled, this, &ChatWidget::onOtcRequestPull);
   connect(ui_->widgetNegotiateResponse, &OTCNegotiationResponseWidget::responseAccepted, this, &ChatWidget::onOtcResponseAccept);
   connect(ui_->widgetNegotiateResponse, &OTCNegotiationResponseWidget::responseUpdated, this, &ChatWidget::onOtcResponseUpdate);
   connect(ui_->widgetNegotiateResponse, &OTCNegotiationResponseWidget::responseRejected, this, &ChatWidget::onOtcResponseReject);
}


void ChatWidget::onAddChatRooms(const std::vector<std::shared_ptr<Chat::Data> >& roomList)
{
   if (roomList.size() > 0 && needsToStartFirstRoom_) {
      // ui_->treeViewUsers->selectFirstRoom();
      const auto &firstRoom = roomList.at(0);
      needsToStartFirstRoom_ = false;
   }
}

void ChatWidget::onUsersDeleted(const std::vector<std::string> &users)
{
   stateCurrent_->onUsersDeleted(users);
}

void ChatWidget::onContactRequestApproved(const std::string &userId)
{
#ifndef USE_NEW_TREE_MODEL
   static_cast<ChatClientUserView*>(ui_->treeViewUsers)->setCurrentUserChat(userId);
   static_cast<ChatClientUserView*>(ui_->treeViewUsers)->updateCurrentChat();
#endif
}

void ChatWidget::changeState(ChatWidget::State state)
{

   //Do not add any functionality here, except  states swapping

   if (!stateCurrent_) { //In case if we use change state in first time
      stateCurrent_ = std::make_shared<ChatWidgetStateLoggedOut>(this);
      stateCurrent_->onStateEnter();
   } else if (stateCurrent_->type() != state) {
      stateCurrent_->onStateExit();
      switch (state) {
      case State::LoggedIn:
         {
            stateCurrent_ = std::make_shared<ChatWidgetStateLoggedIn>(this);
         }
         break;
      case State::LoggedOut:
         {
            stateCurrent_ = std::make_shared<ChatWidgetStateLoggedOut>(this);
         }
         break;
      }
      stateCurrent_->onStateEnter();
   }
}

void ChatWidget::initSearchWidget()
{
   ui_->searchWidget->init(client_);

   connect(ui_->searchWidget, &SearchWidget::addFriendRequied,
           this, &ChatWidget::onSendFriendRequest);
   connect(ui_->searchWidget, &SearchWidget::showUserRoom,
           this, &ChatWidget::onChangeChatRoom);
}

bool ChatWidget::isLoggedIn() const
{
   if (!stateCurrent_) {
      return false;
   }
   return stateCurrent_->type() == State::LoggedIn;
}

void ChatWidget::onSendButtonClicked()
{
   return stateCurrent_->onSendButtonClicked();
}

void ChatWidget::onMessagesUpdated()
{
   return stateCurrent_->onMessagesUpdated();
}

std::string ChatWidget::login(const std::string& email, const std::string& jwt
   , const ZmqBipNewKeyCb &cb)
{
   try {
      const auto userId = stateCurrent_->login(email, jwt, cb);
      needsToStartFirstRoom_ = true;
      return userId;
   }
   catch (std::exception& e) {
      logger_->error("Caught an exception: {}" , e.what());
   }
   catch (...) {
      logger_->error("Unknown error ...");
   }
   return std::string();
}

void ChatWidget::onLoginFailed()
{
   stateCurrent_->onLoginFailed();
   emit LoginFailed();
}

void ChatWidget::logout()
{
   return stateCurrent_->logout();
}

bool ChatWidget::hasUnreadMessages()
{
   return true;
}

void ChatWidget::setCelerClient(std::shared_ptr<BaseCelerClient> celerClient)
{
   celerClient_ = celerClient;
}

void ChatWidget::updateChat(const bool &isChatTab)
{
   isChatTab_ = isChatTab;

   ui_->textEditMessages->setIsChatTab(isChatTab_);

   if (isChatTab_) {
#ifndef USE_NEW_TREE_MODEL
   static_cast<ChatClientUserView*>(ui_->treeViewUsers)->updateCurrentChat();
#endif
   }
}

void ChatWidget::onLoggedOut()
{
   stateCurrent_->onLoggedOut();
   //emit LogOut();
}

void ChatWidget::onNewChatMessageTrayNotificationClicked(const QString &userId)
{
#ifndef USE_NEW_TREE_MODEL
   static_cast<ChatClientUserView*>(ui_->treeViewUsers)->setCurrentUserChat(userId.toStdString());
#endif
   ui_->input_textEdit->setFocus(Qt::FocusReason::MouseFocusReason);
}

void ChatWidget::onConnectedToServer()
{
   const auto timestamp = std::chrono::duration_cast<std::chrono::milliseconds>(std::chrono::system_clock::now().time_since_epoch());
   chatLoggedInTimestampUtcInMillis_ =  timestamp.count();
   changeState(State::LoggedIn);
}

void ChatWidget::onContactRequestAccepted(const std::string &userId)
{
#ifndef USE_NEW_TREE_MODEL
   static_cast<ChatClientUserView*>(ui_->treeViewUsers)->setCurrentUserChat(userId);
#endif
}

void ChatWidget::onChangeChatRoom(const QString &userId)
{
#ifndef USE_NEW_TREE_MODEL
   static_cast<ChatClientUserView*>(ui_->treeViewUsers)->setCurrentUserChat(userId.toStdString());
#endif
}

void ChatWidget::onConfirmUploadNewPublicKey(const std::string &oldKey, const std::string &newKey)
{
   const auto deferredDialog = [this, oldKey, newKey]{
      ImportKeyBox box(BSMessageBox::question
                       , tr("Update OTC ID Key?")
                       , this);

      box.setAddrPort("");
      box.setDescription(QStringLiteral("Unless your OTC ID Key is lost or compromised, "
         "BlockSettle strongly discourages from re-submitting a new OTC ID Key. "
         "When updating your OTC ID Key, all your contacts will be asked to replace the OTC ID Key they use in relation to communication with yourself. "
         "You will need to rebuild and re-establish your reputation. Are you sure you wish to continue?"));
      box.setNewKeyFromBinary(newKey);
      box.setOldKeyFromBinary(oldKey);
      box.setCancelVisible(true);

      bool confirmed = box.exec() == QDialog::Accepted;
      client_->uploadNewPublicKeyToServer(confirmed);
   };

   for (QWidget *widget : qApp->topLevelWidgets()) {
      BSTerminalMainWindow *mainWindow = qobject_cast<BSTerminalMainWindow *>(widget);
      if (mainWindow) {
         mainWindow->addDeferredDialog(deferredDialog);
         break;
      }
   }
}

void ChatWidget::onConfirmContactNewKeyData(
      const std::vector<std::shared_ptr<Chat::Data> > &remoteConfirmed
      , const std::vector<std::shared_ptr<Chat::Data> > &remoteKeysUpdate
      , const std::vector<std::shared_ptr<Chat::Data> > &remoteAbsolutelyNew
      , bool bForceUpdateAllUsers)
{
   Q_UNUSED(remoteConfirmed)

   const auto localContacts = client_->getDataModel()->getAllContacts();
   std::map<std::string, std::shared_ptr<Chat::Data> > dict;
   for (const auto &contact : localContacts) {
      dict[contact->mutable_contact_record()->contact_id()] = contact;
   }

   std::vector<std::shared_ptr<Chat::Data> > updateList;
   for (const auto &contact : remoteKeysUpdate) {
      if (!contact || !contact->has_contact_record()) {
         logger_->error("[ChatWidget::{}] invalid contact", __func__);
         continue;
      }
      auto contactRecord = contact->mutable_contact_record();
      auto oldContact = client_->getContact(contactRecord->contact_id());
      if (oldContact.contact_id().empty()) {
         logger_->error("[ChatWidget::{}] invalid contact", __func__);
         continue;
      }
      auto name = QString::fromStdString(contactRecord->display_name());
      if (name.isEmpty()) {
         name = QString::fromStdString(contactRecord->contact_id());
      }

      if (bForceUpdateAllUsers) {
         updateList.push_back(contact);
         continue;
      }

      ImportKeyBox box(BSMessageBox::question
                       , tr("Import Contact '%1' Public Key?").arg(name)
                       , this);
      box.setAddrPort(std::string());
      box.setNewKeyFromBinary(contactRecord->public_key());
      box.setOldKeyFromBinary(oldContact.public_key());
      box.setCancelVisible(true);

      if (box.exec() == QDialog::Accepted) {
         updateList.push_back(contact);
      } else {
         auto userId = contact->mutable_contact_record()->contact_id();
         auto it = dict.find(userId);
         if (it != dict.end()) {
            dict.erase(it);
         }
         // New public key rejected, let's remove contact from friends
         client_->OnContactNewPublicKeyRejected(userId);
      }
   }

   std::vector<std::shared_ptr<Chat::Data> > leaveList;
   for (const auto &item : dict) {
      leaveList.push_back(item.second);
   }

   std::vector<std::shared_ptr<Chat::Data> > newList;
   for (const auto &contact : remoteAbsolutelyNew) {
      if (!contact || !contact->has_contact_record()) {
         logger_->error("[ChatWidget::{}] invalid contact", __func__);
         continue;
      }
      auto contactRecord = contact->mutable_contact_record();
      auto name = QString::fromStdString(contactRecord->contact_id());

      if (bForceUpdateAllUsers) {
         newList.push_back(contact);
         continue;
      }

      ImportKeyBox box(BSMessageBox::question
                       , tr("Do you wish to keep or remove '%1' as a Contact? ").arg(name)
                       , this);
      box.setWindowTitle(tr("Import Contact ID Key"));
      box.setAddrPort(std::string());
      box.setNewKeyFromBinary(contactRecord->public_key());
      box.setOldKey(std::string());
      box.setCancelVisible(true);
      box.setConfirmButtonText(tr("Keep"));
      box.setCancelButtonText(tr("Remove"));

      if (box.exec() == QDialog::Accepted) {
         newList.push_back(contact);
      }
   }

   client_->OnContactListConfirmed(leaveList, updateList, newList);
}

bool ChatWidget::eventFilter(QObject *sender, QEvent *event)
{
   if (event->type() == QEvent::WindowActivate) {
      // hide tab icon on window activate event
      NotificationCenter::notify(bs::ui::NotifyType::UpdateUnreadMessage, {});

      if (isChatTab_) {
#ifndef USE_NEW_TREE_MODEL
   static_cast<ChatClientUserView*>(ui_->treeViewUsers)->updateCurrentChat();
#endif
      }
   }

   // copy selected messages by keyboard shortcut
   if (event->type() == QEvent::KeyPress) {
      QKeyEvent *keyEvent = static_cast<QKeyEvent *>(event);

      // handle ctrl+c (cmd+c on macOS)
      if(keyEvent->key() == Qt::Key_C && keyEvent->modifiers().testFlag(Qt::ControlModifier)) {
         if (ui_->textEditMessages->textCursor().hasSelection()) {
            QApplication::clipboard()->setText(ui_->textEditMessages->getFormattedTextFromSelection());
            return true;
         }
      }
   }

   return QWidget::eventFilter(sender, event);
}

void ChatWidget::onSendFriendRequest(const QString &userId)
{
   //client_->sendFriendRequest(userId.toStdString());
   onActionCreatePendingOutgoing (userId.toStdString());
#ifndef USE_NEW_TREE_MODEL
   static_cast<ChatClientUserView*>(ui_->treeViewUsers)->setCurrentUserChat(userId.toStdString());
   static_cast<ChatClientUserView*>(ui_->treeViewUsers)->updateCurrentChat();
#endif

   ui_->searchWidget->setListVisible(false);
}

bool ChatWidget::isRoom()
{
   return isRoom_;
}

bool ChatWidget::isContactRequest()
{
   return isContactRequest_;
}

void ChatWidget::setIsContactRequest(bool isCr)
{
   isContactRequest_ = isCr;
}

void ChatWidget::setIsRoom(bool isRoom)
{
   isRoom_ = isRoom;
}

void ChatWidget::onElementSelected(CategoryElement *element)
{
   ui_->frameContactActions->setVisible(false);
   ui_->input_textEdit->setReadOnly(false);
   setIsContactRequest(false);

   // Save draft message
   const std::string previousChat = currentChat_;

   if (element) {
      switch (element->getType()) {
         case ChatUIDefinitions::ChatTreeNodeType::RoomsElement: {
            //TODO: Change cast
            auto room = element->getDataObject();
            if (room && room->has_room()) {
               setIsRoom(true);
               currentChat_ = room->room().id();
               OTCSwitchToRoom(room);
            }
         }
         break;
         case ChatUIDefinitions::ChatTreeNodeType::ContactsElement: {
            //TODO: Change cast
            auto contact = element->getDataObject();
            if (contact && contact->has_contact_record()) {
               setIsRoom(false);
               currentChat_ = contact->contact_record().contact_id();
               OTCSwitchToContact(contact);
            }
         }
         break;
         case ChatUIDefinitions::ChatTreeNodeType::ContactsRequestElement: {
            auto contact = element->getDataObject();
            if (contact && contact->has_contact_record()) {
               setIsRoom(false);
               currentChat_ = contact->contact_record().contact_id();
               ChatContactElement * cElement = dynamic_cast<ChatContactElement*>(element);

               if (cElement->getContactData()->status() ==
                   Chat::ContactStatus::CONTACT_STATUS_OUTGOING_PENDING) {
                  ui_->pushButton_AcceptSend->setText(QObject::tr("SEND"));
                  ui_->pushButton_RejectCancel->setText(QObject::tr("CANCEL"));
               } else if (cElement->getContactData()->status() ==
                          Chat::ContactStatus::CONTACT_STATUS_INCOMING) {
                  ui_->pushButton_AcceptSend->setText(QObject::tr("ACCEPT"));
                  ui_->pushButton_RejectCancel->setText(QObject::tr("REJECT"));
                  ui_->input_textEdit->setReadOnly(true);
               }

               setIsContactRequest(true);
               ui_->frameContactActions->setVisible(true);
            }
         }
         break;
         // XXXOTC
         // case ChatUIDefinitions::ChatTreeNodeType::OTCSentResponsesElement: {
         //    ui_->stackedWidgetMessages->setCurrentIndex(0);
         //    auto response = element->getDataObject();
         //    if (response) {
         //       setIsRoom(false);
         //       currentChat_ = QString::fromStdString(response->serverResponseId());
         //    }
         // }
         // break;
         // case ChatUIDefinitions::ChatTreeNodeType::OTCReceivedResponsesElement: {
         //    ui_->stackedWidgetMessages->setCurrentIndex(0);
         //    auto response = element->getDataObject();
         //    if (response) {
         //       setIsRoom(false);
         //       currentChat_ = QString::fromStdString(response->serverResponseId());
         //       OTCSwitchToResponse(response);
         //    }
         // }
         // break;
         default:
            break;

      }
   }

   if (previousChat != currentChat_) {
      // Save draft message if any
      if (!ui_->input_textEdit->toPlainText().isEmpty()) {
          draftMessages_[previousChat] = ui_->input_textEdit->toPlainText().toStdString();
      } else {
         draftMessages_.remove(previousChat);
      }

      // Return back draft message
      const auto iDraft = draftMessages_.find(currentChat_);
      if (iDraft != draftMessages_.cend()) {
         ui_->input_textEdit->setText(QString::fromStdString(iDraft.value()));
         auto cursor = ui_->input_textEdit->textCursor();
         cursor.movePosition(QTextCursor::EndOfLine, QTextCursor::MoveAnchor);
         ui_->input_textEdit->setTextCursor(cursor);
      } else {
         ui_->input_textEdit->clear();
      }
   }
}

void ChatWidget::onMessageChanged(std::shared_ptr<Chat::Data> message)
{
}

void ChatWidget::onElementUpdated(CategoryElement *element)
{
   if (element) {
      switch (element->getType()) {
         case ChatUIDefinitions::ChatTreeNodeType::RoomsElement: {
            //TODO: Change cast
            auto room = element->getDataObject();
            if (room && room->has_room() && currentChat_ == room->room().id()) {
               OTCSwitchToRoom(room);
            }
         }
         break;
         case ChatUIDefinitions::ChatTreeNodeType::ContactsElement: {
            auto contact = element->getDataObject();
            if (contact && contact->has_contact_record() && currentChat_ == contact->contact_record().contact_id()) {
               OTCSwitchToContact(contact);
            }
         }
         break;
         case ChatUIDefinitions::ChatTreeNodeType::ContactsRequestElement: {
            auto contact = element->getDataObject();
            if (contact && contact->has_contact_record()) {
               ChatContactElement *cElement = dynamic_cast<ChatContactElement*>(element);
               //Hide buttons if this current chat, but thme shouldn't be visible
               bool isButtonsVisible = currentChat_ == contact->contact_record().contact_id() &&
                  (cElement->getContactData()->status() == Chat::ContactStatus::CONTACT_STATUS_OUTGOING_PENDING
                     || cElement->getContactData()->status() == Chat::ContactStatus::CONTACT_STATUS_INCOMING);
               ui_->frameContactActions->setVisible(isButtonsVisible);
            }
         }
         break;
         default:
            break;
      }
   }
}

void ChatWidget::SetOTCLoggedInState()
{
   OTCSwitchToGlobalRoom();
}

void ChatWidget::SetLoggedOutOTCState()
{
   ui_->stackedWidgetOTC->setCurrentIndex(static_cast<int>(OTCPages::OTCLoginRequiredShieldPage));
}

bool ChatWidget::TradingAvailableForUser() const
{
   return celerClient_ && celerClient_->IsConnected() &&
      (celerClient_->celerUserType() == BaseCelerClient::CelerUserType::Dealing
         || celerClient_->celerUserType() == BaseCelerClient::CelerUserType::Trading);
}

void ChatWidget::clearCursorSelection(QTextEdit *element)
{
   auto cursor = element->textCursor();
   cursor.clearSelection();
   element->setTextCursor(cursor);
}

void ChatWidget::updateOtc(const std::string &contactId)
{
   auto peer = otcClient_->peer(contactId);
   if (!peer) {
      ui_->stackedWidgetOTC->setCurrentIndex(static_cast<int>(OTCPages::OTCContactNetStatusShieldPage));
      return;
   }

   switch (peer->state) {
      case otc::State::Idle:
         ui_->stackedWidgetOTC->setCurrentIndex(static_cast<int>(OTCPages::OTCNegotiateRequestPage));
         break;
      case otc::State::OfferSent:
         ui_->widgetPullOwnOTCRequest->setOffer(peer->offer);
         ui_->stackedWidgetOTC->setCurrentIndex(static_cast<int>(OTCPages::OTCPullOwnOTCRequestPage));
         break;
      case otc::State::OfferRecv:
         ui_->widgetNegotiateResponse->setOffer(peer->offer);
         ui_->stackedWidgetOTC->setCurrentIndex(static_cast<int>(OTCPages::OTCNegotiateResponsePage));
         break;
      case otc::State::WaitAcceptAck:
         ui_->stackedWidgetOTC->setCurrentIndex(static_cast<int>(OTCPages::OTCContactNetStatusShieldPage));
         break;
      case otc::State::Blacklisted:
         ui_->stackedWidgetOTC->setCurrentIndex(static_cast<int>(OTCPages::OTCContactNetStatusShieldPage));
         break;
   }
}

void ChatWidget::OTCSwitchToCommonRoom()
{
   const auto currentSeletion = ui_->treeViewOTCRequests->selectionModel()->selection();
   if (currentSeletion.indexes().isEmpty()) {
      // OTC available only for trading and dealing participants
      if (TradingAvailableForUser()) {
         DisplayCorrespondingOTCRequestWidget();
      }
      else {
         ui_->stackedWidgetOTC->setCurrentIndex(static_cast<int>(OTCPages::OTCParticipantShieldPage));
      }
   }
   else {
      ui_->treeViewOTCRequests->selectionModel()->clearSelection();
   }
}

void ChatWidget::OTCSwitchToGlobalRoom()
{
   ui_->stackedWidgetOTC->setCurrentIndex(static_cast<int>(OTCPages::OTCGeneralRoomShieldPage));
}

void ChatWidget::OTCSwitchToSupportRoom()
{
   ui_->stackedWidgetOTC->setCurrentIndex(static_cast<int>(OTCPages::OTCSupportRoomShieldPage));
}

void ChatWidget::OTCSwitchToRoom(std::shared_ptr<Chat::Data>& room)
{
   assert(room->has_room());

   if (room->room().is_trading_available()) {
      ui_->stackedWidgetMessages->setCurrentIndex(1);
      OTCSwitchToCommonRoom();
   } else {
      ui_->stackedWidgetMessages->setCurrentIndex(0);
      ui_->input_textEdit->setFocus();
      if (IsGlobalChatRoom(room->room().id())) {
         OTCSwitchToGlobalRoom();
      } else if (IsSupportChatRoom(room->room().id())) {
         OTCSwitchToSupportRoom();
      }
   }
}

void ChatWidget::OTCSwitchToContact(std::shared_ptr<Chat::Data>& contact)
{
   assert(contact->has_contact_record());

   ui_->input_textEdit->setFocus();

   if (!TradingAvailableForUser()) {
      ui_->stackedWidgetOTC->setCurrentIndex(static_cast<int>(OTCPages::OTCParticipantShieldPage));
      return;
   }

   if (contact->contact_record().status() != Chat::CONTACT_STATUS_ACCEPTED) {
      ui_->stackedWidgetOTC->setCurrentIndex(static_cast<int>(OTCPages::OTCContactShieldPage));
      return;
   }

   updateOtc(contact->contact_record().contact_id());
}

void ChatWidget::UpdateOTCRoomWidgetIfRequired()
{
   if (IsOTCChatSelected()) {
      const auto currentSeletion = ui_->treeViewOTCRequests->selectionModel()->selection();
      if (currentSeletion.indexes().isEmpty()) {
         DisplayCorrespondingOTCRequestWidget();
      }
   }
}

// OTC request selected in OTC room
void ChatWidget::OnOTCSelectionChanged(const QItemSelection &selected, const QItemSelection &)
{
   // if (!selected.indexes().isEmpty()) {
   //    const auto otc = otcRequestViewModel_->GetOTCRequest(selected.indexes()[0]);

   //    if (otc == nullptr) {
   //       logger_->error("[ChatWidget::OnOTCSelectionChanged] can't get selected OTC");
   //       return;
   //    }

   //    if (IsOwnOTCId(otc->serverRequestId())) {
   //       // display request that could be pulled
   //       ui_->widgetPullOwnOTCRequest->DisplayActiveOTC(otc);
   //       ui_->stackedWidgetOTC->setCurrentIndex(static_cast<int>(OTCPages::OTCPullOwnOTCRequestPage));
   //    } else {
   //       // display create OTC response
   //       // NOTE: do we need to switch to channel if we already replied to this OTC?
   //       // what if we already replied to this?
   //       ui_->widgetCreateOTCResponse->SetActiveOTCRequest(otc);
   //       ui_->stackedWidgetOTC->setCurrentIndex(static_cast<int>(OTCPages::OTCCreateResponsePage));
   //    }
   // } else {
   //    DisplayCorrespondingOTCRequestWidget();
   // }
}

void ChatWidget::onOtcRequestSubmit()
{
   bool result = otcClient_->sendOffer(ui_->widgetNegotiateRequest->offer(), currentChat_);
   if (!result) {
      SPDLOG_LOGGER_ERROR(logger_, "send offer failed");
      return;
   }
}

void ChatWidget::onOtcRequestPull()
{
   bool result = otcClient_->pullOrRejectOffer(currentChat_);
   if (!result) {
      SPDLOG_LOGGER_ERROR(logger_, "pull offer failed");
      return;
   }
}

void ChatWidget::onOtcResponseAccept()
{
   bool result = otcClient_->acceptOffer(ui_->widgetNegotiateResponse->offer(), currentChat_);
   if (!result) {
      SPDLOG_LOGGER_ERROR(logger_, "accept offer failed");
      return;
   }
}

void ChatWidget::onOtcResponseUpdate()
{
   bool result = otcClient_->updateOffer(ui_->widgetNegotiateResponse->offer(), currentChat_);
   if (!result) {
      SPDLOG_LOGGER_ERROR(logger_, "update offer failed");
      return;
   }
}

void ChatWidget::onOtcResponseReject()
{
   bool result = otcClient_->pullOrRejectOffer(currentChat_);
   if (!result) {
      SPDLOG_LOGGER_ERROR(logger_, "reject offer failed");
      return;
   }
}

void ChatWidget::onOtcUpdated(const std::string &contactId)
{
   if (contactId == currentChat_) {
      updateOtc(currentChat_);
   }
}

void ChatWidget::DisplayCreateOTCWidget()
{
   ui_->stackedWidgetOTC->setCurrentIndex(static_cast<int>(OTCPages::OTCCreateRequestPage));
}

void ChatWidget::DisplayOwnLiveOTC()
{
   //ui_->widgetPullOwnOTCRequest->DisplayActiveOTC(ownActiveOTC_);
   ui_->stackedWidgetOTC->setCurrentIndex(static_cast<int>(OTCPages::OTCPullOwnOTCRequestPage));
}

void ChatWidget::DisplayOwnSubmittedOTC()
{
   // ui_->widgetPullOwnOTCRequest->DisplaySubmittedOTC(submittedOtc_);
   ui_->stackedWidgetOTC->setCurrentIndex(static_cast<int>(OTCPages::OTCPullOwnOTCRequestPage));
}

void ChatWidget::DisplayCorrespondingOTCRequestWidget()
{
   if (IsOTCRequestSubmitted()) {
      if (IsOTCRequestAccepted()) {
         DisplayOwnLiveOTC();
      } else {
         DisplayOwnSubmittedOTC();
      }
   } else {
      DisplayCreateOTCWidget();
   }
}

bool ChatWidget::IsOTCRequestSubmitted() const
{
   // XXXPTC
   // return otcSubmitted_;
   return false;
}

bool ChatWidget::IsOTCRequestAccepted() const
{
   return false;
   //XXXOTC
   //return otcAccepted_;
}

bool ChatWidget::IsOTCChatSelected() const
{
   return IsOTCChatRoom(currentChat_);
}

void ChatWidget::onNewMessagesPresent(std::map<std::string, std::shared_ptr<Chat::Data>> newMessages)
{
   // show notification of new message in tray icon
   for (auto i : newMessages) {

      auto userName = i.first;
      auto message = i.second;

      if (message) {
         auto messageTitle = userName.empty() ? message->message().sender_id() : userName;
         auto messageText = (message->message().encryption() == Chat::Data_Message_Encryption_UNENCRYPTED)
               ? message->message().message() : "";

         if (messageText.length() > maxMessageLength) {
            messageText = messageText.substr(0, maxMessageLength) + "...";
         }

         bs::ui::NotifyMessage notifyMsg;
         notifyMsg.append(QString::fromStdString(messageTitle));
         notifyMsg.append(QString::fromStdString(messageText));
         notifyMsg.append(QString::fromStdString(message->message().sender_id()));

         NotificationCenter::notify(bs::ui::NotifyType::UpdateUnreadMessage, notifyMsg);
      }
   }
}

void ChatWidget::selectGlobalRoom()
{
   if (currentChat_.empty()) {
      // find all indexes
#ifndef USE_NEW_TREE_MODEL
      QModelIndexList indexes = static_cast<ChatClientUserView*>(ui_->treeViewUsers)->model()->match(
               static_cast<ChatClientUserView*>(ui_->treeViewUsers)->model()->index(0,0),
                                                                  Qt::DisplayRole,
                                                                  QLatin1String("*"),
                                                                  -1,
                                                                  Qt::MatchWildcard|Qt::MatchRecursive);
      // select Global room
      for (auto index : indexes) {
         if (index.data(ChatClientDataModel::Role::ItemTypeRole).value<ChatUIDefinitions::ChatTreeNodeType>() == ChatUIDefinitions::ChatTreeNodeType::RoomsElement) {
            if (index.data(ChatClientDataModel::Role::RoomIdRole).toString().toStdString() == ChatUtils::GlobalRoomKey) {
               static_cast<ChatClientUserView*>(ui_->treeViewUsers)->setCurrentIndex(index);
               break;
            }
         }
      }
#endif
   }
}

void ChatWidget::onBSChatInputSelectionChanged()
{
   // Once we got new selection we should clear previous one.
   clearCursorSelection(ui_->textEditMessages);
}

void ChatWidget::onChatMessagesSelectionChanged()
{
   // Once we got new selection we should clear previous one.
   clearCursorSelection(ui_->input_textEdit);
}

void ChatWidget::onActionCreatePendingOutgoing(const std::string &userId)
{
   return client_->createPendingFriendRequest(userId);
   //return client_->sendFriendRequest(userId, std::string("I would like to add you to friends!"));
}

void ChatWidget::onActionRemoveFromContacts(std::shared_ptr<Chat::Data> crecord)
{
   return client_->removeFriendOrRequest(crecord->contact_record().contact_id());
}

void ChatWidget::onActionAcceptContactRequest(std::shared_ptr<Chat::Data> crecord)
{
   return client_->acceptFriendRequest(crecord->contact_record().contact_id());
}

void ChatWidget::onActionRejectContactRequest(std::shared_ptr<Chat::Data> crecord)
{
    return client_->rejectFriendRequest(crecord->contact_record().contact_id());
}

void ChatWidget::onActionEditContactRequest(std::shared_ptr<Chat::Data> crecord)
{
   return client_->onEditContactRequest(crecord);
}

bool ChatWidget::onActionIsFriend(const std::string &userId)
{
   return client_->isFriend(userId);
}

void ChatWidget::onContactRequestAcceptSendClicked()
{
   std::string messageText = ui_->input_textEdit->toPlainText().toStdString();
   ui_->input_textEdit->clear();
   ui_->input_textEdit->setReadOnly(false);
   client_->onContactRequestPositiveAction(currentChat_, messageText);
}

void ChatWidget::onContactRequestRejectCancelClicked()
{
   ui_->input_textEdit->clear();
   client_->onContactRequestNegativeAction(currentChat_);
}

void ChatWidget::onContactListConfirmationRequested(const std::vector<std::shared_ptr<Chat::Data> > &remoteConfirmed,
                                                    const std::vector<std::shared_ptr<Chat::Data> > &remoteKeysUpdate,
                                                    const std::vector<std::shared_ptr<Chat::Data> > &remoteAbsolutelyNew)
{
   QString detailsPattern = QLatin1String("Confirmed contacts: %1\n"
                                          "Require key update: %2\n"
                                          "New contacts: %3");

   QString  detailsString = detailsPattern.arg(remoteConfirmed.size()).arg(remoteKeysUpdate.size()).arg(remoteAbsolutelyNew.size());

   BSMessageBox bsMessageBox(BSMessageBox::question, tr("Contacts Information Update"),
      tr("Do you wish to import your full Contact list?"),
      tr("Press OK to Import all Contact ID keys. Selecting Cancel will allow you to determine each contact individually."),
      detailsString);
   int ret = bsMessageBox.exec();

   onConfirmContactNewKeyData(remoteConfirmed, remoteKeysUpdate,
                              remoteAbsolutelyNew, QDialog::Accepted == ret);
}

void ChatWidget::onContactChanged()
{
   updateChat(true);
}

void ChatWidget::onCurrentElementAboutToBeRemoved()
{
   // To make selectGlobalRoom(); workable
   currentChat_.clear();

   selectGlobalRoom();
}

void ChatWidget::onDMMessageReceived(const std::shared_ptr<Chat::Data>& message)
{
   if (isVisible() && isActiveWindow()) {
      return;
   }
   std::map<std::string, std::shared_ptr<Chat::Data>> newMessages;
   const auto model = client_->getDataModel();
   std::string contactName = model->getContactDisplayName(message->message().sender_id());
   newMessages.emplace(contactName, message);
   model->getNewMessageMonitor()->onNewMessagesPresent(newMessages);
}<|MERGE_RESOLUTION|>--- conflicted
+++ resolved
@@ -27,16 +27,16 @@
 
 Q_DECLARE_METATYPE(std::vector<std::string>)
 
-<<<<<<< HEAD
+
 #define USE_NEW_TREE_MODEL
 #ifdef USE_NEW_TREE_MODEL
 #include <QTreeView>
 #include <ChatClientUsersViewItemDelegate.h>
 #endif
-=======
+
 using namespace bs::network;
 using namespace bs::network::otc;
->>>>>>> c334ab8d
+
 
 enum class OTCPages : int
 {
