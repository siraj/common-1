#include "ChatWidget.h"
#include "ui_ChatWidget.h"

#include "ChatClient.h"
#include "ChatUsersViewModel.h"
#include "ChatUserListTreeWidget.h"
#include "ApplicationSettings.h"
#include "ChatSearchPopup.h"

#include <QMouseEvent>
#include <QApplication>
#include <QObject>
#include <QtDebug>

#include <thread>
#include <spdlog/spdlog.h>


Q_DECLARE_METATYPE(std::vector<std::string>)

class ChatWidgetState {
public:
    virtual void onStateEnter() {} //Do something special on state appears, by default nothing
    virtual void onStateExit() {} //Do something special on state about to gone, by default nothing

public:

   explicit ChatWidgetState(ChatWidget* chat, ChatWidget::State type) : chat_(chat), type_(type) {}
   virtual ~ChatWidgetState() = default;

   virtual std::string login(const std::string& email, const std::string& jwt) = 0;
   virtual void logout() = 0;
   virtual void onSendButtonClicked() = 0;
   virtual void onUserClicked(const QString& userId) = 0;
   virtual void onMessagesUpdated(const QModelIndex& parent, int start, int end) = 0;
   virtual void onLoginFailed() = 0;
   virtual void onUsersDeleted(const std::vector<std::string> &) = 0;

   ChatWidget::State type() { return type_; }

protected:
   ChatWidget * chat_;
private:
   ChatWidget::State type_;
};

class ChatWidgetStateLoggedOut : public ChatWidgetState {
public:
   ChatWidgetStateLoggedOut(ChatWidget* parent) : ChatWidgetState(parent, ChatWidget::LoggedOut) {}

   virtual void onStateEnter() override {
      chat_->logger_->debug("Set user name {}", "<empty>");
   }

   std::string login(const std::string& email, const std::string& jwt) override {
      chat_->logger_->debug("Set user name {}", email);
      const auto userId = chat_->client_->loginToServer(email, jwt);
      chat_->messagesViewModel_->setOwnUserId(userId);

      return userId;
   }

   void logout() override {
      chat_->logger_->info("Already logged out!");
   }

   void onSendButtonClicked()  override {
      qDebug("Send action when logged out");
   }

   void onUserClicked(const QString& /*userId*/)  override {}
   void onMessagesUpdated(const QModelIndex& /*parent*/, int /*start*/, int /*end*/)  override {}
   void onLoginFailed()  override {
      chat_->changeState(ChatWidget::LoggedOut);
   }
   void onUsersDeleted(const std::vector<std::string> &) override {}
};

class ChatWidgetStateLoggedIn : public ChatWidgetState {
public:
   ChatWidgetStateLoggedIn(ChatWidget* parent) : ChatWidgetState(parent, ChatWidget::LoggedIn) {}

<<<<<<< HEAD
   void onStateEnter() override {}
=======
    void onStateEnter() override {}
    
    void onStateExit() override {
       chat_->onUserClicked({});
    }
>>>>>>> 1644c18e

   std::string login(const std::string& /*email*/, const std::string& /*jwt*/) override {
      chat_->logger_->info("Already logged in! You should first logout!");
      return std::string();
   }

   void logout() override {
      chat_->client_->logout();
      chat_->changeState(ChatWidget::LoggedOut);
   }

   void onSendButtonClicked()  override {
      QString messageText = chat_->ui_->input_textEdit->toPlainText();

      if (!messageText.isEmpty() && !chat_->currentChat_.isEmpty()) {
         auto msg = chat_->client_->sendOwnMessage(messageText, chat_->currentChat_);
         chat_->ui_->input_textEdit->clear();

         chat_->messagesViewModel_->onSingleMessageUpdate(msg);
      }
   }

   void onUserClicked(const QString& userId)  override {
      chat_->currentChat_ = userId;
      chat_->ui_->input_textEdit->setEnabled(!chat_->currentChat_.isEmpty());
      chat_->ui_->labelActiveChat->setText(QObject::tr("CHAT #") + chat_->currentChat_);
      chat_->messagesViewModel_->onSwitchToChat(chat_->currentChat_);
      chat_->client_->retrieveUserMessages(chat_->currentChat_);
   }

   void onMessagesUpdated(const QModelIndex& /*parent*/, int /*start*/, int /*end*/)  override {
      chat_->ui_->tableViewMessages->scrollToBottom();
   }

   void onLoginFailed()  override {
      chat_->changeState(ChatWidget::LoggedOut);
   }

   void onUsersDeleted(const std::vector<std::string> &/*users*/)  override {}
};

ChatWidget::ChatWidget(QWidget *parent)
   : QWidget(parent)
   , ui_(new Ui::ChatWidget)
   , popup_(nullptr)
{
   ui_->setupUi(this);

   //Init UI and other stuff
   ui_->stackedWidget->setCurrentIndex(1); //Basically stackedWidget should be removed

   ui_->tableViewMessages->verticalHeader()->setDefaultSectionSize(15);
   ui_->tableViewMessages->verticalHeader()->setSectionResizeMode(QHeaderView::ResizeToContents);

   ui_->tableViewMessages->horizontalHeader()->setDefaultSectionSize(50);
   ui_->tableViewMessages->horizontalHeader()->setSectionResizeMode(QHeaderView::ResizeToContents);
   ui_->tableViewMessages->setSelectionBehavior(QAbstractItemView::SelectRows);
   ui_->tableViewMessages->horizontalHeader()->setDefaultAlignment(Qt::AlignLeading | Qt::AlignVCenter);

   _chatUserListLogicPtr = std::make_shared<ChatUserListLogic>(this);

   messagesViewModel_.reset(new ChatMessagesViewModel());
   ui_->tableViewMessages->setModel(messagesViewModel_.get());

   qRegisterMetaType<std::vector<std::string>>();
}

ChatWidget::~ChatWidget() = default;

void ChatWidget::init(const std::shared_ptr<ConnectionManager>& connectionManager
                 , const std::shared_ptr<ApplicationSettings> &appSettings
                 , const std::shared_ptr<spdlog::logger>& logger)
{
   logger_ = logger;
   client_ = std::make_shared<ChatClient>(connectionManager, appSettings, logger);
   _chatUserListLogicPtr->init(client_, logger);

   connect(client_.get(), &ChatClient::LoginFailed, this, &ChatWidget::onLoginFailed);

   connect(ui_->send, &QPushButton::clicked, this, &ChatWidget::onSendButtonClicked);

   connect(ui_->treeWidgetUsers, &ChatUserListTreeWidget::userClicked, this, &ChatWidget::onUserClicked);

   connect(ui_->input_textEdit, &BSChatInput::sendMessage, this, &ChatWidget::onSendButtonClicked);

   connect(client_.get(), &ChatClient::UsersReplace,
           _chatUserListLogicPtr.get(), &ChatUserListLogic::onReplaceChatUsers);
   connect(client_.get(), &ChatClient::UsersAdd,
           _chatUserListLogicPtr.get(), &ChatUserListLogic::onAddChatUsers);
   connect(client_.get(), &ChatClient::UsersDel,
           _chatUserListLogicPtr.get(), &ChatUserListLogic::onRemoveChatUsers);
   connect(client_.get(), &ChatClient::IncomingFriendRequest,
           _chatUserListLogicPtr.get(), &ChatUserListLogic::onIcomingFriendRequest);
   connect(_chatUserListLogicPtr.get()->chatUserModelPtr().get(), &ChatUserModel::chatUserRemoved,
           this, &ChatWidget::onChatUserRemoved);

   connect(client_.get(), &ChatClient::MessagesUpdate, messagesViewModel_.get()
                        , &ChatMessagesViewModel::onMessagesUpdate);
   connect(messagesViewModel_.get(), &ChatMessagesViewModel::rowsInserted,
           this, &ChatWidget::onMessagesUpdated);

   connect(ui_->chatSearchLineEdit, &ChatSearchLineEdit::returnPressed, this, &ChatWidget::onSearchUserReturnPressed);
   connect(_chatUserListLogicPtr->chatUserModelPtr().get(), &ChatUserModel::chatUserDataListChanged,
           ui_->treeWidgetUsers, &ChatUserListTreeWidget::onChatUserDataListChanged);

   changeState(State::LoggedOut); //Initial state is LoggedOut
}

void ChatWidget::onChatUserRemoved(const TChatUserDataPtr &chatUserDataPtr)
{
   if (currentChat_ == chatUserDataPtr->userId())
   {
      onUserClicked({});
   }
}

void ChatWidget::onUserClicked(const QString& userId)
{
   stateCurrent_->onUserClicked(userId);

   return;
}

void ChatWidget::onUsersDeleted(const std::vector<std::string> &users)
{
   return stateCurrent_->onUsersDeleted(users);
}

void ChatWidget::changeState(ChatWidget::State state)
{
   if (!stateCurrent_) { //In case if we use change state in first time
      stateCurrent_ = std::make_shared<ChatWidgetStateLoggedOut>(this);
      stateCurrent_->onStateEnter();
   } else if (stateCurrent_->type() != state) {
      stateCurrent_->onStateExit();

      switch (state) {
      case State::LoggedIn:
         {
            stateCurrent_ = std::make_shared<ChatWidgetStateLoggedIn>(this);

            _chatUserListLogicPtr->readUsersFromDB();

//            std::vector<std::string> testUsers = {"alpha", "bravo", "echo"};
//            _chatUserListLogicPtr->onAddChatUsers(testUsers);
         }
         break;
      case State::LoggedOut:
         {
            stateCurrent_ = std::make_shared<ChatWidgetStateLoggedOut>(this);
            _chatUserListLogicPtr->chatUserModelPtr()->resetModel();
            _chatUserListLogicPtr->readUsersFromDB();
         }
         break;
      }

      stateCurrent_->onStateEnter();
   }
}

void ChatWidget::onSendButtonClicked()
{
   return stateCurrent_->onSendButtonClicked();
}

void ChatWidget::onMessagesUpdated(const QModelIndex& parent, int start, int end)
{
   return stateCurrent_->onMessagesUpdated(parent, start, end);
}

std::string ChatWidget::login(const std::string& email, const std::string& jwt)
{
   try {
     const auto userId = stateCurrent_->login(email, jwt);
     changeState(State::LoggedIn);
      return userId;
   }
   catch (std::exception& e) {
      logger_->error("Caught an exception: {}" , e.what());
   }
   catch (...) {
      logger_->error("Unknown error ...");
   }
   return std::string();
}

void ChatWidget::onLoginFailed()
{
   stateCurrent_->onLoginFailed();
   emit LoginFailed();
}

void ChatWidget::logout()
{
   return stateCurrent_->logout(); //test
}

void ChatWidget::onSearchUserReturnPressed()
{
   if (!popup_)
   {
      popup_ = new ChatSearchPopup(this);
      connect(popup_, &ChatSearchPopup::addUserToContacts,
              this, &ChatWidget::onAddUserToContacts);
      qApp->installEventFilter(this);
   }

   QString userToAdd = ui_->chatSearchLineEdit->text();
   if (!_chatUserListLogicPtr->chatUserModelPtr()->isChatUserExist(userToAdd))
       return;

   popup_->setText(userToAdd);
   popup_->setGeometry(0, 0, ui_->chatSearchLineEdit->width(), static_cast<int>(ui_->chatSearchLineEdit->height() * 1.2));
   popup_->setCustomPosition(ui_->chatSearchLineEdit, 0, 5);
   popup_->show();
}

bool ChatWidget::eventFilter(QObject *obj, QEvent *event)
{
   if (!popup_)
      return QWidget::eventFilter(obj, event);

   if (obj == this->window()
       && event->type() == QEvent::Move)
   {
      popup_->move(ui_->chatSearchLineEdit->mapToGlobal(ui_->chatSearchLineEdit->rect().bottomLeft()));
   }

   if (event->type() == QEvent::MouseButtonRelease)
   {
      QMouseEvent *mouseEvent = static_cast<QMouseEvent*>(event);
      QPoint pos = mouseEvent->pos();

      if (!popup_->rect().contains(pos))
      {
         qApp->removeEventFilter(this);
         popup_->deleteLater();
         popup_ = nullptr;
      }
   }

   return QWidget::eventFilter(obj, event);
}

void ChatWidget::onAddUserToContacts(const QString &userId)
{
   // check if user isn't already in contacts
   TChatUserModelPtr chatUserModelPtr = _chatUserListLogicPtr->chatUserModelPtr();

   if (chatUserModelPtr && !chatUserModelPtr->isChatUserInContacts(userId))
   {
      // add user to contacts as friend
      chatUserModelPtr->setUserState(userId, ChatUserData::Friend);
      TChatUserDataPtr chatUserDataPtr = chatUserModelPtr->getUserByUserId(userId);
      // save user in DB
      client_->addOrUpdateContact(chatUserDataPtr->userId(), chatUserDataPtr->userName());
      // and send friend request to ChatClient
      client_->sendFriendRequest(chatUserDataPtr->userId());
   }

   popup_->deleteLater();
   popup_ = nullptr;
   qApp->removeEventFilter(this);
}<|MERGE_RESOLUTION|>--- conflicted
+++ resolved
@@ -80,15 +80,11 @@
 public:
    ChatWidgetStateLoggedIn(ChatWidget* parent) : ChatWidgetState(parent, ChatWidget::LoggedIn) {}
 
-<<<<<<< HEAD
-   void onStateEnter() override {}
-=======
     void onStateEnter() override {}
     
     void onStateExit() override {
        chat_->onUserClicked({});
     }
->>>>>>> 1644c18e
 
    std::string login(const std::string& /*email*/, const std::string& /*jwt*/) override {
       chat_->logger_->info("Already logged in! You should first logout!");
@@ -231,9 +227,6 @@
             stateCurrent_ = std::make_shared<ChatWidgetStateLoggedIn>(this);
 
             _chatUserListLogicPtr->readUsersFromDB();
-
-//            std::vector<std::string> testUsers = {"alpha", "bravo", "echo"};
-//            _chatUserListLogicPtr->onAddChatUsers(testUsers);
          }
          break;
       case State::LoggedOut:
