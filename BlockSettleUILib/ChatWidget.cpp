--- conflicted
+++ resolved
@@ -13,11 +13,8 @@
 #include "CelerClient.h"
 #include "ChatProtocol/ChatUtils.h"
 #include "ChatSearchListViewItemStyle.h"
-<<<<<<< HEAD
 #include "BSMessageBox.h"
-=======
 #include "ImportKeyBox.h"
->>>>>>> 3105a760
 
 #include <QApplication>
 #include <QMouseEvent>
@@ -347,7 +344,7 @@
             NotificationCenter::notify(bs::ui::NotifyType::FriendRequest, {QString::fromStdString(userId)});
    });
    connect(client_.get(), &ChatClient::ConfirmUploadNewPublicKey, this, &ChatWidget::onConfirmUploadNewPublicKey);
-   connect(client_.get(), &ChatClient::ConfirmContactNewKeyData, this, &ChatWidget::onConfirmContactNewKeyData);
+   connect(client_.get(), &ChatClient::ConfirmContactsNewData, this, &ChatWidget::onConfirmContactNewKeyData);
    connect(ui_->input_textEdit, &BSChatInput::sendMessage, this, &ChatWidget::onSendButtonClicked);
    connect(ui_->input_textEdit, &BSChatInput::selectionChanged, this, &ChatWidget::onBSChatInputSelectionChanged);
    connect(ui_->searchWidget, &SearchWidget::searchUserTextEdited, this, &ChatWidget::onSearchUserTextEdited);
@@ -626,11 +623,21 @@
    client_->uploadNewPublicKeyToServer(confirmed);
 }
 
-void ChatWidget::onConfirmContactNewKeyData(const std::vector<std::shared_ptr<Chat::Data> > &toConfirmList)
-{
-   std::vector<std::shared_ptr<Chat::Data> > confirmedList;
-   std::vector<std::shared_ptr<Chat::Data> > declinedList;
-   for (const auto &contact : toConfirmList) {
+void ChatWidget::onConfirmContactNewKeyData(
+      const std::vector<std::shared_ptr<Chat::Data> > &remoteConfirmed
+      , const std::vector<std::shared_ptr<Chat::Data> > &remoteKeysUpdate
+      , const std::vector<std::shared_ptr<Chat::Data> > &remoteAbsolutelyNew)
+{
+   Q_UNUSED(remoteConfirmed)
+
+   const auto localContacts = client_->getDataModel()->getAllContacts();
+   std::map<std::string, std::shared_ptr<Chat::Data> > dict;
+   for (const auto &contact : localContacts) {
+      dict[contact->mutable_contact_record()->contact_id()] = contact;
+   }
+
+   std::vector<std::shared_ptr<Chat::Data> > updateList;
+   for (const auto &contact : remoteKeysUpdate) {
       if (!contact || !contact->has_contact_record()) {
          logger_->error("[ChatWidget::{}] invalid contact", __func__);
          continue;
@@ -649,18 +656,49 @@
       ImportKeyBox box(BSMessageBox::question
                        , tr("Import Contact '%1' Public Key?").arg(name)
                        , this);
-      box.setAddrPort("");
+      box.setAddrPort(std::string());
       box.setNewKeyFromBinary(contactRecord->public_key());
       box.setOldKeyFromBinary(oldContact.public_key());
       box.setCancelVisible(true);
 
       if (box.exec() == QDialog::Accepted) {
-         confirmedList.push_back(contact);
+         updateList.push_back(contact);
       } else {
-         declinedList.push_back(contact);
-      }
-   }
-   client_->confirmContactList(confirmedList, declinedList);
+         auto it = dict.find(contact->mutable_contact_record()->contact_id());
+         if (it != dict.end()) {
+            dict.erase(it);
+         }
+      }
+   }
+
+   std::vector<std::shared_ptr<Chat::Data> > leaveList;
+   for (const auto &item : dict) {
+      leaveList.push_back(item.second);
+   }
+
+   std::vector<std::shared_ptr<Chat::Data> > newList;
+   for (const auto &contact : remoteAbsolutelyNew) {
+      if (!contact || !contact->has_contact_record()) {
+         logger_->error("[ChatWidget::{}] invalid contact", __func__);
+         continue;
+      }
+      auto contactRecord = contact->mutable_contact_record();
+      auto name = QString::fromStdString(contactRecord->contact_id());
+
+      ImportKeyBox box(BSMessageBox::question
+                       , tr("Import new Contact '%1' Public Key?").arg(name)
+                       , this);
+      box.setAddrPort(std::string());
+      box.setNewKeyFromBinary(contactRecord->public_key());
+      box.setOldKey(std::string());
+      box.setCancelVisible(true);
+
+      if (box.exec() == QDialog::Accepted) {
+         newList.push_back(contact);
+      }
+   }
+
+   client_->OnContactListConfirmed(leaveList, updateList, newList);
 }
 
 bool ChatWidget::eventFilter(QObject *sender, QEvent *event)
