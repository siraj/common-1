--- conflicted
+++ resolved
@@ -682,7 +682,6 @@
    ui_->stackedWidgetOTC->setCurrentIndex(static_cast<int>(OTCPages::OTCGeneralRoomShieldPage));
 }
 
-<<<<<<< HEAD
 void ChatWidget::OnOTCRequestAccepted(const bs::network::LiveOTCRequest& otcRequest)
 {
    // add own OTC request to model
@@ -804,35 +803,12 @@
    return otcAccepted_;
 }
 
-void ChatWidget::onNewMessagePresent(const bool isNewMessagePresented, const CategoryElement *element)
-=======
 void ChatWidget::onNewMessagePresent(const bool isNewMessagePresented, std::shared_ptr<Chat::MessageData> message)
->>>>>>> d0829e32
 {
    qDebug() << "New Message: " << (isNewMessagePresented ? "TRUE" : "FALSE");
 
    // show notification of new message in tray icon
    if (isNewMessagePresented) {
-<<<<<<< HEAD
-      auto data = element->getDataObject();
-
-      if (data->getType() == Chat::DataObject::Type::ContactRecordData) {
-         auto contact = std::dynamic_pointer_cast<Chat::ContactRecordData>(data);
-
-         // don't show notification for global chat
-         if (contact && contact->getContactId() != QLatin1String("global_chat")) {
-            if (contact->getContactId() != currentChat_) {
-               const bool isInCurrentChat = false;
-               const bool hasUnreadMessages = true;
-
-               NotificationCenter::notify(bs::ui::NotifyType::UpdateUnreadMessage,
-                                         {contact->getContactId(),
-                                          tr("New message"),
-                                          QVariant(isInCurrentChat),
-                                          QVariant(hasUnreadMessages)});
-            }
-=======
-
       // don't show notification for global chat
       if (message && !IsGlobalChatRoom(message->receiverId())) {
          const bool isInCurrentChat = message->senderId() == currentChat_;
@@ -843,7 +819,6 @@
 
          if (messageText.length() > maxMessageLength) {
             messageText = messageText.mid(0, maxMessageLength) + QLatin1String("...");
->>>>>>> d0829e32
          }
 
          NotificationCenter::notify(bs::ui::NotifyType::UpdateUnreadMessage,
