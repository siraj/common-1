#include "ChatWidget.h"
#include "ui_ChatWidget.h"

#include "ChatClient.h"
#include "ChatUsersViewModel.h"
#include "ApplicationSettings.h"

#include <QKeyEvent>

#include <thread>
#include <spdlog/spdlog.h>


Q_DECLARE_METATYPE(std::vector<std::string>)

class ChatWidgetState {
public:
	virtual void onStateEnter() {}; //Do something special on state appears, by default nothing
	virtual void onStateExit() {}; //Do something special on state about to gone, by default nothing

public:
	
	explicit ChatWidgetState(ChatWidget* chat, ChatWidget::State type) : chat_(chat), type_(type) {}
	virtual ~ChatWidgetState() = default;

	virtual std::string login(const std::string& email, const std::string& jwt) = 0;
	virtual void logout() = 0;
	virtual void onSendButtonClicked() = 0;
	virtual void onUserClicked(const QModelIndex& index) = 0;
	virtual void onMessagesUpdated(const QModelIndex& parent, int start, int end) = 0;
	virtual void onLoginFailed() = 0;
	virtual void onUsersDeleted(const std::vector<std::string> &) = 0;

	ChatWidget::State type() { return type_; };

protected:
	ChatWidget * chat_;
private:
	ChatWidget::State type_;
};

class ChatWidgetStateLoggedOut : public ChatWidgetState {
public:
	ChatWidgetStateLoggedOut(ChatWidget* parent) : ChatWidgetState(parent, ChatWidget::LoggedOut) {};

	virtual void onStateEnter() override {
		chat_->logger_->debug("Set user name {}", "<empty>");
		chat_->usersViewModel_->onUsersReplace({});
		//chat_->ui_->labelUserName->setText(QString::fromStdString(""));
	}

	std::string login(const std::string& email, const std::string& jwt) override {
		chat_->logger_->debug("Set user name {}", email);
		chat_->usersViewModel_->onUsersReplace({});
		const auto userId = chat_->client_->loginToServer(email, jwt);
		//chat_->ui_->labelUserName->setText(QString::fromStdString(userId));
		chat_->messagesViewModel_->setOwnUserId(userId);

		return userId;
	};
	void logout() override {
		chat_->logger_->info("Already logged out!");
	};
	void onSendButtonClicked()  override {
		qDebug("Send action when logged out");
	};
	void onUserClicked(const QModelIndex& index)  override {};
	void onMessagesUpdated(const QModelIndex& parent, int start, int end)  override {};
	void onLoginFailed()  override {
		chat_->changeState(ChatWidget::LoggedOut);
	};
	void onUsersDeleted(const std::vector<std::string> &) override {};
};

class ChatWidgetStateLoggedIn : public ChatWidgetState {
public:
	ChatWidgetStateLoggedIn(ChatWidget* parent) : ChatWidgetState(parent, ChatWidget::LoggedIn) {};

	void onStateEnter() override {};

	std::string login(const std::string& email, const std::string& jwt) override {
		chat_->logger_->info("Already logged in! You should first logout!");
		return std::string();
	};
	void logout() override {	
		chat_->client_->logout();
		chat_->changeState(ChatWidget::LoggedOut);
	};
	void onSendButtonClicked()  override {
		QString messageText = chat_->ui_->input_textEdit->toPlainText();

		if (!messageText.isEmpty() && !chat_->currentChat_.isEmpty()) {
			auto msg = chat_->client_->SendOwnMessage(messageText, chat_->currentChat_);
			chat_->ui_->input_textEdit->clear();

			chat_->messagesViewModel_->onSingleMessageUpdate(msg);
		}
	};
	void onUserClicked(const QModelIndex& index)  override {
		chat_->currentChat_ = chat_->usersViewModel_->resolveUser(index);

		chat_->ui_->input_textEdit->setEnabled(!chat_->currentChat_.isEmpty());
		chat_->ui_->labelActiveChat->setText(QObject::tr("CHAT #") + chat_->currentChat_);
		chat_->messagesViewModel_->onSwitchToChat(chat_->currentChat_);
		chat_->client_->retrieveUserMessages(chat_->currentChat_);
	};
	void onMessagesUpdated(const QModelIndex& parent, int start, int end)  override {
		chat_->ui_->tableViewMessages->scrollToBottom();
	};
	void onLoginFailed()  override {
		chat_->changeState(ChatWidget::LoggedOut);
	};
	void onUsersDeleted(const std::vector<std::string> &users)  override {
		chat_->usersViewModel_->onUsersDel(users);

		if (std::find(users.cbegin(), users.cend(), chat_->currentChat_.toStdString()) != users.cend()) {
			chat_->onUserClicked({});
		}
	};
};

ChatWidget::ChatWidget(QWidget *parent)
   : QWidget(parent)
   , ui_(new Ui::ChatWidget)
{
   ui_->setupUi(this);

   //Init UI and other stuff
   ui_->stackedWidget->setCurrentIndex(1); //Basically stackedWidget should be removed

   //ui_->tableViewMessages->verticalHeader()->hide();
   ui_->tableViewMessages->verticalHeader()->setDefaultSectionSize(15);
   ui_->tableViewMessages->verticalHeader()->setSectionResizeMode(QHeaderView::ResizeToContents);

   //ui_->tableViewMessages->horizontalHeader()->hide();
   ui_->tableViewMessages->horizontalHeader()->setDefaultSectionSize(50);
   ui_->tableViewMessages->horizontalHeader()->setSectionResizeMode(QHeaderView::ResizeToContents);
   ui_->tableViewMessages->setSelectionBehavior(QAbstractItemView::SelectRows);
   ui_->tableViewMessages->horizontalHeader()->setDefaultAlignment(Qt::AlignLeading | Qt::AlignVCenter);

   


   ui_->treeViewUsers->header()->hide();

   usersViewModel_.reset(new ChatUsersViewModel());
   ui_->treeViewUsers->setModel(usersViewModel_.get());

   messagesViewModel_.reset(new ChatMessagesViewModel());
   ui_->tableViewMessages->setModel(messagesViewModel_.get());

   qRegisterMetaType<std::vector<std::string>>();

}

ChatWidget::~ChatWidget() = default;

void ChatWidget::init(const std::shared_ptr<ConnectionManager>& connectionManager
                 , const std::shared_ptr<ApplicationSettings> &appSettings
                 , const std::shared_ptr<spdlog::logger>& logger)
{
   logger_ = logger;
   client_ = std::make_shared<ChatClient>(connectionManager, appSettings, logger);

   connect(client_.get(), &ChatClient::LoginFailed, this, &ChatWidget::onLoginFailed);

   connect(ui_->send, &QPushButton::clicked, this, &ChatWidget::onSendButtonClicked);
   connect(ui_->treeViewUsers, &QTreeView::clicked, this, &ChatWidget::onUserClicked);
   //ui_->input_textEdit->installEventFilter(this);
   connect(ui_->input_textEdit, &BSChatInput::sendMessage, this, &ChatWidget::onSendButtonClicked);

   connect(client_.get(), &ChatClient::UsersReplace
           , usersViewModel_.get(), &ChatUsersViewModel::onUsersReplace);
   connect(client_.get(), &ChatClient::UsersAdd
      , usersViewModel_.get(), &ChatUsersViewModel::onUsersAdd);
   connect(client_.get(), &ChatClient::UsersDel
      , this, &ChatWidget::onUsersDeleted);

   connect(client_.get(), &ChatClient::MessagesUpdate, messagesViewModel_.get()
                        , &ChatMessagesViewModel::onMessagesUpdate);
   connect(messagesViewModel_.get(), &ChatMessagesViewModel::rowsInserted,
           this, &ChatWidget::onMessagesUpdated);

   changeState(State::LoggedOut); //Initial state is LoggedOut

}

void ChatWidget::onUserClicked(const QModelIndex& index)
{
   return stateCurrent_->onUserClicked(index);
}

void ChatWidget::onUsersDeleted(const std::vector<std::string> &users)
{
   return stateCurrent_->onUsersDeleted(users);
}

void ChatWidget::changeState(ChatWidget::State state)
{
	if (!stateCurrent_) { //In case if we use change state in first time
		stateCurrent_ = std::make_shared<ChatWidgetStateLoggedOut>(this);
		stateCurrent_->onStateEnter();
	} else if (stateCurrent_->type() != state) {
		stateCurrent_->onStateExit();

		switch (state) {
		case State::LoggedIn:
			stateCurrent_ = std::make_shared<ChatWidgetStateLoggedIn>(this);
			break;
		case State::LoggedOut:
			stateCurrent_ = std::make_shared<ChatWidgetStateLoggedOut>(this);
			break;
		}

		stateCurrent_->onStateEnter();
	}
}

<<<<<<< HEAD
//ChatWidget::eventFilter not used anymore, but let it be here
bool ChatWidget::eventFilter(QObject * obj, QEvent * event)
{
	qDebug("Event %d", event->type());
	if (event->type() == QEvent::KeyPress) {
		QKeyEvent *keyEvent = static_cast<QKeyEvent *>(event); 
		qDebug("Ate key press %d", keyEvent->key());
		switch (keyEvent->key()) {
		case Qt::Key_Enter:
		case Qt::Key_Return:
			return true;
		default:
			return QObject::eventFilter(obj, event);
		}
	}
	// standard event processing
	return QObject::eventFilter(obj, event);
}
=======
   if (!messageText.isEmpty() && !currentChat_.isEmpty()) {
      auto msg = client_->sendOwnMessage(messageText, currentChat_);
      ui_->text->clear();
>>>>>>> d1648a19

void ChatWidget::onSendButtonClicked()
{
   return stateCurrent_->onSendButtonClicked();
}

void ChatWidget::onMessagesUpdated(const QModelIndex& parent, int start, int end)
{
   return stateCurrent_->onMessagesUpdated(parent, start, end);
}

std::string ChatWidget::login(const std::string& email, const std::string& jwt)
{
   try {
	  const auto userId = stateCurrent_->login(email, jwt);
	  changeState(State::LoggedIn);
      return userId;
   }
   catch (std::exception& e) {
      logger_->error("Caught an exception: {}" , e.what());
   }
   catch (...) {
      logger_->error("Unknown error ...");
   }
   return std::string();
}

void ChatWidget::onLoginFailed()
{
   stateCurrent_->onLoginFailed();
   emit LoginFailed();
}

void ChatWidget::logout()
{
   return stateCurrent_->logout(); //test
}
<|MERGE_RESOLUTION|>--- conflicted
+++ resolved
@@ -216,7 +216,6 @@
 	}
 }
 
-<<<<<<< HEAD
 //ChatWidget::eventFilter not used anymore, but let it be here
 bool ChatWidget::eventFilter(QObject * obj, QEvent * event)
 {
@@ -235,11 +234,6 @@
 	// standard event processing
 	return QObject::eventFilter(obj, event);
 }
-=======
-   if (!messageText.isEmpty() && !currentChat_.isEmpty()) {
-      auto msg = client_->sendOwnMessage(messageText, currentChat_);
-      ui_->text->clear();
->>>>>>> d1648a19
 
 void ChatWidget::onSendButtonClicked()
 {
@@ -276,4 +270,4 @@
 void ChatWidget::logout()
 {
    return stateCurrent_->logout(); //test
-}
+}