--- conflicted
+++ resolved
@@ -22,11 +22,8 @@
    , const std::shared_ptr<TransactionData>& transactionData, const std::shared_ptr<QuoteProvider>& quoteProvider
    , const std::shared_ptr<AuthAddressManager>& authAddressManager, const std::shared_ptr<AssetManager>& assetManager
    , const std::shared_ptr<WalletsManager> &walletsManager, const std::shared_ptr<SignContainer> &container
-<<<<<<< HEAD
-   , const std::shared_ptr<ArmoryConnection> &armory, QWidget* parent)
-=======
-   , std::shared_ptr<CelerClient> celerClient, QWidget* parent)
->>>>>>> d9f17822
+   , const std::shared_ptr<ArmoryConnection> &armory
+   , const std::shared_ptr<CelerClient> &celerClient, QWidget* parent)
    : QDialog(parent)
    , ui_(new Ui::RFQDialog())
    , logger_(logger)
@@ -37,11 +34,8 @@
    , walletsManager_(walletsManager)
    , container_(container)
    , assetMgr_(assetManager)
-<<<<<<< HEAD
    , armory_(armory)
-=======
    , celerClient_(celerClient)
->>>>>>> d9f17822
 {
    ui_->setupUi(this);
 
@@ -99,14 +93,8 @@
       quoteProvider_->AcceptQuoteFX(reqId, quote);
    } else {
       if (rfq_.assetType == bs::network::Asset::SpotXBT) {
-<<<<<<< HEAD
          xbtSettlementWidget_ = new XBTSettlementTransactionWidget(logger_, authAddressManager_
-            , assetMgr_, quoteProvider_, container_, armory_, this);
-=======
-         xbtSettlementWidget_ = new XBTSettlementTransactionWidget(this);
-         xbtSettlementWidget_->init(logger_, authAddressManager_, assetMgr_
-            , quoteProvider_, container_, celerClient_);
->>>>>>> d9f17822
+            , assetMgr_, quoteProvider_, container_, armory_, celerClient_, this);
 
          connect(xbtSettlementWidget_, &XBTSettlementTransactionWidget::settlementAccepted
             , this, &RFQDialog::onSettlementAccepted);
@@ -120,13 +108,8 @@
          auto settlementIndex = ui_->stackedWidgetRFQ->addWidget(xbtSettlementWidget_);
          ui_->stackedWidgetRFQ->setCurrentIndex(settlementIndex);
       } else {
-<<<<<<< HEAD
          ccSettlementWidget_ = new CCSettlementTransactionWidget(logger_, assetMgr_
-            , container_, armory_, this);
-=======
-         ccSettlementWidget_ = new CCSettlementTransactionWidget(this);
-         ccSettlementWidget_->init(logger_, assetMgr_, container_, celerClient_);
->>>>>>> d9f17822
+            , container_, armory_, celerClient_, this);
 
          connect(ccSettlementWidget_, &CCSettlementTransactionWidget::settlementAccepted
             , this, &RFQDialog::onSettlementAccepted);
