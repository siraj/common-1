--- conflicted
+++ resolved
@@ -1,9 +1,6 @@
 #include "SettlementContainer.h"
-<<<<<<< HEAD
-=======
 #include "ArmoryConnection.h"
 #include "UiUtils.h"
->>>>>>> 35d73693
 
 using namespace bs;
 
