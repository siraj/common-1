--- conflicted
+++ resolved
@@ -64,11 +64,8 @@
    const std::shared_ptr<ApplicationSettings>   appSettings_;
    std::shared_ptr<ReqCCSettlementContainer>    settlContainer_;
 
-<<<<<<< HEAD
    const QString  sValid_;
    const QString  sInvalid_;
-=======
->>>>>>> 20c204c7
 };
 
 #endif // __CC_SETTLEMENT_TRANSACTION_WIDGET_H__