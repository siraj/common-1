#ifndef __CC_SETTLEMENT_TRANSACTION_WIDGET_H__
#define __CC_SETTLEMENT_TRANSACTION_WIDGET_H__

#include <QWidget>
#include <QTimer>
#include <memory>
#include <atomic>

#include "BinaryData.h"
#include "CommonTypes.h"
#include "FrejaREST.h"
#include "MetaData.h"
#include "SettlementWallet.h"
#include "UtxoReservation.h"

namespace Ui {
    class CCSettlementTransactionWidget;
}
namespace spdlog {
   class logger;
}
class ArmoryConnection;
class AssetManager;
class SignContainer;
class TransactionData;
class WalletsManager;
class CelerClient;

namespace SwigClient
{
   class BtcWallet;
};

class CCSettlementTransactionWidget : public QWidget
{
Q_OBJECT

public:
   CCSettlementTransactionWidget(const std::shared_ptr<spdlog::logger> &
      , const std::shared_ptr<AssetManager> &
      , const std::shared_ptr<SignContainer> &
<<<<<<< HEAD
      , const std::shared_ptr<ArmoryConnection> &, QWidget* parent = nullptr);
=======
      , const std::shared_ptr<ArmoryConnection> &
      , const std::shared_ptr<CelerClient> &
      , QWidget* parent = nullptr);
>>>>>>> 810fa8b6
   ~CCSettlementTransactionWidget() override;

   void reset(const std::shared_ptr<WalletsManager> &walletsManager);
   void populateDetails(const bs::network::RFQ& rfq, const bs::network::Quote& quote
      , const std::shared_ptr<TransactionData>& transactionData, const bs::Address &genesis);
   const std::string getCCTxData() const;
   const std::string getTxSignedData() const;

   Q_INVOKABLE void cancel();

private:
   void setupTimer();
   void onCancel();
   void onAccept();

   void populateCCDetails(const bs::network::RFQ& rfq, const bs::network::Quote& quote, const bs::Address &gen);

   void acceptSpotCC();
   bool createCCUnsignedTXdata();
   bool createCCSignedTXdata();
   void startFrejaSign();

private slots:
   void ticker();
   void onPasswordUpdated(const QString &);
   void updateAcceptButton();
   void onGenAddrVerified(bool);
   void onHDWalletInfo(unsigned int id, bs::wallet::EncryptionType, const SecureBinaryData &);
   void onTXSigned(unsigned int id, BinaryData signedTX, std::string error);

   void onFrejaSucceeded(SecureBinaryData);
   void onFrejaFailed(const QString &);
   void onFrejaStatusUpdated(const QString &);

signals:
   void settlementCancelled();
   void settlementAccepted();
   void sendOrder();
   void accepted();
   void genAddrVerified(bool result);

private:
   Ui::CCSettlementTransactionWidget* ui_;
   QTimer                     timer_;
   QDateTime                  expireTime_;
   bool                       clientSells_ = false;

   bs::network::RFQ           rfq_;
   bs::network::Quote         quote_;
   std::string                reserveId_;
   BinaryData                 dealerTx_;
   BinaryData                 requesterTx_;
   double                     amount_ = 0;
   double                     price_ = 0;
   bs::wallet::TXSignRequest  ccTxData_;
   std::string                ccTxSigned_;

   std::string                product_;
   std::string                dealerAddress_;

   QString                    sValid;
   QString                    sInvalid;
   bool                       userKeyOk_ = false;
   unsigned int               ccSignId_ = 0;
   unsigned int               infoReqId_ = 0;

   std::shared_ptr<spdlog::logger>     logger_;
   std::shared_ptr<AssetManager>       assetManager_;
   std::shared_ptr<TransactionData>    transactionData_;
   std::shared_ptr<WalletsManager>     walletsManager_;
   std::shared_ptr<SignContainer>      signingContainer_;
   std::shared_ptr<ArmoryConnection>   armory_;

   std::shared_ptr<bs::UtxoReservation::Adapter>   utxoAdapter_;

   std::shared_ptr<FrejaSignWallet> frejaSign_;
   bs::wallet::EncryptionType       encType_ = bs::wallet::EncryptionType::Unencrypted;
   QString           userId_;
   SecureBinaryData  walletPassword_;
};

#endif // __CC_SETTLEMENT_TRANSACTION_WIDGET_H__<|MERGE_RESOLUTION|>--- conflicted
+++ resolved
@@ -39,13 +39,9 @@
    CCSettlementTransactionWidget(const std::shared_ptr<spdlog::logger> &
       , const std::shared_ptr<AssetManager> &
       , const std::shared_ptr<SignContainer> &
-<<<<<<< HEAD
-      , const std::shared_ptr<ArmoryConnection> &, QWidget* parent = nullptr);
-=======
       , const std::shared_ptr<ArmoryConnection> &
       , const std::shared_ptr<CelerClient> &
       , QWidget* parent = nullptr);
->>>>>>> 810fa8b6
    ~CCSettlementTransactionWidget() override;
 
    void reset(const std::shared_ptr<WalletsManager> &walletsManager);
