#ifndef CHATCLIENTUSERVIEW_H
#define CHATCLIENTUSERVIEW_H

#include <QTreeView>
#include "ChatUsersViewItemStyle.h"
#include "ChatProtocol/ChatClientService.h"

class QLabel;
class QMenu;

class ChatUsersViewItemStyle;
class PartyTreeItem;
class ChatPartiesTreeModel;

class ChatUserListTreeView : public QTreeView
{
   Q_OBJECT

public:
   ChatUserListTreeView(QWidget * parent = nullptr);
<<<<<<< HEAD
   // #new_logic : this should leave in chat widget
   void setActiveChatLabel(QLabel * label);
=======
   void setActiveChatLabel(QLabel * label);
   void setChatClientServicePtr(const Chat::ChatClientServicePtr& chatClientServicePtr);
>>>>>>> 72f239cd

public slots:
   void onCustomContextMenu(const QPoint &);

signals:
   void partyClicked(const QModelIndex& index);
   void removeFromContacts(const std::string& partyId);
   void acceptFriendRequest(const std::string& partyId);
   void declineFriendRequest(const std::string& partyId);

protected slots:
   void currentChanged(const QModelIndex& current, const QModelIndex& previous) override;
<<<<<<< HEAD
=======
   void rowsInserted(const QModelIndex& parent, int start, int end) override;
>>>>>>> 72f239cd

private slots:
   void onClicked(const QModelIndex &);
   void onDoubleClicked(const QModelIndex &);
   void editContact(const QModelIndex& index);
   void onEditContact();
   void onRemoveFromContacts();
   void onAcceptFriendRequest();
   void onDeclineFriendRequest();

private:
   PartyTreeItem* internalPartyTreeItem(const QModelIndex& index);
<<<<<<< HEAD
=======
   const ChatPartiesTreeModel* internalChatPartiesTreeModel(const QModelIndex& index);
   void updateDependUi(const QModelIndex& index);
>>>>>>> 72f239cd
   const Chat::ClientPartyPtr clientPartyPtrFromAction(const QAction* action);
   const std::string& currentUser() const;

   // #new_logic : this should leave in chat widget
   void updateDependUi(const QModelIndex& index);


private:
<<<<<<< HEAD
   // #new_logic : this should leave in chat widget
=======
   friend ChatUsersContextMenu;
>>>>>>> 72f239cd
   QLabel * label_;
};

#endif // CHATCLIENTUSERVIEW_H<|MERGE_RESOLUTION|>--- conflicted
+++ resolved
@@ -18,13 +18,8 @@
 
 public:
    ChatUserListTreeView(QWidget * parent = nullptr);
-<<<<<<< HEAD
    // #new_logic : this should leave in chat widget
    void setActiveChatLabel(QLabel * label);
-=======
-   void setActiveChatLabel(QLabel * label);
-   void setChatClientServicePtr(const Chat::ChatClientServicePtr& chatClientServicePtr);
->>>>>>> 72f239cd
 
 public slots:
    void onCustomContextMenu(const QPoint &);
@@ -37,10 +32,6 @@
 
 protected slots:
    void currentChanged(const QModelIndex& current, const QModelIndex& previous) override;
-<<<<<<< HEAD
-=======
-   void rowsInserted(const QModelIndex& parent, int start, int end) override;
->>>>>>> 72f239cd
 
 private slots:
    void onClicked(const QModelIndex &);
@@ -53,11 +44,6 @@
 
 private:
    PartyTreeItem* internalPartyTreeItem(const QModelIndex& index);
-<<<<<<< HEAD
-=======
-   const ChatPartiesTreeModel* internalChatPartiesTreeModel(const QModelIndex& index);
-   void updateDependUi(const QModelIndex& index);
->>>>>>> 72f239cd
    const Chat::ClientPartyPtr clientPartyPtrFromAction(const QAction* action);
    const std::string& currentUser() const;
 
@@ -66,11 +52,7 @@
 
 
 private:
-<<<<<<< HEAD
    // #new_logic : this should leave in chat widget
-=======
-   friend ChatUsersContextMenu;
->>>>>>> 72f239cd
    QLabel * label_;
 };
 
