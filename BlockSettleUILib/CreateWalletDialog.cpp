--- conflicted
+++ resolved
@@ -185,21 +185,9 @@
          return false;
       }
 
-<<<<<<< HEAD
       EnterWalletPassword dialog(parent);
       dialog.init(walletId, widgetCreateKeys->keyRank(), *keys
-         , QObject::tr("Activate Freja eID signing"));
-=======
-      std::vector<bs::wallet::EncryptionType> encTypes;
-      std::vector<SecureBinaryData> encKeys;
-      for (const bs::wallet::PasswordData& key : *keys) {
-         encTypes.push_back(key.encType);
-         encKeys.push_back(key.encKey);
-      }
-
-      EnterWalletPassword dialog(walletId, appSettings, widgetCreateKeys->keyRank(), encTypes, encKeys
-         , QObject::tr("Activate Freja eID signing"), QObject::tr("Sign Wallet"), parent);
->>>>>>> 870e7c86
+         , QObject::tr("Activate Freja eID signing"), QObject::tr("Sign Wallet"));
       int result = dialog.exec();
       if (!result) {
          return false;
@@ -214,13 +202,8 @@
       return false;
    }
 
-<<<<<<< HEAD
    WalletPasswordVerifyDialog verifyDialog(parent);
    verifyDialog.init(walletId, *keys, widgetCreateKeys->keyRank());
-=======
-   WalletPasswordVerifyDialog verifyDialog(walletId, *keys, widgetCreateKeys->keyRank()
-      , appSettings, parent);
->>>>>>> 870e7c86
    int result = verifyDialog.exec();
    if (!result) {
       return false;
