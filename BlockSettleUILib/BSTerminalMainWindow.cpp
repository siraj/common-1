--- conflicted
+++ resolved
@@ -536,7 +536,7 @@
 
 void BSTerminalMainWindow::createAdvancedTxDialog(const std::string &selectedWalletId)
 {
-   CreateTransactionDialogAdvanced advancedDialog{walletsManager_, signContainer_, true, this};
+   CreateTransactionDialogAdvanced advancedDialog{armory_, walletsManager_, signContainer_, true, this};
    advancedDialog.setOfflineDir(applicationSettings_->get<QString>(ApplicationSettings::signerOfflineDir));
 
    if (!selectedWalletId.empty()) {
@@ -558,27 +558,13 @@
    }
 
    if (QGuiApplication::keyboardModifiers() & Qt::ShiftModifier) {
-<<<<<<< HEAD
-      CreateTransactionDialogAdvanced advancedDialog{armory_, walletsManager_, signContainer_, true, this};
-      advancedDialog.setOfflineDir(applicationSettings_->get<QString>(ApplicationSettings::signerOfflineDir));
-
-      if (!selectedWalletId.empty()) {
-         advancedDialog.SelectWallet(selectedWalletId);
-      }
-
-      advancedDialog.exec();
-   } else {
-      CreateTransactionDialogSimple dlg{armory_, walletsManager_, signContainer_, this};
-      dlg.setOfflineDir(applicationSettings_->get<QString>(ApplicationSettings::signerOfflineDir));
-=======
       createAdvancedTxDialog(selectedWalletId);
    } else {
       if (applicationSettings_->get<bool>(ApplicationSettings::AdvancedTxDialogByDefault)) {
          createAdvancedTxDialog(selectedWalletId);
       } else {
-         CreateTransactionDialogSimple dlg{walletsManager_, signContainer_, this};
+         CreateTransactionDialogSimple dlg{armory_, walletsManager_, signContainer_, this};
          dlg.setOfflineDir(applicationSettings_->get<QString>(ApplicationSettings::signerOfflineDir));
->>>>>>> 7b6f5394
 
          if (!selectedWalletId.empty()) {
             dlg.SelectWallet(selectedWalletId);
