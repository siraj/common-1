--- conflicted
+++ resolved
@@ -64,11 +64,7 @@
    : QMainWindow(parent)
    , ui(new Ui::BSTerminalMainWindow())
    , applicationSettings_(settings)
-<<<<<<< HEAD
-=======
-   , walletsManager_(nullptr)
    , splashScreen_(splashScreen)
->>>>>>> 923846df
 {
    UiUtils::SetupLocale();
 
