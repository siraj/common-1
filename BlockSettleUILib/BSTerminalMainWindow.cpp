--- conflicted
+++ resolved
@@ -432,25 +432,8 @@
       goOnlineArmory();
       updateControlEnabledState();
 
-<<<<<<< HEAD
-      if (readyToRegisterWallets_) {
-         readyToRegisterWallets_ = false;
-         logMgr_->logger()->debug("Ready to register wallets");
-=======
-      connect(armory_.get(), &ArmoryObject::stateChanged, this, [this](ArmoryConnection::State state) {
-         if (!initialWalletCreateDialogShown_) {
-            if (state == ArmoryConnection::State::Connected && walletsMgr_ && walletsMgr_->hdWalletsCount() == 0) {
-               initialWalletCreateDialogShown_ = true;
-               QMetaObject::invokeMethod(this, [this] {
-                  createWallet(true);
-               });
-            }
-         }
-      });
-
       if (readyToRegisterWallets_ && !wasWalletsRegistered_) {
          wasWalletsRegistered_ = true;
->>>>>>> ad3805db
          walletsMgr_->registerWallets();
       }
       act_->onRefresh({}, true);
@@ -778,13 +761,7 @@
    case ArmoryState::Offline:
       QMetaObject::invokeMethod(parent_, &BSTerminalMainWindow::ArmoryIsOffline);
       break;
-<<<<<<< HEAD
-   case ArmoryState::Scanning:
-   case ArmoryState::Error:
-   case ArmoryState::Closing:
-=======
    default:
->>>>>>> ad3805db
       break;
    }
 }
