--- conflicted
+++ resolved
@@ -118,14 +118,7 @@
    connectSigner();
    connectArmory();
 
-<<<<<<< HEAD
-   InitPortfolioView();
    InitChartsView();
-
-   ui->widgetRFQ->initWidgets(mdProvider_, applicationSettings_);
-
-=======
->>>>>>> 7f6d86a8
    aboutDlg_ = std::make_shared<AboutDialog>(applicationSettings_->get<QString>(ApplicationSettings::ChangeLog_Base_Url), this);
    auto aboutDlgCb = [this] (int tab) {
       return [this, tab]() {
@@ -622,15 +615,10 @@
 {
    portfolioModel_ = std::make_shared<CCPortfolioModel>(walletsMgr_, assetManager_, this);
    ui->widgetPortfolio->init(applicationSettings_, mdProvider_, portfolioModel_,
-<<<<<<< HEAD
-                             signContainer_, armory_, logMgr_->logger("ui")
-                             , walletsManager_);
-
-
-=======
                              signContainer_, armory_, logMgr_->logger("ui"),
                              walletsMgr_);
->>>>>>> 7f6d86a8
+
+
 }
 
 void BSTerminalMainWindow::InitWalletsView()
