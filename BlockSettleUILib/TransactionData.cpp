#include "TransactionData.h"

#include "ArmoryConnection.h"
#include "BTCNumericTypes.h"
#include "CoinSelection.h"
#include "SwigClient.h"
#include "SelectedTransactionInputs.h"
#include "ScriptRecipient.h"
#include "SettlementWallet.h"
#include "RecipientContainer.h"
#include "UiUtils.h"

#include <vector>
#include <map>

#include <QDebug>

TransactionData::TransactionData(onTransactionChanged changedCallback, bool SWOnly, bool confOnly)
   : wallet_(nullptr)
   , selectedInputs_(nullptr)
   , feePerByte_(0)
   , nextId_(0)
   , coinSelection_(nullptr)
   , swTransactionsOnly_(SWOnly)
   , confirmedInputs_(confOnly)
   , changedCallback_(changedCallback)
{}

TransactionData::~TransactionData()
{
   disableTransactionUpdate();
   changedCallback_ = {};
   bs::UtxoReservation::delAdapter(utxoAdapter_);
}

bool TransactionData::SetWallet(const std::shared_ptr<bs::Wallet> &wallet, uint32_t topBlock
   , bool resetInputs, const std::function<void()> &cbInputsReset)
{
   if (wallet == nullptr) {
      return false;
   }
   if (wallet != wallet_) {
      wallet_ = wallet;
      selectedInputs_ = std::make_shared<SelectedTransactionInputs>(wallet_
         , swTransactionsOnly_, confirmedInputs_
         , [this]{ InvalidateTransactionData(); }, cbInputsReset);

      coinSelection_ = std::make_shared<CoinSelection>([this](uint64_t) {
            return this->selectedInputs_->GetSelectedTransactions();
         }
         , std::vector<AddressBookEntry>{}
         , static_cast<uint64_t>(wallet_->GetSpendableBalance() * BTCNumericTypes::BalanceDivider)
         , topBlock);
      InvalidateTransactionData();
   }
   else if (resetInputs) {
      if (selectedInputs_) {
         selectedInputs_->ResetInputs(cbInputsReset);
      }
      else {
         selectedInputs_ = std::make_shared<SelectedTransactionInputs>(wallet_
            , swTransactionsOnly_, confirmedInputs_
            , [this] { InvalidateTransactionData(); }, cbInputsReset);
      }
      InvalidateTransactionData();
   }

   return true;
}

bool TransactionData::SetWalletAndInputs(const std::shared_ptr<bs::Wallet> &wallet, const std::vector<UTXO> &utxos
   , uint32_t topBlock)
{
   if (wallet == nullptr) {
      return false;
   }
   wallet_ = wallet;
   selectedInputs_ = std::make_shared<SelectedTransactionInputs>(wallet_, utxos
      , [this] {InvalidateTransactionData(); });

   coinSelection_ = std::make_shared<CoinSelection>([this](uint64_t) {
      return this->selectedInputs_->GetSelectedTransactions();
   }
      , std::vector<AddressBookEntry>{}
   , static_cast<uint64_t>(wallet_->GetSpendableBalance() * BTCNumericTypes::BalanceDivider)
      , topBlock);
   InvalidateTransactionData();

   return true;
}

std::shared_ptr<SelectedTransactionInputs> TransactionData::GetSelectedInputs()
{
   return selectedInputs_;
}

TransactionData::TransactionSummary TransactionData::GetTransactionSummary() const
{
   return summary_;
}

void TransactionData::InvalidateTransactionData()
{
   usedUTXO_.clear();
   memset((void*)&summary_, 0, sizeof(summary_));

   if (transactionUpdateEnabled_) {
      UpdateTransactionData();
      if (changedCallback_) {
         changedCallback_();
      }
   } else {
      transactionUpdateRequired_ = true;
   }
}

bool TransactionData::disableTransactionUpdate()
{
   bool prevState = transactionUpdateEnabled_;
   transactionUpdateEnabled_ = false;
   return prevState;
}

void TransactionData::enableTransactionUpdate()
{
   transactionUpdateEnabled_ = true;
   if (transactionUpdateRequired_) {
      transactionUpdateRequired_ = false;
      UpdateTransactionData();
   }
}

bool TransactionData::UpdateTransactionData()
{
   if (selectedInputs_ == nullptr) {
      return false;
   }

   auto transactions = selectedInputs_->GetSelectedTransactions();
   if (utxoAdapter_ && reservedUTXO_.empty()) {
      utxoAdapter_->filter(selectedInputs_->GetWallet()->GetWalletId(), transactions);
   }

   for (auto& utxo : transactions) {
      utxo.txinRedeemSizeBytes_ = bs::wallet::getInputScrSize(wallet_->getAddressEntryForAddr(utxo.getRecipientScrAddr()));
   }

   uint64_t availableBalance = 0;
   for (const auto &tx : transactions) {
      availableBalance += tx.getValue();
   }

   summary_.availableBalance = UiUtils::amountToBtc(availableBalance);
   summary_.isAutoSelected = selectedInputs_->UseAutoSel();

   bool maxAmount = true;
   std::map<unsigned, std::shared_ptr<ScriptRecipient>> recipientsMap;
   if (RecipientsReady()) {
      for (const auto& it : recipients_) {
         if (!it.second->IsReady()) {
            return false;
         }
         maxAmount &= it.second->IsMaxAmount();
         const auto &recip = it.second->GetScriptRecipient();
         if (!recip) {
            return false;
         }
         recipientsMap.emplace(it.first, recip);
      }
   }
   if (recipientsMap.empty()) {
      return false;
   }

   PaymentStruct payment = !qFuzzyIsNull(feePerByte_)
      ? PaymentStruct(recipientsMap, 0, feePerByte_, 0)
      : PaymentStruct(recipientsMap, totalFee_, 0, 0);
   summary_.balanceToSpend = UiUtils::amountToBtc(payment.spendVal_);

   if (payment.spendVal_ <= availableBalance) {
      if (selectedInputs_->UseAutoSel()) {
         UtxoSelection selection;
         try {
            selection = coinSelection_->getUtxoSelectionForRecipients(payment, transactions);
         }
         catch (const std::runtime_error& err) {
            qDebug() << "UpdateTransactionData coinSelection exception: " << err.what();
            return false;
         }
         catch (...) {
            qDebug() << "UpdateTransactionData coinSelection exception";
            return false;
         }

         usedUTXO_ = selection.utxoVec_;

         summary_.transactionSize = selection.size_;
         summary_.totalFee = selection.fee_;
         summary_.feePerByte = selection.fee_byte_;

         summary_.hasChange = selection.hasChange_ && !maxAmount;

         summary_.selectedBalance = UiUtils::amountToBtc(selection.value_);
      }
      else {
         usedUTXO_ = transactions;

         if (maxAmount) {
            summary_.transactionSize = usedUTXO_.size();
            summary_.totalFee = availableBalance - payment.spendVal_;
            totalFee_ = summary_.totalFee;
//            summary_.feePerByte = feePerByte_;
            summary_.hasChange = false;
            summary_.selectedBalance = UiUtils::amountToBtc(availableBalance);
         }
         else {
            auto usedUTXOCopy{ usedUTXO_ };
            UtxoSelection selection{ usedUTXOCopy };
            try {
               selection.computeSizeAndFee(payment);
            }
            catch (const std::runtime_error& err) {
               qDebug() << "UpdateTransactionData UtxoSelection exception: " << err.what();
               return false;
            }
            catch (...) {
               qDebug() << "UpdateTransactionData UtxoSelection exception";
               return false;
            }

            summary_.transactionSize = selection.size_;
            summary_.totalFee = selection.fee_;
            summary_.feePerByte = selection.fee_byte_;

            summary_.hasChange = selection.hasChange_;

            summary_.selectedBalance = UiUtils::amountToBtc(selection.value_);
         }
      }
      summary_.usedTransactions = usedUTXO_.size();
   }

<<<<<<< HEAD
   summary_.usedTransactions = usedUTXO_.size();
   summary_.outputsCount = recipients_.size();
=======
>>>>>>> d0c57429
   summary_.initialized = true;

   return true;
}

double TransactionData::CalculateMaxAmount(const bs::Address &recipient) const
{
   if ((selectedInputs_ == nullptr) || (wallet_ == nullptr)) {
      return -1;
   }
   double fee = totalFee_;
   if (fee <= 0) {
      auto transactions = selectedInputs_->GetSelectedTransactions();
      if (transactions.empty()) {
         transactions = selectedInputs_->GetAllTransactions();
      }
      if (transactions.empty()) {
         return 0;
      }
      for (auto& utxo : transactions) {
         utxo.txinRedeemSizeBytes_ = bs::wallet::getInputScrSize(wallet_->getAddressEntryForAddr(utxo.getRecipientScrAddr()));
      }

      size_t txOutSize = 0;
      for (const auto &recip : recipients_) {
         const auto &scrRecip = recip.second->GetScriptRecipient();
         txOutSize += scrRecip ? scrRecip->getSize() : 31;
      }
      if (!recipient.isNull()) {
         const auto &scrRecip = recipient.getRecipient(0.0);
         txOutSize += scrRecip ? scrRecip->getSize() : 31;
      }

      fee = coinSelection_->getFeeForMaxVal(txOutSize, feePerByte_, transactions);
      fee += 70;     // a small epsilon to make UtxoSelection happy
   }
   fee = fee / BTCNumericTypes::BalanceDivider;

   auto availableBalance = GetTransactionSummary().availableBalance - GetTransactionSummary().balanceToSpend;

   if (availableBalance < fee) {
      return 0;
   } else {
      return availableBalance - fee;
   }
}

bool TransactionData::RecipientsReady() const
{
   if (recipients_.empty()) {
      return false;
   }

   for (const auto& it : recipients_) {
      if (!it.second->IsReady()) {
         return false;
      }
   }

   return true;
}

void TransactionData::SetFeePerByte(float feePerByte)
{
   feePerByte_ = feePerByte;
   totalFee_ = 0;
   InvalidateTransactionData();
}

void TransactionData::SetTotalFee(uint64_t fee)
{
   totalFee_ = fee;
   feePerByte_ = 0;
   InvalidateTransactionData();
}

void TransactionData::ReserveUtxosFor(double amount, const std::string &reserveId, const bs::Address &addr)
{
   if (!utxoAdapter_) {
      utxoAdapter_ = std::make_shared<bs::UtxoReservation::Adapter>();
      bs::UtxoReservation::addAdapter(utxoAdapter_);
   }
   reservedUTXO_.clear();
   utxoAdapter_->unreserve(reserveId);

   if (!addr.isNull() && !GetRecipientsCount()) {
      const auto recip = RegisterNewRecipient();
      UpdateRecipient(recip, amount, addr);
      reservedUTXO_ = usedUTXO_;
      RemoveRecipient(recip);
   }
   else {
      reservedUTXO_ = usedUTXO_;
   }
   if (!reservedUTXO_.empty()) {
      utxoAdapter_->reserve(wallet_->GetWalletId(), reserveId, reservedUTXO_);
   }
}

void TransactionData::ReloadSelection(const std::vector<UTXO> &utxos)
{
   if (!selectedInputs_) {
      return;
   }
   selectedInputs_->Reload(utxos);
   InvalidateTransactionData();
}

void TransactionData::clear()
{
   totalFee_ = 0;
   feePerByte_ = 0;
   recipients_.clear();
   usedUTXO_.clear();
   reservedUTXO_.clear();
   summary_ = {};
   fallbackRecvAddress_ = {};
   createAddresses_.clear();
}

std::vector<UTXO> TransactionData::inputs() const
{
   if (reservedUTXO_.empty()) {
      return usedUTXO_;
   }
   return reservedUTXO_;
}

bool TransactionData::IsTransactionValid() const
{
   return (wallet_ != nullptr) 
      && (selectedInputs_ != nullptr)
      && summary_.usedTransactions != 0
      && (!qFuzzyIsNull(feePerByte_) || totalFee_ != 0) && RecipientsReady();
}

size_t TransactionData::GetRecipientsCount() const
{
   return recipients_.size();
}

unsigned int TransactionData::RegisterNewRecipient()
{
   unsigned int id = nextId_;
   ++nextId_;

   auto newRecipient = std::make_shared<RecipientContainer>();
   recipients_.emplace(id, newRecipient);

   return id;
}

void TransactionData::RemoveRecipient(unsigned int recipientId)
{
   recipients_.erase(recipientId);
   InvalidateTransactionData();
}

void TransactionData::ClearAllRecipients()
{
   if (!recipients_.empty()) {
      recipients_.clear();
      InvalidateTransactionData();
   }
}

bool TransactionData::UpdateRecipientAddress(unsigned int recipientId, const bs::Address &address)
{
   if (wallet_) {
      const auto &recptAddrEntry = wallet_->getAddressEntryForAddr(address);
      if (recptAddrEntry != nullptr) {
         return UpdateRecipientAddress(recipientId, recptAddrEntry);
      }
   }

   auto it = recipients_.find(recipientId);
   if (it == recipients_.end()) {
      return false;
   }

   bool result = it->second->SetAddress(address);
   if (result) {
      InvalidateTransactionData();
   }

   return result;
}

bool TransactionData::UpdateRecipientAddress(unsigned int recipientId, const std::shared_ptr<AddressEntry> &address)
{
   auto it = recipients_.find(recipientId);
   if (it == recipients_.end()) {
      return false;
   }

   bool result = it->second->SetAddressEntry(address);
   if (result) {
      InvalidateTransactionData();
   }
   return result;
}

void TransactionData::ResetRecipientAddress(unsigned int recipientId)
{
   auto it = recipients_.find(recipientId);
   if (it != recipients_.end()) {
      it->second->ResetAddress();
   }
}

bool TransactionData::UpdateRecipient(unsigned int recipientId, double amount, const bs::Address &address)
{
   auto it = recipients_.find(recipientId);
   if (it == recipients_.end()) {
      return false;
   }

   const bool result = it->second->SetAddress(address) & it->second->SetAmount(amount);
   if (result) {
      InvalidateTransactionData();
   }
   return result;
}

bool TransactionData::UpdateRecipientAmount(unsigned int recipientId, double amount, bool isMax)
{
   auto it = recipients_.find(recipientId);
   if (it == recipients_.end()) {
      return false;
   }

   bool result = it->second->SetAmount(amount, isMax);
   if (result) {
      InvalidateTransactionData();
   }

   return result;
}

std::vector<unsigned int> TransactionData::GetRecipientIdList() const
{
   std::vector<unsigned int> idList;
   idList.reserve(recipients_.size());
   for (const auto& it : recipients_) {
      idList.emplace_back(it.first);
   }

   return idList;
}

bs::Address TransactionData::GetRecipientAddress(unsigned int recipientId) const
{
   const auto &itRecip = recipients_.find(recipientId);
   if (itRecip == recipients_.end()) {
      return bs::Address();
   }
   return itRecip->second->GetAddress();
}

BTCNumericTypes::balance_type TransactionData::GetRecipientAmount(unsigned int recipientId) const
{
   const auto &itRecip = recipients_.find(recipientId);
   if (itRecip == recipients_.end()) {
      return 0;
   }
   return itRecip->second->GetAmount();
}

bool TransactionData::IsMaxAmount(unsigned int recipientId) const
{
   const auto &itRecip = recipients_.find(recipientId);
   if (itRecip == recipients_.end()) {
      return false;
   }
   return itRecip->second->IsMaxAmount();
}

void TransactionData::setMaxSpendAmount(bool maxAmount)
{
   maxSpendAmount_ = maxAmount;
   if (maxAmount) {
      summary_.hasChange = false;
   }
}


bs::Address TransactionData::GetFallbackRecvAddress()
{
   if (!fallbackRecvAddress_.isNull()) {
      return fallbackRecvAddress_;
   }
   if (wallet_ != nullptr) {
      const auto addr = wallet_->GetNewExtAddress();
      createAddress(addr, wallet_);
      wallet_->RegisterWallet();
      fallbackRecvAddress_ = addr;
   }
   return fallbackRecvAddress_;
}

std::vector<std::shared_ptr<ScriptRecipient>> TransactionData::GetRecipientList() const
{
   if (!IsTransactionValid()) {
      throw std::logic_error("transaction is invalid");
   }
   if (inputs().empty()) {
      throw std::logic_error("missing inputs");
   }

   std::vector<std::shared_ptr<ScriptRecipient>> recipientList;
   for (const auto& it : recipients_) {
      if (!it.second->IsReady()) {
         throw std::logic_error("recipient[s] not ready");
      }
      recipientList.emplace_back(it.second->GetScriptRecipient());
   }

   return recipientList;
}

bs::wallet::TXSignRequest TransactionData::CreateUnsignedTransaction(bool isRBF, const bs::Address &changeAddress)
{
   unsignedTxReq_ = wallet_->CreateTXRequest(inputs(), GetRecipientList(), summary_.totalFee, isRBF, changeAddress);
   if (!unsignedTxReq_.isValid()) {
      throw std::runtime_error("missing unsigned TX");
   }
   reservedUTXO_ = unsignedTxReq_.inputs;
   return unsignedTxReq_;
}

bs::wallet::TXSignRequest TransactionData::GetSignTXRequest() const
{
   if (!unsignedTxReq_.isValid()) {
      throw std::runtime_error("missing unsigned TX");
   }
   return unsignedTxReq_;
}

bs::wallet::TXSignRequest TransactionData::CreateTXRequest(bool isRBF, const bs::Address &changeAddr) const
{
   return wallet_->CreateTXRequest(inputs(), GetRecipientList(), summary_.totalFee, isRBF, changeAddr);
}

bs::wallet::TXSignRequest TransactionData::CreatePartialTXRequest(uint64_t spendVal, float feePerByte
   , const std::vector<std::shared_ptr<ScriptRecipient>> &recipients, const BinaryData &prevData
   , const std::vector<UTXO> &utxos)
{
   const auto &changeAddr = wallet_->GetNewChangeAddress();
   createAddress(changeAddr);
   auto txReq = wallet_->CreatePartialTXRequest(spendVal, utxos.empty() ? inputs() : utxos
      , changeAddr, feePerByte, recipients, prevData);
   txReq.populateUTXOs = true;
   return txReq;
}

void TransactionData::createAddress(const bs::Address &addr, const std::shared_ptr<bs::Wallet> &wallet)
{
   if (!wallet) {
      createAddresses_.push_back({wallet_, addr});
   }
   else {
      createAddresses_.push_back({ wallet, addr });
   }
}<|MERGE_RESOLUTION|>--- conflicted
+++ resolved
@@ -240,11 +240,7 @@
       summary_.usedTransactions = usedUTXO_.size();
    }
 
-<<<<<<< HEAD
-   summary_.usedTransactions = usedUTXO_.size();
    summary_.outputsCount = recipients_.size();
-=======
->>>>>>> d0c57429
    summary_.initialized = true;
 
    return true;
