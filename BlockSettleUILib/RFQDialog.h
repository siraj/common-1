#ifndef __RFQ_DIALOG_H__
#define __RFQ_DIALOG_H__

#include <QDialog>

#include <memory>

#include "CommonTypes.h"
#include "TransactionData.h"

namespace Ui {
   class RFQDialog;
}
namespace spdlog {
   class logger;
}
class ArmoryConnection;
class AssetManager;
class AuthAddressManager;
class CCSettlementTransactionWidget;
class QuoteProvider;
class SignContainer;
class WalletsManager;
class XBTSettlementTransactionWidget;
class CelerClient;

class RFQDialog : public QDialog
{
Q_OBJECT

public:
   RFQDialog(const std::shared_ptr<spdlog::logger> &logger, const bs::network::RFQ& rfq
      , const std::shared_ptr<TransactionData>& transactionData
      , const std::shared_ptr<QuoteProvider>& quoteProvider
      , const std::shared_ptr<AuthAddressManager>& authAddressManager
      , const std::shared_ptr<AssetManager>& assetManager
      , const std::shared_ptr<WalletsManager> &walletsManager
      , const std::shared_ptr<SignContainer> &
      , const std::shared_ptr<ArmoryConnection> &
<<<<<<< HEAD
=======
      , const std::shared_ptr<CelerClient> &celerClient
>>>>>>> 810fa8b6
      , QWidget* parent = nullptr);
   ~RFQDialog() override = default;

protected:
   void reject() override;
   bool close();

private slots:
   void onRFQResponseAccepted(const QString &reqId, const bs::network::Quote& quote);
   void onRFQCancelled(const QString &reqId);
   void onQuoteReceived(const bs::network::Quote& quote);
   void onOrderFilled(const std::string &quoteId);
   void onOrderUpdated(const bs::network::Order& order);
   void onOrderFailed(const std::string& quoteId, const std::string& reason);
   void onSettlementAccepted();
   void onSignTxRequested(QString orderId, QString reqId);
   void onSettlementOrder();

private:
   Ui::RFQDialog* ui_;
   std::shared_ptr<spdlog::logger>     logger_;
   const bs::network::RFQ              rfq_;
   bs::network::Quote                  quote_;
   std::shared_ptr<TransactionData>    transactionData_;
   std::shared_ptr<QuoteProvider>      quoteProvider_;
   std::shared_ptr<AuthAddressManager> authAddressManager_;
   std::shared_ptr<WalletsManager>     walletsManager_;
   std::shared_ptr<SignContainer>      container_;
   std::shared_ptr<AssetManager>       assetMgr_;
   std::shared_ptr<ArmoryConnection>   armory_;
<<<<<<< HEAD
=======
   std::shared_ptr<CelerClient>        celerClient_;
>>>>>>> 810fa8b6
   std::unordered_map<std::string, std::string> ccTxMap_;
   std::map<QString, QString>          ccReqIdToOrder_;

   bs::network::Order                  XBTOrder_;

   XBTSettlementTransactionWidget      *xbtSettlementWidget_ = nullptr;
   CCSettlementTransactionWidget       *ccSettlementWidget_ = nullptr;

   bool  cancelOnClose_ = true;
};

#endif // __RFQ_DIALOG_H__<|MERGE_RESOLUTION|>--- conflicted
+++ resolved
@@ -37,10 +37,7 @@
       , const std::shared_ptr<WalletsManager> &walletsManager
       , const std::shared_ptr<SignContainer> &
       , const std::shared_ptr<ArmoryConnection> &
-<<<<<<< HEAD
-=======
       , const std::shared_ptr<CelerClient> &celerClient
->>>>>>> 810fa8b6
       , QWidget* parent = nullptr);
    ~RFQDialog() override = default;
 
@@ -71,10 +68,7 @@
    std::shared_ptr<SignContainer>      container_;
    std::shared_ptr<AssetManager>       assetMgr_;
    std::shared_ptr<ArmoryConnection>   armory_;
-<<<<<<< HEAD
-=======
    std::shared_ptr<CelerClient>        celerClient_;
->>>>>>> 810fa8b6
    std::unordered_map<std::string, std::string> ccTxMap_;
    std::map<QString, QString>          ccReqIdToOrder_;
 
