#include "RootWalletPropertiesDialog.h"
#include "ui_WalletPropertiesDialog.h"

#include <QFile>
#include <QFileDialog>
#include <QInputDialog>
#include <QStandardPaths>

#include <bech32/ref/c++/segwit_addr.h>

#include "Address.h"
#include "ApplicationSettings.h"
#include "AssetManager.h"
#include "ChangeWalletPasswordDialog.h"
#include "HDWallet.h"
#include "MessageBoxCritical.h"
#include "MessageBoxQuestion.h"
#include "MessageBoxSuccess.h"
#include "MessageBoxWarning.h"
#include "SignContainer.h"
#include "UiUtils.h"
#include "WalletDeleteDialog.h"
#include "WalletsManager.h"
#include "WalletsViewModel.h"
#include "WalletsWidget.h"

#include <QSortFilterProxyModel>

class CurrentWalletFilter : public QSortFilterProxyModel
{
public:
   CurrentWalletFilter(const std::shared_ptr<bs::hd::Wallet> &wallet, QObject* parent)
      : QSortFilterProxyModel(parent)
      , wallet_(wallet)
   {
   }

   bool filterAcceptsRow(int sourceRow, const QModelIndex &sourceParent) const override
   {
      if (sourceParent.isValid()) {
         return true;
      }
      auto index = sourceModel()->index(sourceRow, 0, sourceParent);
      auto node = dynamic_cast<WalletsViewModel*>(sourceModel())->getNode(index);

      auto wallet = node->hdWallet();
      return (wallet != nullptr) && (node->hdWallet()->getWalletId() == wallet_->getWalletId());
   }

private:
   std::shared_ptr<bs::hd::Wallet> wallet_;
};

RootWalletPropertiesDialog::RootWalletPropertiesDialog(const std::shared_ptr<bs::hd::Wallet> &wallet
   , const std::shared_ptr<WalletsManager> &walletsManager
   , const std::shared_ptr<ArmoryConnection> &armory
   , const std::shared_ptr<SignContainer> &container
   , WalletsViewModel *walletsModel
   , const std::shared_ptr<ApplicationSettings> &appSettings
   , const std::shared_ptr<AssetManager> &assetMgr
   , QWidget* parent)
  : QDialog(parent)
  , ui_(new Ui::WalletPropertiesDialog())
  , wallet_(wallet)
  , walletsManager_(walletsManager)
  , signingContainer_(container)
  , appSettings_(appSettings)
  , assetMgr_(assetMgr)
{
   ui_->setupUi(this);

   walletFilter_ = new CurrentWalletFilter(wallet, this);
   walletFilter_->setSourceModel(walletsModel);
   ui_->treeViewWallets->setModel(walletFilter_);

   connect(walletsModel, &WalletsViewModel::modelReset,
      this, &RootWalletPropertiesDialog::onModelReset);

   ui_->treeViewWallets->hideColumn(static_cast<int>(WalletsViewModel::WalletColumns::ColumnDescription));
   ui_->treeViewWallets->hideColumn(static_cast<int>(WalletsViewModel::WalletColumns::ColumnState));
   ui_->treeViewWallets->hideColumn(static_cast<int>(WalletsViewModel::WalletColumns::ColumnSpendableBalance));
   ui_->treeViewWallets->hideColumn(static_cast<int>(WalletsViewModel::WalletColumns::ColumnUnconfirmedBalance));
   ui_->treeViewWallets->hideColumn(static_cast<int>(WalletsViewModel::WalletColumns::ColumnNbAddresses));
   ui_->treeViewWallets->header()->setSectionResizeMode(QHeaderView::ResizeToContents);

   connect(ui_->treeViewWallets->selectionModel(), &QItemSelectionModel::selectionChanged, this, &RootWalletPropertiesDialog::onWalletSelected);

   connect(ui_->deleteButton, &QPushButton::clicked, this, &RootWalletPropertiesDialog::onDeleteWallet);
   connect(ui_->backupButton, &QPushButton::clicked, this, &RootWalletPropertiesDialog::onBackupWallet);
   connect(ui_->exportButton, &QPushButton::clicked, this, &RootWalletPropertiesDialog::onCreateWoWallet);
   connect(ui_->changePassphraseButton, &QPushButton::clicked, this, &RootWalletPropertiesDialog::onChangePassword);
   connect(ui_->rescanButton, &QPushButton::clicked, this, &RootWalletPropertiesDialog::onRescanBlockchain);

   updateWalletDetails(wallet_);

   ui_->rescanButton->setEnabled(armory->state() == ArmoryConnection::State::Ready);
   ui_->changePassphraseButton->setEnabled(false);
   if (!wallet_->isWatchingOnly()) {
      walletEncTypes_ = wallet_->encryptionTypes();
      walletEncKeys_ = wallet_->encryptionKeys();
      walletEncRank_ = wallet_->encryptionRank();
   }

   if (signingContainer_) {
      if (signingContainer_->isOffline() || signingContainer_->isWalletOffline(wallet->getWalletId())) {
         ui_->backupButton->setEnabled(false);
         ui_->changePassphraseButton->setEnabled(false);
      }
      connect(signingContainer_.get(), &SignContainer::HDWalletInfo, this, &RootWalletPropertiesDialog::onHDWalletInfo);
      connect(signingContainer_.get(), &SignContainer::PasswordChanged, this, &RootWalletPropertiesDialog::onPasswordChanged);
      connect(signingContainer_.get(), &SignContainer::HDLeafCreated, this, &RootWalletPropertiesDialog::onHDLeafCreated);
      infoReqId_ = signingContainer_->GetInfo(wallet_);
   }

   ui_->treeViewWallets->expandAll();
}

RootWalletPropertiesDialog::~RootWalletPropertiesDialog() = default;

void RootWalletPropertiesDialog::onDeleteWallet()
{
   WalletDeleteDialog delDlg(wallet_, walletsManager_, signingContainer_, appSettings_, this);
   if (delDlg.exec() == QDialog::Accepted) {
      close();
   }
}

void RootWalletPropertiesDialog::onBackupWallet()
{
   WalletBackupAndVerify(wallet_, signingContainer_, appSettings_, this);
}

void RootWalletPropertiesDialog::onCreateWoWallet()
{
   if (wallet_->isWatchingOnly()) {
      copyWoWallet();
   } else {
      MessageBoxWarning(tr("Create W/O wallet")
         , tr("Watching-only wallet from full wallet should be created on signer side")).exec();
   }
}

void RootWalletPropertiesDialog::copyWoWallet()
{
   const auto dir = QFileDialog::getExistingDirectory(this, tr("Watching-Only Wallet Target Directory")
      , QStandardPaths::writableLocation(QStandardPaths::DocumentsLocation), QFileDialog::ShowDirsOnly);
   if (dir.isEmpty()) {
      return;
   }
   const auto title = tr("Watching-Only Wallet");
   const auto walletFileName = wallet_->fileNamePrefix(true) + wallet_->getWalletId() + "_wallet.lmdb";
   const auto target = dir + QString::fromStdString("/" + walletFileName);
   if (QFile::exists(target)) {
      MessageBoxQuestion request(title
         , tr("Confirm wallet file overwrite")
         , tr("Wallet file <b>%1</b> already exists in %2. Overwrite it?").arg(QString::fromStdString(walletFileName)).arg(dir)
         , this);
      if (request.exec() == QDialog::Accepted) {
         return;
      }
      QFile::remove(target);
   }

   if (QFile::copy(appSettings_->GetHomeDir() + QString::fromStdString("/" + walletFileName), target)) {
      MessageBoxSuccess(title, tr("Wallet created")
         , tr("Created wallet file <b>%1</b> in <span>%2</span>")
            .arg(QString::fromStdString(walletFileName))
            .arg(dir)
         , this).exec();
   } else {
      MessageBoxCritical(title
         , tr("Failed to copy")
         , tr("Failed to copy <b>%1</b> from %2 to %3")
            .arg(QString::fromStdString(walletFileName)).arg(appSettings_->GetHomeDir())
            .arg(dir)
         , this).exec();
   }
}

void RootWalletPropertiesDialog::onChangePassword()
{
<<<<<<< HEAD
   ChangeWalletPasswordDialog changePasswordDialog(wallet_
      , walletEncTypes_, walletEncKeys_, walletEncRank_, QString(), this);
=======
   auto changePasswordDialog = new ChangeWalletPasswordDialog(wallet_
      , walletEncTypes_, walletEncKeys_, walletEncRank_, QString(), appSettings_, this);
>>>>>>> 870e7c86

   if (changePasswordDialog.exec() != QDialog::Accepted) {
      return;
   }

   isLatestPasswordChangeAddDevice_ = changePasswordDialog.isLatestChangeAddDevice();

   const auto oldPassword = changePasswordDialog.oldPassword();

   if (wallet_->isWatchingOnly()) {
      signingContainer_->ChangePassword(wallet_, changePasswordDialog.newPasswordData()
         , changePasswordDialog.newKeyRank(), oldPassword);
   }
   else {
      bool result = wallet_->changePassword(changePasswordDialog.newPasswordData(), changePasswordDialog.newKeyRank()
         , oldPassword);
      onPasswordChanged(wallet_->getWalletId(), result);
   }
}

void RootWalletPropertiesDialog::onPasswordChanged(const std::string &walletId, bool ok)
{
   if (walletId != wallet_->getWalletId()) {
      return;
   }

   if (ok) {
      // Update wallet info
      infoReqId_ = signingContainer_->GetInfo(wallet_);
   }

   if (isLatestPasswordChangeAddDevice_) {
      if (ok) {
         MessageBoxSuccess(tr("Wallet Password")
            , tr("Device successfully added")
            , this).exec();
      }
      else {
         MessageBoxCritical(tr("Wallet Password")
            , tr("Device adding failed")
            , this).exec();
      }

      return;
   }

   if (ok) {
      MessageBoxSuccess(tr("Wallet Password")
         , tr("Wallet password successfully changed")
         , this).exec();
   }
   else {
      MessageBoxCritical(tr("Wallet Password")
         , tr("A problem occured when changing wallet password")
         , this).exec();
   }
}

static inline QString encTypeToString(bs::wallet::EncryptionType enc)
{
   switch (enc) {
      case bs::wallet::EncryptionType::Unencrypted :
         return QObject::tr("Unencrypted");

      case bs::wallet::EncryptionType::Password :
         return QObject::tr("Password");

      case bs::wallet::EncryptionType::Freja :
         return QObject::tr("Freja");
   };
}

void RootWalletPropertiesDialog::onHDWalletInfo(unsigned int id, std::vector<bs::wallet::EncryptionType> encTypes
   , std::vector<SecureBinaryData> encKeys, bs::wallet::KeyRank keyRank)
{
   if (!infoReqId_ || (id != infoReqId_)) {
      return;
   }
   infoReqId_ = 0;
   walletEncTypes_ = encTypes;
   walletEncKeys_ = encKeys;
   walletEncRank_ = keyRank;
   ui_->changePassphraseButton->setEnabled(true);

   if (keyRank.first == 1 && keyRank.second == 1) {
      if (!encTypes.empty()) {
         ui_->labelEncRank->setText(encTypeToString(encTypes.front()));
      } else {
         ui_->labelEncRank->setText(tr("Unknown"));
      }
   } else {
      ui_->labelEncRank->setText(tr("%1 of %2").arg(keyRank.first).arg(keyRank.second));
   }
}

void RootWalletPropertiesDialog::onWalletSelected()
{
   auto selection = ui_->treeViewWallets->selectionModel()->selectedIndexes();
      auto index = selection[0];

      auto modelIndex = walletFilter_->mapToSource(index);
      auto node = dynamic_cast<WalletsViewModel*>(walletFilter_->sourceModel())->getNode(modelIndex);
      auto wallet = node->hdWallet();

      if (wallet != nullptr) {
         updateWalletDetails(wallet);
      } else {
         const auto wallets = node->wallets();
         if (wallets.size() == 1) {
            updateWalletDetails(wallets[0]);
         } else {
            updateWalletDetails(wallet_);
         }
      }
}

void RootWalletPropertiesDialog::updateWalletDetails(const std::shared_ptr<bs::hd::Wallet>& wallet)
{
   ui_->labelWalletId->setText(QString::fromStdString(wallet->getWalletId()));
   ui_->labelWalletName->setText(QString::fromStdString(wallet->getName()));
   ui_->labelDescription->setText(QString::fromStdString(wallet->getDesc()));

   ui_->balanceWidget->hide();

   ui_->labelAddresses->setText(tr("Groups/Leaves"));
   ui_->labelAddressesUsed->setText(tr("%1/%2").arg(QString::number(wallet->getNumGroups())).arg(QString::number(wallet->getNumLeaves())));
}

void RootWalletPropertiesDialog::updateWalletDetails(const std::shared_ptr<bs::Wallet>& wallet)
{
   ui_->labelWalletId->setText(QString::fromStdString(wallet->GetWalletId()));
   ui_->labelWalletName->setText(QString::fromStdString(wallet->GetWalletName()));
   ui_->labelDescription->setText(QString::fromStdString(wallet->GetWalletDescription()));

   ui_->labelAddresses->setText(tr("Addresses Used"));
   ui_->labelAddressesUsed->setText(QString::number(wallet->GetUsedAddressCount()));

   if (wallet->isBalanceAvailable()) {
      ui_->labelSpendable->setText(UiUtils::displayAmount(wallet->GetSpendableBalance()));
      ui_->labelUnconfirmed->setText(UiUtils::displayAmount(wallet->GetUnconfirmedBalance()));
      ui_->labelTotal->setText(UiUtils::displayAmount(wallet->GetTotalBalance()));
      ui_->balanceWidget->show();
   } else {
      ui_->balanceWidget->hide();
   }
}

void RootWalletPropertiesDialog::startWalletScan()
{
   const auto walletsMgr = walletsManager_;
   const auto &settings = appSettings_;

   const auto &cbr = [walletsMgr](const std::string &walletId) -> unsigned int {
      const auto &wallet = walletsMgr->GetWalletById(walletId);
      return wallet ? wallet->GetUsedAddressCount() : 0;
   };
   const auto &cbw = [settings](const std::string &walletId, unsigned int idx) {
      settings->SetWalletScanIndex(walletId, idx);
   };

   if (wallet_->startRescan(nullptr, cbr, cbw)) {
      emit walletsManager_->walletImportStarted(wallet_->getWalletId());
   }
   else {
      MessageBoxWarning(tr("Wallet rescan"), tr("Wallet blockchain rescan is already in progress"), this).exec();
   }
   accept();
}

void RootWalletPropertiesDialog::onRescanBlockchain()
{
   ui_->buttonBar->setEnabled(false);

   if (wallet_->isPrimary()) {
      for (const auto &cc : assetMgr_->privateShares(true)) {
         bs::hd::Path path;
         path.append(bs::hd::purpose, true);
         path.append(bs::hd::CoinType::BlockSettle_CC, true);
         path.append(cc, true);
         const auto reqId = signingContainer_->CreateHDLeaf(wallet_, path);
         if (reqId) {
            createCCWalletReqs_[reqId] = cc;
         }
      }
   }
   else {
      startWalletScan();
   }
}

void RootWalletPropertiesDialog::onHDLeafCreated(unsigned int id, BinaryData pubKey, BinaryData chainCode, std::string walletId)
{
   if (!createCCWalletReqs_.empty() && (createCCWalletReqs_.find(id) != createCCWalletReqs_.end())) {
      const auto cc = createCCWalletReqs_[id];
      createCCWalletReqs_.erase(id);

      const auto leafNode = std::make_shared<bs::hd::Node>(pubKey, chainCode, wallet_->networkType());
      const auto group = wallet_->createGroup(bs::hd::CoinType::BlockSettle_CC);
      group->createLeaf(bs::hd::Path::keyToElem(cc), leafNode);

      if (createCCWalletReqs_.empty()) {
         startWalletScan();
      }
   }
}

void RootWalletPropertiesDialog::onModelReset()
{
   ui_->treeViewWallets->expandAll();
}<|MERGE_RESOLUTION|>--- conflicted
+++ resolved
@@ -179,13 +179,8 @@
 
 void RootWalletPropertiesDialog::onChangePassword()
 {
-<<<<<<< HEAD
    ChangeWalletPasswordDialog changePasswordDialog(wallet_
-      , walletEncTypes_, walletEncKeys_, walletEncRank_, QString(), this);
-=======
-   auto changePasswordDialog = new ChangeWalletPasswordDialog(wallet_
       , walletEncTypes_, walletEncKeys_, walletEncRank_, QString(), appSettings_, this);
->>>>>>> 870e7c86
 
    if (changePasswordDialog.exec() != QDialog::Accepted) {
       return;
