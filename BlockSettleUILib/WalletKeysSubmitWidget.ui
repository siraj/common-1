--- conflicted
+++ resolved
@@ -7,11 +7,7 @@
     <x>0</x>
     <y>0</y>
     <width>393</width>
-<<<<<<< HEAD
     <height>28</height>
-=======
-    <height>42</height>
->>>>>>> 870e7c86
    </rect>
   </property>
   <property name="sizePolicy">
