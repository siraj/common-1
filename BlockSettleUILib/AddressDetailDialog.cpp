#include "AddressDetailDialog.h"
#include "ui_AddressDetailDialog.h"

#include <QClipboard>
#include <QDialogButtonBox>
#include <QDateTime>
#include <QLabel>
#include <QPushButton>
#include <QSortFilterProxyModel>

#include "ArmoryConnection.h"
#include "MetaData.h"
#include "TransactionsViewModel.h"
#include "UiUtils.h"


class IncomingTransactionFilter : public QSortFilterProxyModel
{
public:
   QString address;

   IncomingTransactionFilter(QObject* parent) : QSortFilterProxyModel(parent) {}
   bool filterAcceptsRow(int source_row, const QModelIndex &) const override {
      auto transactionAddress = sourceModel()->data(sourceModel()->index(source_row, static_cast<int>(TransactionsViewModel::Columns::Address))).toString();
      return transactionAddress == address;
   }
};

class OutgoingTransactionFilter : public QSortFilterProxyModel
{
public:
   QString address;

   OutgoingTransactionFilter(QObject* parent) : QSortFilterProxyModel(parent) {}
   bool filterAcceptsRow(int source_row, const QModelIndex &) const override {
      auto transactionAddress = sourceModel()->data(sourceModel()->index(source_row, static_cast<int>(TransactionsViewModel::Columns::Address))).toString();
      if (transactionAddress.isEmpty()) {
         return false;
      }
      return transactionAddress != address;
   }
};

class AddressTransactionFilter : public QSortFilterProxyModel
{
public:
   AddressTransactionFilter(QObject* parent) : QSortFilterProxyModel(parent) {}
   bool filterAcceptsColumn(int source_column, const QModelIndex & source_parent) const override
   {
      Q_UNUSED(source_parent);
      TransactionsViewModel::Columns col = static_cast<TransactionsViewModel::Columns>(source_column);
      return col != TransactionsViewModel::Columns::Wallet
         && col != TransactionsViewModel::Columns::Address
         && col != TransactionsViewModel::Columns::Comment
         && col != TransactionsViewModel::Columns::SendReceive
         && col != TransactionsViewModel::Columns::RbfFlag
         /*&& col != TransactionsViewModel::Columns::MissedBlocks*/;
   }
};


AddressDetailDialog::AddressDetailDialog(const bs::Address& address, const std::shared_ptr<bs::Wallet> &wallet
   , const std::shared_ptr<WalletsManager>& walletsManager, const std::shared_ptr<ArmoryConnection> &armory
   , QWidget* parent)
   : QDialog(parent)
   , ui_(new Ui::AddressDetailDialog())
   , address_(address)
   , walletsManager_(walletsManager)
   , wallet_(wallet)
{
   setAttribute(Qt::WA_DeleteOnClose);
   ui_->setupUi(this);
   ui_->labelError->hide();

   connect(wallet_.get(), &bs::Wallet::addrBalanceReceived, this, &AddressDetailDialog::onAddrBalanceReceived);
   connect(wallet_.get(), &bs::Wallet::addrTxNReceived, this, &AddressDetailDialog::onAddrTxNReceived);

   wallet_->getAddrBalance(address);
   wallet_->getAddrTxN(address);

   auto copyButton = ui_->buttonBox->addButton(tr("Copy to clipboard"), QDialogButtonBox::ActionRole);
   connect(copyButton, &QPushButton::clicked, this, &AddressDetailDialog::onCopyClicked);

   ui_->labelWallenName->setText(QString::fromStdString(wallet_->GetWalletName()));

   const auto addressString = address.display();
   ui_->labelAddress->setText(addressString);

   auto index = QString::fromStdString(wallet_->GetAddressIndex(address));
   if (index.length() > 64) {
      index = index.left(64);
   }
   ui_->labelAddrIndex->setText(index);

   const auto comment = wallet_->GetAddressComment(address);
   ui_->labelComment->setText(QString::fromStdString(comment));

   const auto &cbLedgerDelegate = [this, armory](AsyncClient::LedgerDelegate delegate) {
      // XXX - if armory is offline we need to reflect this in current dialog
      TransactionsViewModel* model = new TransactionsViewModel(armory, walletsManager_, delegate, this, wallet_);

      IncomingTransactionFilter* incomingFilter = new IncomingTransactionFilter(this);
      incomingFilter->address = address_.display();
      incomingFilter->setSourceModel(model);
      AddressTransactionFilter* inFilter = new AddressTransactionFilter(this);
      inFilter->setSourceModel(incomingFilter);
      ui_->inputAddressesWidget->setModel(inFilter);
      ui_->inputAddressesWidget->sortByColumn(static_cast<int>(TransactionsViewModel::Columns::Date), Qt::DescendingOrder);

      OutgoingTransactionFilter* outgoingFilter = new OutgoingTransactionFilter(this);
      outgoingFilter->address = address_.display();
      outgoingFilter->setSourceModel(model);
      AddressTransactionFilter* outFilter = new AddressTransactionFilter(this);
      outFilter->setSourceModel(outgoingFilter);
      ui_->outputAddressesWidget->setModel(outFilter);
      ui_->outputAddressesWidget->sortByColumn(static_cast<int>(TransactionsViewModel::Columns::Date), Qt::DescendingOrder);

      ui_->inputAddressesWidget->header()->setSectionResizeMode(QHeaderView::ResizeToContents);
      ui_->outputAddressesWidget->header()->setSectionResizeMode(QHeaderView::ResizeToContents);
   };
   if (!armory->getLedgerDelegateForAddress(wallet_->GetWalletId(), address_, cbLedgerDelegate)) {
      ui_->labelError->setText(tr("Error loading address info"));
      onError();
   }

   ui_->labelQR->setPixmap(UiUtils::getQRCode(addressString, 128));
}

<<<<<<< HEAD
AddressDetailDialog::~AddressDetailDialog() = default;
=======
void AddressDetailDialog::onAddrBalanceReceived(const bs::Address &addr, std::vector<uint64_t> balance)
{
   if (addr != address_) {
      return;
   }
   ui_->labelBalance->setText((wallet_->GetType() == bs::wallet::Type::ColorCoin)
      ? UiUtils::displayCCAmount(balance[0]) : UiUtils::displayAmount(balance[0]));
}

void AddressDetailDialog::onAddrTxNReceived(const bs::Address &addr, uint32_t txn)
{
   if (addr != address_) {
      return;
   }
   ui_->labelTransactions->setText(QString::number(txn));
}
>>>>>>> 47090117

void AddressDetailDialog::onError()
{
   ui_->labelError->show();
   ui_->groupBoxIncoming->hide();
   ui_->groupBoxOutgoing->hide();
}

void AddressDetailDialog::onCopyClicked() const
{
   QApplication::clipboard()->setText(address_.display());
}<|MERGE_RESOLUTION|>--- conflicted
+++ resolved
@@ -126,9 +126,8 @@
    ui_->labelQR->setPixmap(UiUtils::getQRCode(addressString, 128));
 }
 
-<<<<<<< HEAD
 AddressDetailDialog::~AddressDetailDialog() = default;
-=======
+
 void AddressDetailDialog::onAddrBalanceReceived(const bs::Address &addr, std::vector<uint64_t> balance)
 {
    if (addr != address_) {
@@ -145,7 +144,6 @@
    }
    ui_->labelTransactions->setText(QString::number(txn));
 }
->>>>>>> 47090117
 
 void AddressDetailDialog::onError()
 {
