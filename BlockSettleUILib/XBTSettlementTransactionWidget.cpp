#include "XBTSettlementTransactionWidget.h"

#include "ui_XBTSettlementTransactionWidget.h"

#include "ReqXBTSettlementContainer.h"
#include "SelectedTransactionInputs.h"
#include "SignContainer.h"
#include "TransactionData.h"
#include "UiUtils.h"
#include "WalletsManager.h"
#include <CelerClient.h>

#include <spdlog/logger.h>


XBTSettlementTransactionWidget::XBTSettlementTransactionWidget(const std::shared_ptr<spdlog::logger> &logger
   , const std::shared_ptr<CelerClient> &celerClient
   , const std::shared_ptr<ApplicationSettings> &appSettings
   , const std::shared_ptr<ReqXBTSettlementContainer> &settlContainer
   , QWidget* parent)
   : QWidget(parent)
   , ui_(new Ui::XBTSettlementTransactionWidget())
   , logger_(logger)
   , appSettings_(appSettings)
   , settlContainer_(settlContainer)
   , sValid_(tr("<span style=\"color: #22C064;\">Verified</span>"))
   , sInvalid_(tr("<span style=\"color: #CF292E;\">Invalid</span>"))
   , sFailed_(tr("<span style=\"color: #CF292E;\">Failed</span>"))
{
   ui_->setupUi(this);

//   setupTimer();

   connect(ui_->pushButtonCancel, &QPushButton::clicked, this, &XBTSettlementTransactionWidget::onCancel);
   connect(ui_->pushButtonAccept, &QPushButton::clicked, this, &XBTSettlementTransactionWidget::onAccept);

   connect(ui_->widgetSubmitKeys, &WalletKeysSubmitWidget::keyChanged, [this] { updateAcceptButton(); });
   connect(ui_->widgetSubmitKeysAuth, &WalletKeysSubmitWidget::keyChanged, [this] { updateAcceptButton(); });

   connect(celerClient.get(), &CelerClient::OnConnectionClosed,
      this, &XBTSettlementTransactionWidget::onCancel);

   connect(settlContainer_.get(), &ReqXBTSettlementContainer::DealerVerificationStateChanged
      , this, &XBTSettlementTransactionWidget::onDealerVerificationStateChanged, Qt::QueuedConnection);
   connect(settlContainer_.get(), &ReqXBTSettlementContainer::error, this, &XBTSettlementTransactionWidget::onError);
   connect(settlContainer_.get(), &ReqXBTSettlementContainer::info, this, &XBTSettlementTransactionWidget::onInfo);
   connect(settlContainer_.get(), &ReqXBTSettlementContainer::timerTick, this, &XBTSettlementTransactionWidget::onTimerTick);
   connect(settlContainer_.get(), &ReqXBTSettlementContainer::timerExpired, this, &XBTSettlementTransactionWidget::onTimerExpired);
   connect(settlContainer_.get(), &ReqXBTSettlementContainer::timerStarted, [this](int msDuration) { ui_->progressBar->setMaximum(msDuration); });
   connect(settlContainer_.get(), &ReqXBTSettlementContainer::retry, this, &XBTSettlementTransactionWidget::onRetry);
   connect(settlContainer_.get(), &ReqXBTSettlementContainer::stop, this, &XBTSettlementTransactionWidget::onStop);
   connect(settlContainer_.get(), &ReqXBTSettlementContainer::authWalletInfoReceived, this, &XBTSettlementTransactionWidget::onAuthWalletInfoReceived);

   settlContainer_->activate();

   populateDetails();
   ui_->pushButtonCancel->setEnabled(true);
   updateAcceptButton();
}

XBTSettlementTransactionWidget::~XBTSettlementTransactionWidget() noexcept = default;

void XBTSettlementTransactionWidget::onCancel()
{
   settlContainer_->cancel();
   ui_->widgetSubmitKeys->cancel();
   ui_->widgetSubmitKeysAuth->cancel();
}

void XBTSettlementTransactionWidget::onError(QString text)
{
   ui_->labelHintPassword->setText(text);
   updateAcceptButton();
}

void XBTSettlementTransactionWidget::onInfo(QString text)
{
   ui_->labelHintPassword->setText(text);
}

void XBTSettlementTransactionWidget::onTimerTick(int msCurrent, int)
{
   ui_->progressBar->setValue(msCurrent);
   ui_->progressBar->setFormat(tr("%n second(s) remaining", "", msCurrent / 1000));
}

void XBTSettlementTransactionWidget::onTimerExpired()
{
   ui_->pushButtonCancel->setEnabled(false);
}

void XBTSettlementTransactionWidget::populateDetails()
{
   ui_->labelProductGroup->setText(tr(bs::network::Asset::toString(settlContainer_->assetType())));
   ui_->labelSecurityID->setText(QString::fromStdString(settlContainer_->security()));
   ui_->labelProduct->setText(QString::fromStdString(settlContainer_->product()));
   ui_->labelSide->setText(tr(bs::network::Side::toString(settlContainer_->side())));

   QString qtyProd = UiUtils::XbtCurrency;
   ui_->labelQuantity->setText(tr("%1 %2")
      .arg(UiUtils::displayAmountForProduct(settlContainer_->amount(), qtyProd, bs::network::Asset::Type::SpotXBT))
      .arg(qtyProd));

   ui_->labelPrice->setText(UiUtils::displayPriceXBT(settlContainer_->price()));

   const auto fxProd = QString::fromStdString(settlContainer_->fxProduct());
   ui_->labelTotalValue->setText(tr("%1 %2")
      .arg(UiUtils::displayAmountForProduct(settlContainer_->amount() * settlContainer_->price(), fxProd, bs::network::Asset::Type::SpotXBT))
      .arg(fxProd));

   populateXBTDetails();

   if (settlContainer_->weSell()) {
      if (settlContainer_->isSellFromPrimary()) {
         ui_->labelHintAuthPassword->hide();
         ui_->horizontalWidgetAuthPassword->hide();
         ui_->widgetSubmitKeysAuth->suspend();
      }
      else {
         ui_->labelHintAuthPassword->setText(tr("Enter password for \"%1\" wallet to sign revoke Pay-Out")
            .arg(QString::fromStdString(settlContainer_->authWalletName())));
      }
   }
   else {
      ui_->labelHintPassword->setText(tr("Enter password for \"%1\" wallet to sign Pay-Out")
         .arg(QString::fromStdString(settlContainer_->authWalletName())));
      ui_->labelHintAuthPassword->hide();
      ui_->horizontalWidgetAuthPassword->hide();
      ui_->widgetSubmitKeysAuth->suspend();
   }
}

void XBTSettlementTransactionWidget::onDealerVerificationStateChanged(AddressVerificationState state)
{
   QString text;
   switch (state) {
   case AddressVerificationState::Verified: {
<<<<<<< HEAD
         text = sValid_;
         ui_->widgetSubmitKeys->init(MobileClientRequest::SignWallet, settlContainer_->walletId()
=======
         text = sValid;
         ui_->widgetSubmitKeys->init(MobileClientRequest::SettlementTransaction, settlContainer_->walletId()
>>>>>>> 20c204c7
            , settlContainer_->keyRank(), settlContainer_->encTypes(), settlContainer_->encKeys(), appSettings_);
         ui_->widgetSubmitKeys->setFocus();
         // tr("%1 Settlement %2").arg(QString::fromStdString(rfq_.security)).arg(clientSells_ ? tr("Pay-In") : tr("Pay-Out"))

         if (settlContainer_->weSell() && !settlContainer_->isSellFromPrimary()) {
            ui_->widgetSubmitKeysAuth->init(MobileClientRequest::SettlementTransaction
               , settlContainer_->authWalletId(), settlContainer_->authKeyRank(), settlContainer_->authEncTypes()
               , settlContainer_->authEncKeys(), appSettings_);
         }
         QApplication::processEvents();
         adjustSize();
   }
      break;
   case AddressVerificationState::VerificationFailed:
      text = sFailed_;
      break;
   default:
      text = sInvalid_;
      break;
   }

   ui_->labelDealerAuthAddress->setText(text);
   updateAcceptButton();
}

void XBTSettlementTransactionWidget::onAuthWalletInfoReceived()
{
   ui_->widgetSubmitKeysAuth->resume();
}

void XBTSettlementTransactionWidget::populateXBTDetails()
{
   ui_->labelDealerAuthAddress->setText(tr("Validating"));
   ui_->labelUserAuthAddress->setText(settlContainer_->userKeyOk() ? sValid_ : sInvalid_);

   if (settlContainer_->weSell()) {
      window()->setWindowTitle(tr("Settlement Pay-In (XBT)"));

      // addDetailRow(tr("Sending wallet"), tr("<b>%1</b> (%2)").arg(QString::fromStdString(transactionData_->GetWallet()->GetWalletName()))
      //    .arg(QString::fromStdString(transactionData_->GetWallet()->GetWalletId())));
      // addDetailRow(tr("Number of inputs"), tr("<b>%L1</b>")
      //    .arg(QString::number(transactionData_->GetTransactionSummary().usedTransactions)));

      ui_->labelHintPassword->setText(tr("Enter Password and press \"Accept\" to send Pay-In"));
   }
   else {
      window()->setWindowTitle(tr("Settlement Pay-Out (XBT)"));

      // addDetailRow(tr("Receiving wallet"), tr("<b>%1</b> (%2)").arg(QString::fromStdString(transactionData_->GetWallet()->GetWalletName()))
      //    .arg(QString::fromStdString(transactionData_->GetWallet()->GetWalletId())));
      // addDetailRow(tr("Receiving address"), tr("<b>%1</b>").arg(recvAddr_.display()));

      ui_->labelHintPassword->setText(tr("Enter Password and press \"Accept\" to send Pay-Out to dealer"));
   }

   ui_->labelTransactionAmount->setText(UiUtils::displayQuantity(settlContainer_->amount(), UiUtils::XbtCurrency));
   ui_->labelFee->setText(UiUtils::displayQuantity(UiUtils::amountToBtc(settlContainer_->fee()), UiUtils::XbtCurrency));

   if (settlContainer_->weSell()) {
      ui_->labelTotalDescription->setText(tr("Total spent"));
      ui_->labelTotalAmount->setText(UiUtils::displayQuantity(settlContainer_->amount() + UiUtils::amountToBtc(settlContainer_->fee())
         , UiUtils::XbtCurrency));
   } else {
      ui_->labelTotalDescription->setText(tr("Total received"));
      ui_->labelTotalAmount->setText(UiUtils::displayQuantity(settlContainer_->amount() - UiUtils::amountToBtc(settlContainer_->fee())
         , UiUtils::XbtCurrency));
   }
}

void XBTSettlementTransactionWidget::onAccept()
{
   SecureBinaryData authKey = (settlContainer_->weSell() && !settlContainer_->isSellFromPrimary() && settlContainer_->payinReceived())
      ? ui_->widgetSubmitKeysAuth->key() : ui_->widgetSubmitKeys->key();
   settlContainer_->accept(authKey);

   if (!settlContainer_->payinReceived() && !settlContainer_->weSell()) {
      ui_->pushButtonCancel->setEnabled(false);
   }
   ui_->labelHintPassword->clear();
   ui_->pushButtonAccept->setEnabled(false);
}

void XBTSettlementTransactionWidget::onStop()
{
   ui_->progressBar->setValue(0);
   ui_->widgetSubmitKeys->setEnabled(false);
   ui_->labelHintAuthPassword->clear();
   ui_->widgetSubmitKeysAuth->setEnabled(false);
}

void XBTSettlementTransactionWidget::onRetry()
{
   ui_->pushButtonAccept->setText(tr("Retry"));
   ui_->widgetSubmitKeys->setEnabled(true);
   ui_->widgetSubmitKeysAuth->setEnabled(true);
   ui_->pushButtonAccept->setEnabled(true);
}

void XBTSettlementTransactionWidget::updateAcceptButton()
{
   bool isPasswordValid = ui_->widgetSubmitKeys->isValid();
   if (settlContainer_->weSell() && !settlContainer_->isSellFromPrimary()) {
      isPasswordValid = ui_->widgetSubmitKeysAuth->isValid();
   }
   ui_->pushButtonAccept->setEnabled(settlContainer_->isAcceptable() && isPasswordValid);
}<|MERGE_RESOLUTION|>--- conflicted
+++ resolved
@@ -135,13 +135,8 @@
    QString text;
    switch (state) {
    case AddressVerificationState::Verified: {
-<<<<<<< HEAD
          text = sValid_;
-         ui_->widgetSubmitKeys->init(MobileClientRequest::SignWallet, settlContainer_->walletId()
-=======
-         text = sValid;
          ui_->widgetSubmitKeys->init(MobileClientRequest::SettlementTransaction, settlContainer_->walletId()
->>>>>>> 20c204c7
             , settlContainer_->keyRank(), settlContainer_->encTypes(), settlContainer_->encKeys(), appSettings_);
          ui_->widgetSubmitKeys->setFocus();
          // tr("%1 Settlement %2").arg(QString::fromStdString(rfq_.security)).arg(clientSells_ ? tr("Pay-In") : tr("Pay-Out"))
