#include "AbstractChatWidgetState.h"

#include "ChatUI/ChatWidget.h"
#include "ChatUI/ChatOTCHelper.h"
#include "ChatUI/ChatPartiesTreeModel.h"
#include "ChatUI/OTCRequestViewModel.h"
#include "NotificationCenter.h"
#include "OtcClient.h"
#include "OtcUtils.h"

namespace {
   const int kMaxMessageNotifLength = 20;
   const auto kTimeoutErrorWith = QObject::tr("OTC negotiation with %1 timed out");
   const auto kCancelledErrorWith = QObject::tr("OTC negotiation with %1 was canceled");
   const auto kRejectedErrorWith = QObject::tr("OTC order was rejected: %1");
} // namespace

using namespace bs::network;

AbstractChatWidgetState::AbstractChatWidgetState(ChatWidget* chat)
   : chat_(chat)
{
}

void AbstractChatWidgetState::onSendMessage()
{
   if (!canSendMessage()) {
      return;
   }

   std::string messageText = chat_->ui_->input_textEdit->toPlainText().toStdString();
   if (messageText.empty()) {
      return;
   }

   chat_->chatClientServicePtr_->SendPartyMessage(chat_->currentPartyId_, messageText);
   chat_->ui_->input_textEdit->clear();
}

void AbstractChatWidgetState::onProcessMessageArrived(const Chat::MessagePtrList& messagePtrList)
{
   if (!canReceiveMessage()) {
      return;
   }

   if (messagePtrList.empty()) {
      return;
   }

   // Update all UI elements
   int bNewMessagesCounter = 0;
   const std::string& partyId = messagePtrList[0]->partyId();

   Chat::ClientPartyPtr clientPartyPtr = getParty(partyId);

   // Tab notifier
   for (int iMessage = 0; iMessage < messagePtrList.size(); ++iMessage) {
      Chat::MessagePtr message = messagePtrList[iMessage];
      if (static_cast<Chat::PartyMessageState>(message->partyMessageState()) == Chat::PartyMessageState::SENT &&
         chat_->ownUserId_ != message->senderHash()) {
         ++bNewMessagesCounter;

         const auto messageTitle = clientPartyPtr->displayName();
         auto messageText = message->messageText();
         const auto otcText = OtcUtils::toReadableString(QString::fromStdString(messageText));

         if (otcText.isEmpty() && messageText.length() > kMaxMessageNotifLength) {
            messageText = messageText.substr(0, kMaxMessageNotifLength) + "...";
         }

         bs::ui::NotifyMessage notifyMsg;
         notifyMsg.append(QString::fromStdString(messageTitle));
         notifyMsg.append(otcText.isEmpty() ? QString::fromStdString(messageText) : otcText);
         notifyMsg.append(QString::fromStdString(partyId));
         notifyMsg.append(!otcText.isEmpty() && (partyId != chat_->currentPartyId_));

         NotificationCenter::notify(bs::ui::NotifyType::UpdateUnreadMessage, notifyMsg);
      }
   }

<<<<<<< HEAD
   // Update tree
   if (bNewMessagesCounter > 0 && partyId != chat_->currentPartyId_) {
      chat_->chatPartiesTreeModel_->onIncreaseUnseenCounter(partyId, bNewMessagesCounter);
   }

   chat_->ui_->textEditMessages->onMessageUpdate(messagePtrList);
=======
   chat_->ui_->textEditMessages->onMessageUpdate(messagePtr);
>>>>>>> dd80ee10

   if (canPerformOTCOperations()) {
      chat_->otcHelper_->onMessageArrived(messagePtrList);
   }

   // Update tree
   if (bNewMessagesCounter > 0 && partyId != chat_->currentPartyId_) {
      chat_->chatPartiesTreeModel_->onIncreaseUnseenCounter(partyId, bNewMessagesCounter);
   }

}

void AbstractChatWidgetState::onChangePartyStatus(const Chat::ClientPartyPtr& clientPartyPtr)
{
   if (!canChangePartyStatus()) {
      return;
   }

   chat_->chatPartiesTreeModel_->onPartyStatusChanged(clientPartyPtr);
   chat_->otcHelper_->onPartyStateChanged(clientPartyPtr);
   onUpdateOTCShield();
}

void AbstractChatWidgetState::onResetPartyModel()
{
   if (!canResetPartyModel()) {
      return;
   }

   chat_->chatPartiesTreeModel_->onPartyModelChanged();
   chat_->onActivatePartyId(QString::fromStdString(chat_->currentPartyId_));
}

void AbstractChatWidgetState::onMessageRead(const std::string& partyId, const std::string& messageId)
{
   if (!canResetReadMessage()) {
      return;
   }

   chat_->chatClientServicePtr_->SetMessageSeen(partyId, messageId);
}

void AbstractChatWidgetState::onChangeMessageState(const std::string& partyId, const std::string& message_id, const int party_message_state)
{
   if (!canChangeMessageState()) {
      return;
   }

   const Chat::MessagePtr message = chat_->ui_->textEditMessages->onMessageStatusChanged(partyId, message_id, party_message_state);

   // Update tree view if needed
   if (static_cast<Chat::PartyMessageState>(party_message_state) == Chat::PartyMessageState::SEEN
      && message && message->senderHash() != chat_->ownUserId_) {
      chat_->chatPartiesTreeModel_->onDecreaseUnseenCounter(partyId, 1);
   }
}

void AbstractChatWidgetState::onAcceptPartyRequest(const std::string& partyId)
{
   if (!canAcceptPartyRequest()) {
      return;
   }

   chat_->chatClientServicePtr_->AcceptPrivateParty(partyId);
}

void AbstractChatWidgetState::onRejectPartyRequest(const std::string& partyId)
{
   if (!canRejectPartyRequest()) {
      return;
   }

   chat_->chatClientServicePtr_->RejectPrivateParty(partyId);
}

void AbstractChatWidgetState::onSendPartyRequest(const std::string& partyId)
{
   if (!canSendPartyRequest()) {
      return;
   }

   chat_->chatClientServicePtr_->RequestPrivateParty(partyId);
}

void AbstractChatWidgetState::onRemovePartyRequest(const std::string& partyId)
{
   if (!canRemovePartyRequest()) {
      return;
   }

   chat_->chatClientServicePtr_->DeletePrivateParty(partyId);
}

void AbstractChatWidgetState::onNewPartyRequest(const std::string& partyName, const std::string& initialMessage)
{
   if (!canSendPartyRequest()) {
      return;
   }

   chat_->chatClientServicePtr_->RequestPrivateParty(partyName, initialMessage);
}

void AbstractChatWidgetState::onUpdateDisplayName(const std::string& partyId, const std::string& contactName)
{
   if (!canUpdatePartyName()) {
      return;
   }

   Chat::ClientPartyModelPtr clientPartyModelPtr = chat_->chatClientServicePtr_->getClientPartyModelPtr();
   Chat::ClientPartyPtr clientPartyPtr = clientPartyModelPtr->getClientPartyById(partyId);
   clientPartyPtr->setDisplayName(contactName);

   if (clientPartyPtr->isGlobalStandard() || (clientPartyPtr->isPrivateStandard() && chat_->currentPartyId_ == partyId)) {
      chat_->ui_->textEditMessages->onUpdatePartyName(partyId);
   }
}

void AbstractChatWidgetState::onSendOtcMessage(const std::string &partyId, const std::string& data)
{
   if (canPerformOTCOperations()) {
      chat_->chatClientServicePtr_->SendPartyMessage(partyId, data);
   }
}

void AbstractChatWidgetState::onSendOtcPublicMessage(const std::string &data)
{
   if (canPerformOTCOperations()) {
      chat_->chatClientServicePtr_->SendPartyMessage(Chat::OtcRoomName, data);
   }
}

void AbstractChatWidgetState::onProcessOtcPbMessage(const Blocksettle::Communication::ProxyTerminalPb::Response &response)
{
   if (canReceiveOTCOperations()) {
      chat_->otcHelper_->onProcessOtcPbMessage(response);
   }
}

void AbstractChatWidgetState::onOtcUpdated(const otc::Peer *peer)
{
   if (canReceiveOTCOperations() && chat_->currentPeer() == peer) {
      onUpdateOTCShield();
   }
}

void AbstractChatWidgetState::onOtcPublicUpdated()
{
   if (!canReceiveOTCOperations()) {
      return;
   }

   onUpdateOTCShield();
   chat_->chatPartiesTreeModel_->onGlobalOTCChanged();
}

void AbstractChatWidgetState::onUpdateOTCShield()
{
   if (!canReceiveOTCOperations()) {
      return;
   }

   applyRoomsFrameChange();
}

void AbstractChatWidgetState::onOTCPeerError(const bs::network::otc::Peer *peer, bs::network::otc::PeerErrorType type, const std::string* errorMsg)
{
   if (!canReceiveOTCOperations()) {
      return;
   }
      
   const Chat::ClientPartyPtr clientPartyPtr = getPartyByUserHash(peer->contactId);
   if (!clientPartyPtr) {
      return;
   }  

   QString MessageBody;
   switch (type)
   {
   case bs::network::otc::PeerErrorType::Timeout:
      MessageBody = kTimeoutErrorWith.arg(QString::fromStdString(clientPartyPtr->displayName()));
      break;
   case bs::network::otc::PeerErrorType::Canceled:
      MessageBody = kCancelledErrorWith.arg(QString::fromStdString(clientPartyPtr->displayName()));
      break;
   case bs::network::otc::PeerErrorType::Rejected:
      assert(errorMsg);
      MessageBody = kRejectedErrorWith.arg(QString::fromStdString(*errorMsg));
      break;
   default:
      break;
   }
   bs::ui::NotifyMessage notifyMsg;
   notifyMsg.append(MessageBody);

   NotificationCenter::notify(bs::ui::NotifyType::OTCOrderError, notifyMsg);
}

void AbstractChatWidgetState::onOtcRequestSubmit()
{
   if (canPerformOTCOperations()) {
      chat_->otcHelper_->onOtcRequestSubmit(chat_->currentPeer(), chat_->ui_->widgetNegotiateRequest->offer());
   }
}

void AbstractChatWidgetState::onOtcResponseAccept()
{
   if (canPerformOTCOperations()) {
      chat_->otcHelper_->onOtcResponseAccept(chat_->currentPeer(), chat_->ui_->widgetNegotiateResponse->offer());
   }
}

void AbstractChatWidgetState::onOtcResponseUpdate()
{
   if (canPerformOTCOperations()) {
      chat_->otcHelper_->onOtcResponseUpdate(chat_->currentPeer(), chat_->ui_->widgetNegotiateResponse->offer());
   }
}

void AbstractChatWidgetState::onOtcQuoteRequestSubmit()
{
   if (canPerformOTCOperations()) {
      chat_->otcHelper_->onOtcQuoteRequestSubmit(chat_->ui_->widgetCreateOTCRequest->request());
   }
}

void AbstractChatWidgetState::onOtcQuoteResponseSubmit()
{
   if (canPerformOTCOperations()) {
      chat_->chatClientServicePtr_->RequestPrivatePartyOTC(chat_->currentPeer()->contactId);
   }
}

void AbstractChatWidgetState::onOtcPrivatePartyReady(const Chat::ClientPartyPtr& clientPartyPtr)
{
   if (canPerformOTCOperations() && clientPartyPtr->isPrivateOTC()) {
      Chat::PartyRecipientsPtrList recipients = clientPartyPtr->getRecipientsExceptMe(chat_->ownUserId_);
      for (const auto& recipient : recipients) {
         if (chat_->currentPeer() && recipient->userHash() == chat_->currentPeer()->contactId) {
            // found user, send request
            chat_->otcHelper_->onOtcQuoteResponseSubmit(chat_->currentPeer(), chat_->ui_->widgetCreateOTCResponse->response());
         }
      }
   }
}

void AbstractChatWidgetState::onOtcPullOrRejectCurrent()
{
   if (canPerformOTCOperations()) {
      auto peer = chat_->currentPeer();
      if (!peer) {
         assert(false);
         return;
      }

      Chat::ClientPartyModelPtr clientPartyModelPtr = chat_->chatClientServicePtr_->getClientPartyModelPtr();
      Chat::ClientPartyPtr clientPartyPtr = clientPartyModelPtr->getOtcPartyForUsers(chat_->ownUserId_, peer->contactId);
      if (clientPartyPtr) {
         chat_->chatClientServicePtr_->DeletePrivateParty(clientPartyPtr->id());
      }

      chat_->ui_->treeViewOTCRequests->selectionModel()->clearCurrentIndex();
      chat_->otcHelper_->onOtcPullOrReject(peer);
   }
}

void AbstractChatWidgetState::saveDraftMessage()
{
   const auto draft = chat_->ui_->input_textEdit->toPlainText();

   if (draft.isEmpty()) {
      chat_->draftMessages_.remove(chat_->currentPartyId_);
   }
   else {
      chat_->draftMessages_.insert(chat_->currentPartyId_, draft);
   }
}

void AbstractChatWidgetState::restoreDraftMessage()
{
   const auto iDraft = chat_->draftMessages_.find(chat_->currentPartyId_);
   if (iDraft != chat_->draftMessages_.cend()) {
      chat_->ui_->input_textEdit->setText(iDraft.value());
      auto cursor = chat_->ui_->input_textEdit->textCursor();
      cursor.movePosition(QTextCursor::EndOfLine, QTextCursor::MoveAnchor);
      chat_->ui_->input_textEdit->setTextCursor(cursor);
   }
}

void AbstractChatWidgetState::updateOtc()
{
   if (!canPerformOTCOperations()) {
      chat_->ui_->widgetOTCShield->showOtcAvailableToTradingParticipants();
      return;
   }

   const bool globalRoom = chat_->currentPartyId_ == Chat::OtcRoomName;
   const bs::network::otc::Peer* peer = chat_->currentPeer();
   if (!peer && !globalRoom) {
      chat_->ui_->widgetOTCShield->showContactIsOffline();
      return;
   }

   if (chat_->ui_->widgetOTCShield->onRequestCheckWalletSettings()) {
      return;
   }

   if (!peer) {
      // Must be in globalRoom if checks above hold
      assert(globalRoom);
      chat_->ui_->stackedWidgetOTC->setCurrentIndex(static_cast<int>(OTCPages::OTCCreateRequestPage));
      return;
   }

   using bs::network::otc::State;
   OTCPages pageNumber = OTCPages::OTCShield;
   switch (peer->state) {
      case State::Idle:
         if (peer->type == otc::PeerType::Contact) {
            pageNumber = OTCPages::OTCNegotiateRequestPage;
         } else if (peer->isOwnRequest) {
            chat_->ui_->widgetPullOwnOTCRequest->setRequest(peer->request);
            pageNumber = OTCPages::OTCPullOwnOTCRequestPage;
         } else if (peer->type == otc::PeerType::Request) {
            chat_->ui_->widgetCreateOTCResponse->setRequest(peer->request);
            pageNumber = OTCPages::OTCCreateResponsePage;
         }
         break;
      case State::QuoteSent:
         chat_->ui_->widgetPullOwnOTCRequest->setResponse(peer->response);
         pageNumber = OTCPages::OTCPullOwnOTCRequestPage;
         break;
      case State::QuoteRecv:
         pageNumber = OTCPages::OTCNegotiateRequestPage;
         break;
      case State::OfferSent:
         chat_->ui_->widgetPullOwnOTCRequest->setOffer(peer->offer);
         pageNumber = OTCPages::OTCPullOwnOTCRequestPage;
         break;
      case State::OfferRecv:
         chat_->ui_->widgetNegotiateResponse->setOffer(peer->offer);
         pageNumber = OTCPages::OTCNegotiateResponsePage;
         break;
      case State::SentPayinInfo:
      case State::WaitPayinInfo:
         chat_->ui_->widgetOTCShield->showOtcSetupTransaction();
         return;
      case State::WaitBuyerSign:
         chat_->ui_->widgetPullOwnOTCRequest->setPendingBuyerSign(peer->offer);
         pageNumber = OTCPages::OTCPullOwnOTCRequestPage;
         break;
      case State::WaitSellerSeal:
         chat_->ui_->widgetPullOwnOTCRequest->setPendingSellerSign(peer->offer);
         pageNumber = OTCPages::OTCPullOwnOTCRequestPage;
         break;
      case State::WaitVerification:
      case State::WaitSellerSign:
         chat_->ui_->widgetOTCShield->showOtcSetupTransaction();
         return;
      case State::Blacklisted:
         chat_->ui_->widgetOTCShield->showContactIsOffline();
         return;
      default:
         assert(false && " Did you forget to handle new otc::State state? ");
         break;
   }

   auto* actionWidget = qobject_cast<OTCWindowsAdapterBase*>(chat_->ui_->stackedWidgetOTC->widget(static_cast<int>(pageNumber)));
   if (actionWidget) {
      actionWidget->setPeer(*peer);
      actionWidget->onAboutToApply();
   }

   chat_->ui_->stackedWidgetOTC->setCurrentIndex(static_cast<int>(pageNumber));
}

Chat::ClientPartyPtr AbstractChatWidgetState::getParty(const std::string& partyId) const
{
   Chat::ClientPartyModelPtr partyModel = chat_->chatClientServicePtr_->getClientPartyModelPtr();
   return partyModel->getClientPartyById(partyId);
}

Chat::ClientPartyPtr AbstractChatWidgetState::getPartyByUserHash(const std::string& userHash) const
{
   Chat::ClientPartyModelPtr partyModel = chat_->chatClientServicePtr_->getClientPartyModelPtr();
   return partyModel->getStandardPartyForUsers(chat_->ownUserId_, userHash);
}<|MERGE_RESOLUTION|>--- conflicted
+++ resolved
@@ -78,16 +78,7 @@
       }
    }
 
-<<<<<<< HEAD
-   // Update tree
-   if (bNewMessagesCounter > 0 && partyId != chat_->currentPartyId_) {
-      chat_->chatPartiesTreeModel_->onIncreaseUnseenCounter(partyId, bNewMessagesCounter);
-   }
-
    chat_->ui_->textEditMessages->onMessageUpdate(messagePtrList);
-=======
-   chat_->ui_->textEditMessages->onMessageUpdate(messagePtr);
->>>>>>> dd80ee10
 
    if (canPerformOTCOperations()) {
       chat_->otcHelper_->onMessageArrived(messagePtrList);
