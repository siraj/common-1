--- conflicted
+++ resolved
@@ -46,13 +46,8 @@
       ui_->widgetControl->hide();
    }
 
-<<<<<<< HEAD
    for (auto& widget : widgets_) {
-      widget->setCreateUsername(username);
-=======
-   for (WalletKeyWidget *widget : widgets_) {
       widget->init(appSettings, username);
->>>>>>> 870e7c86
    }
 }
 
