#include "ChatMessagesTextEdit.h"

#include "ChatClientDataModel.h"
#include "ChatClientTree/TreeObjects.h"
#include "ChatProtocol/ChatUtils.h"
#include "ProtobufUtils.h"

#include <QApplication>
#include <QClipboard>
#include <QDesktopServices>
#include <QMimeData>
#include <QScrollBar>

#include <set>

ChatMessagesTextEdit::ChatMessagesTextEdit(QWidget* parent)
   : QTextBrowser(parent), handler_(nullptr), internalStyle_(this)
{
   tableFormat_.setBorder(0);
   tableFormat_.setCellPadding(0);
   tableFormat_.setCellSpacing(0);

   setupHighlightPalette();

   connect(this, &QTextBrowser::anchorClicked, this, &ChatMessagesTextEdit::urlActivated);
   connect(this, &QTextBrowser::textChanged, this, &ChatMessagesTextEdit::onTextChanged);

   initUserContextMenu();
}

QString ChatMessagesTextEdit::data(int row, const Column &column)
{
   if (messages_[currentChatId_].empty()) {
       return QString();
   }

   // TODO: Filter OTC messages
   return dataMessage(row, column);
}

QString ChatMessagesTextEdit::dataMessage(int row, const ChatMessagesTextEdit::Column &column)
{
   const Chat::MessagePtr message = messages_[currentChatId_][row];

   switch (column) {
      case Column::Time:
      {
         const auto dateTime = QDateTime::fromMSecsSinceEpoch(message->timestamp()).toLocalTime();
         return toHtmlText(dateTime.toString(QString::fromUtf8("MM/dd/yy hh:mm:ss")));
      }

      case Column::User:
      {
         const auto senderHash = message->senderHash();
         static const auto ownSender = tr("you");

         if (senderHash == ownUserId_) {
            return ownSender;
         }

         return toHtmlUsername(QString::fromStdString(senderHash));
      }
      case Column::Status:{
         //message->partyMessageState();

         //if (message.sender_id() != ownUserId_) {
         //   if (!ChatUtils::messageFlagRead(message, Chat::Data_Message_State_READ)) {
         //      emit MessageRead(data);
         //   }
         //   return QString();

         //}
         //QString status = QLatin1String("Sending");

         //if (ChatUtils::messageFlagRead(message, Chat::Data_Message_State_SENT)) {
         //   status = QLatin1String("Sent");
         //}

         //if (ChatUtils::messageFlagRead(message, Chat::Data_Message_State_ACKNOWLEDGED)) {
         //   status = QLatin1String("Delivered");
         //}

         //if (ChatUtils::messageFlagRead(message, Chat::Data_Message_State_READ)) {
         //   status = QLatin1String("Read");
         //}
         //return status;
         return QString();
         break;
      }
      case Column::Message: {
         //QString text = QLatin1String("[%1] %2");
         //text = text.arg(QString::fromStdString(message->messageText()));

         //if (ChatUtils::messageFlagRead(message, Chat::Data_Message_State_INVALID)) {
         //   return toHtmlInvalid(text.arg(QLatin1String("INVALID MESSAGE!")));
         //} else if (message.encryption() == Chat::Data_Message_Encryption_IES) {
         //   return toHtmlInvalid(text.arg(QLatin1String("IES ENCRYPTED!")));
         //} else if ( message.encryption() == Chat::Data_Message_Encryption_AEAD) {
         //   return toHtmlInvalid(text.arg(QLatin1String("AEAD ENCRYPTED!")));
         //}
         return toHtmlText(QString::fromStdString(message->messageText()));
      }
      default:
         break;
   }

   return QString();
}

QImage ChatMessagesTextEdit::statusImage(int row)
{
   auto message = messages_[currentChatId_][row];
   if (!message) {
      return statusImageConnecting_;
   }

   auto senderHash = message->senderHash();
   if (message->senderHash() != ownUserId_) {
      return QImage();
   }

   QImage statusImage = statusImageOffline_;

   if (message->partyMessageState() == Chat::PartyMessageState::SENT) {
      Chat::ClientPartyPtr clientPartyPtr = partyModel_->getClientPartyById(message->partyId());

      Q_CHECK_PTR(clientPartyPtr);
      // wrong party pointer
      if (!clientPartyPtr)
      {
         statusImage == statusImageConnecting_;
         return statusImage;
      }

      if (clientPartyPtr->isGlobalStandard()) {
         statusImage = statusImageRead_;
      } else {
         statusImage = statusImageConnecting_;
      }
   }
   else if (message->partyMessageState() == Chat::PartyMessageState::UNSENT) {
      statusImage = statusImageOnline_;
   } else if (message->partyMessageState() == Chat::PartyMessageState::SEEN) {
      statusImage = statusImageRead_;
   }

   return statusImage;
}

void ChatMessagesTextEdit::contextMenuEvent(QContextMenuEvent *e)
{
   textCursor_ = cursorForPosition(e->pos());

   // keep selection
   if (textCursor().hasSelection()) {
      textCursor_.setPosition(textCursor().selectionStart(), QTextCursor::MoveAnchor);
      textCursor_.setPosition(textCursor().selectionEnd(), QTextCursor::KeepAnchor);
   }

   setTextCursor(textCursor_);
   std::string text = textCursor_.block().text().toStdString();

   // show contact context menu when username is right clicked in User column
   if ((textCursor_.block().blockNumber() - 1) % 5 == static_cast<int>(Column::User) ) {
      if (!anchorAt(e->pos()).isEmpty()) {
         username_ = text;

         if (handler_) {
            for (auto action : userMenu_->actions()) {
               userMenu_->removeAction(action);
            }
            if (handler_->onActionIsFriend(username_)) {
               userMenu_->addAction(userRemoveContactAction_);
            }
            else {
               emit addContactRequired(QString::fromStdString(username_));
            }
            userMenu_->exec(QCursor::pos());
         }
         return;
      }
   }

   // show default text context menu
   if (text.length() > 0 || textCursor_.hasSelection()) {
      QMenu contextMenu(this);

      QAction copyAction(tr("Copy"), this);
      QAction copyLinkLocationAction(tr("Copy Link Location"), this);
      QAction selectAllAction(tr("Select All"), this);

      connect(&copyAction, SIGNAL(triggered()), this, SLOT(copyActionTriggered()));
      connect(&copyLinkLocationAction, SIGNAL(triggered()), this, SLOT(copyLinkLocationActionTriggered()));
      connect(&selectAllAction, SIGNAL(triggered()), this, SLOT(selectAllActionTriggered()));

      contextMenu.addAction(&copyAction);

      // show Copy Link Location only when it needed
      anchor_ = this->anchorAt(e->pos());
      if (!anchor_.isEmpty()) {
         contextMenu.addAction(&copyLinkLocationAction);
      }

      contextMenu.addSeparator();
      contextMenu.addAction(&selectAllAction);

      contextMenu.exec(e->globalPos());
   }
}

void ChatMessagesTextEdit::copyActionTriggered()
{
   if (textCursor_.hasSelection()) {
      QApplication::clipboard()->setText(getFormattedTextFromSelection());
   }
   else {
      QTextDocument doc;
      doc.setHtml(textCursor_.block().text());
      QApplication::clipboard()->setText(doc.toPlainText());
   }
}

void ChatMessagesTextEdit::copyLinkLocationActionTriggered()
{
   QApplication::clipboard()->setText(anchor_);
}

void ChatMessagesTextEdit::selectAllActionTriggered()
{
   this->selectAll();
}

void ChatMessagesTextEdit::onTextChanged()
{
   verticalScrollBar()->setValue(verticalScrollBar()->maximum());
}

void ChatMessagesTextEdit::onUserUrlOpened(const QUrl &url)
{
   username_ = url.path().toStdString();
   if (!handler_->onActionIsFriend(username_)) {
      emit addContactRequired(QString::fromStdString(username_));
   }
}

void ChatMessagesTextEdit::switchToChat(const std::string& chatId)
{
   currentChatId_ = chatId;
   forceMessagesUpdate();
}

void ChatMessagesTextEdit::resetChatView()
{
   switchToChat(currentChatId_);
}

void ChatMessagesTextEdit::logout()
{
   resetChatView();
   messages_.clear();
}

const Chat::MessagePtr ChatMessagesTextEdit::onMessageStatusChanged(const std::string& partyId, const std::string& message_id, const int party_message_state)
{
   Chat::MessagePtr message = findMessage(partyId, message_id);

   if (message) {
      message->setPartyMessageState(static_cast<Chat::PartyMessageState>(party_message_state));
      notifyMessageChanged(message);
   }

   return message;
}

void ChatMessagesTextEdit::setHandler(ChatItemActionsHandler* handler)
{
   handler_ = handler;
}

void ChatMessagesTextEdit::setMessageReadHandler(std::shared_ptr<ChatMessageReadHandler> handler)
{
   messageReadHandler_ = handler;
}

void ChatMessagesTextEdit::setColumnsWidth(const int &time, const int &icon, const int &user, const int &message)
{
   QVector <QTextLength> col_widths;
   col_widths << QTextLength(QTextLength::FixedLength, time);
   col_widths << QTextLength(QTextLength::FixedLength, icon);
   col_widths << QTextLength(QTextLength::FixedLength, user);
   col_widths << QTextLength(QTextLength::VariableLength, message);
   tableFormat_.setColumnWidthConstraints(col_widths);
}

void ChatMessagesTextEdit::setClientPartyModel(Chat::ClientPartyModelPtr partyModel)
{
   partyModel_ = partyModel;
}

QString ChatMessagesTextEdit::getFormattedTextFromSelection()
{
   QString text;
   QTextDocument textDocument;

   // get selected text in html format
   textDocument.setHtml(createMimeDataFromSelection()->html());      
   QTextBlock currentBlock = textDocument.begin();
   int blockCount = 0;

   // each column is presented as a block
   while (currentBlock.isValid()) {
      blockCount++;
      if (!currentBlock.text().isEmpty()) {

         // format columns splits to tabulation
         if (!text.isEmpty()) {
            text += QChar::Tabulation;
            
            // new row (when few rows are selected)
            if ((blockCount - 2) % 5 == 0) {
               text += QChar::LineFeed;
            }
         }
         // replace some special characters, because they can display incorrect
         text += currentBlock.text().replace(QChar::LineSeparator, QChar::LineFeed);
      }
      currentBlock = currentBlock.next();
   }
   return text;
}

void  ChatMessagesTextEdit::urlActivated(const QUrl &link) {
   if (link.toString() == QLatin1Literal("load_more")) {
      loadMore();
   }
   else if (link.scheme() != QLatin1Literal("user")) {
      QDesktopServices::openUrl(link);
   } else {
      onUserUrlOpened(link);
   }
}

void ChatMessagesTextEdit::insertMessage(const Chat::MessagePtr& messagePtr)
{
   const int messageIndex = messages_[messagePtr->partyId()].size();
   messages_[messagePtr->partyId()].push_back(messagePtr);
   if (messagePtr->partyId() == currentChatId_) {
      showMessage(messageIndex);
   }
}

void ChatMessagesTextEdit::showMessage(int messageIndex)
{
   /* add text */
   QTextCursor cursor(textCursor());
   cursor.movePosition(QTextCursor::End);
   auto* table = cursor.insertTable(1, 4, tableFormat_);

   QString time = data(messageIndex, Column::Time);
   table->cellAt(0, 0).firstCursorPosition().insertHtml(time);

   QImage image = statusImage(messageIndex);
   if (!image.isNull()) {
      table->cellAt(0, 1).firstCursorPosition().insertImage(image);
   }

   QString user = data(messageIndex, Column::User);
   table->cellAt(0, 2).firstCursorPosition().insertHtml(user);

   QString message = data(messageIndex, Column::Message);
   table->cellAt(0, 3).firstCursorPosition().insertHtml(message);
}

void ChatMessagesTextEdit::insertLoadMore()
{
   QTextCursor cursor(textCursor());
   cursor.movePosition(QTextCursor::Start);
   cursor.insertHtml(QString(QLatin1Literal("<a href=\"load_more\" style=\"color:%1\">Load More...</a>")).arg(internalStyle_.colorHyperlink().name()));
}

void ChatMessagesTextEdit::loadMore()
{
   // #old_logic
   //// delete insert more button
   //QTextCursor cursor(textCursor());
   //cursor.movePosition(QTextCursor::Start);
   //cursor.movePosition(QTextCursor::EndOfLine, QTextCursor::KeepAnchor, 1);
   //cursor.removeSelectedText();

   //// load more messages
   //int i = 0;
   //for (const auto &msg: messagesToLoadMore_) {
   //   cursor.movePosition(QTextCursor::Start);
   //   cursor.movePosition(QTextCursor::Down, QTextCursor::MoveAnchor, i * 2);

   //   messages_[currentChatId_].insert(messages_[currentChatId_].begin() + i, msg);

   //   table_ = cursor.insertTable(1, 4, tableFormat_);

   //   QString time = data(i, Column::Time);
   //   table_->cellAt(0, 0).firstCursorPosition().insertHtml(time);

   //   QImage image = statusImage(i);
   //   table_->cellAt(0, 1).firstCursorPosition().insertImage(image);

   //   QString user = data(i, Column::User);
   //   table_->cellAt(0, 2).firstCursorPosition().insertHtml(user);

   //   QString message = data(i, Column::Message);
   //   table_->cellAt(0, 3).firstCursorPosition().insertHtml(message);

   //   i++;
   //}

   //messagesToLoadMore_.clear();
}

void ChatMessagesTextEdit::setupHighlightPalette()
{
   auto highlightPalette = palette();
   highlightPalette.setColor(QPalette::Inactive, QPalette::Highlight, highlightPalette.color(QPalette::Active, QPalette::Highlight));
   highlightPalette.setColor(QPalette::Inactive, QPalette::HighlightedText, highlightPalette.color(QPalette::Active, QPalette::HighlightedText));
   setPalette(highlightPalette);   
}

void ChatMessagesTextEdit::initUserContextMenu()
{
   userMenu_ = new QMenu(this);

   userAddContactAction_ = new QAction(tr("Add to contacts"));
   userAddContactAction_->setStatusTip(tr("Click to add user to contact list"));
   connect(userAddContactAction_, &QAction::triggered, [this](bool) {
      handler_->onActionCreatePendingOutgoing(username_);
   });

   userRemoveContactAction_ = new QAction(tr("Remove from contacts"));
   userRemoveContactAction_->setStatusTip(tr("Click to remove user from contact list"));
   connect(userRemoveContactAction_, &QAction::triggered, [this](bool) {
      // TODO:
      //handler_->onActionRemoveFromContacts(username_);
   });
}

void ChatMessagesTextEdit::onSingleMessageUpdate(const Chat::MessagePtrList& messagePtrList)
{
#ifndef QT_NO_DEBUG
   const std::string& partyId = !messagePtrList.empty() ? messagePtrList[0]->partyId() : "";
#endif
   Chat::MessagePtrList messagePtrListSorted = messagePtrList;
   std::sort(messagePtrListSorted.begin(), messagePtrListSorted.end(), [](const auto left, const auto right) -> bool {
      return left->timestamp() < right->timestamp();
   });
   for (const auto& messagePtr : messagePtrListSorted)
   {
#ifndef QT_NO_DEBUG
      Q_ASSERT(partyId == messagePtr->partyId());
#endif
      insertMessage(messagePtr);
   }
}

void ChatMessagesTextEdit::onMessageIdUpdate(const std::string& oldId, const std::string& newId, const std::string& chatId)
{
   // #old_logic
   //std::shared_ptr<Chat::Data> message = findMessage(chatId, oldId);

   //if (message) {
   //   message->mutable_message()->set_id(newId);
   //   ChatUtils::messageFlagSet(message->mutable_message(), Chat::Data_Message_State_SENT);
   //   notifyMessageChanged(message);
   //}
}

Chat::MessagePtr ChatMessagesTextEdit::findMessage(const std::string& partyId, const std::string& messageId)
{
   if (messages_.contains(partyId)) {
      auto it = std::find_if(messages_[partyId].begin(), messages_[partyId].end(), [messageId](Chat::MessagePtr message) {
         return message->messageId() == messageId;
      });

      if (it != messages_[partyId].end()) {
         return *it;
      }
   }

   return {};
}

void ChatMessagesTextEdit::notifyMessageChanged(Chat::MessagePtr message)
{
   const std::string& partyId = message->partyId();
   if (partyId != currentChatId_) {
      // Do not need to update view
      return;
   }

   if (messages_.contains(partyId)) {
      const std::string& id = message->messageId();
      auto it = std::find_if(messages_[partyId].begin(), messages_[partyId].end(), [id](Chat::MessagePtr iteration) {
         return iteration->messageId() == id;
      });

      if (it != messages_[partyId].end()) {
         int distance = static_cast<int>(std::distance(messages_[partyId].begin(), it));

         QTextCursor cursor(textCursor());
         cursor.movePosition(QTextCursor::Start);
         cursor.movePosition(QTextCursor::Down, QTextCursor::MoveAnchor, distance * 2);
         cursor.movePosition(QTextCursor::Down, QTextCursor::KeepAnchor, 2);
         cursor.removeSelectedText();

         auto* table = cursor.insertTable(1, 4, tableFormat_);

         QString time = data(distance, Column::Time);
         table->cellAt(0, 0).firstCursorPosition().insertHtml(time);

         QImage image = statusImage(distance);
         table->cellAt(0, 1).firstCursorPosition().insertImage(image);

         QString user = data(distance, Column::User);
         table->cellAt(0, 2).firstCursorPosition().insertHtml(user);

         QString message = data(distance, Column::Message);
         table->cellAt(0, 3).firstCursorPosition().insertHtml(message);
      }
   }
}

QString ChatMessagesTextEdit::toHtmlUsername(const QString &username, const QString &userId)
{
   QString changedUsername = QString(QLatin1Literal("<a href=\"user:%1\" style=\"color:%2\">%1</a>")).arg(username).arg(internalStyle_.colorHyperlink().name());

   if (userId.length() > 0) {
      changedUsername = QString(QLatin1Literal("<a href=\"user:%1\" style=\"color:%2\">%3</a>")).arg(userId).arg(internalStyle_.colorHyperlink().name()).arg(username);
   }

   return changedUsername;
}

QString ChatMessagesTextEdit::toHtmlInvalid(const QString &text)
{
   QString changedText = QString(QLatin1Literal("<font color=\"%1\">%2</font>")).arg(QLatin1String("red")).arg(text);
   return changedText;
}

QString ChatMessagesTextEdit::toHtmlText(const QString &text)
{
   QString changedText = text;

   // make linkable
   int index = 0;
   int startIndex;

   while ((startIndex = changedText.indexOf(QLatin1Literal("https://"), index, Qt::CaseInsensitive)) != -1
      || (startIndex = changedText.indexOf(QLatin1Literal("http://"), index, Qt::CaseInsensitive)) != -1) {

      int endIndex = changedText.indexOf(QLatin1Literal(" "), startIndex);
      if (endIndex == -1) {
         endIndex = changedText.indexOf(QLatin1Literal("\n"), startIndex);
      }
      if (endIndex == -1) {
         endIndex = changedText.length();
      }

      QString linkText = changedText.mid(startIndex, endIndex - startIndex);
      QString hyperlinkText = QString(QLatin1Literal("<a href=\"%1\" style=\"color:%2\">%1</a>")).arg(linkText).arg(internalStyle_.colorHyperlink().name());

      changedText = changedText.replace(startIndex, endIndex - startIndex, hyperlinkText);

      index = startIndex + hyperlinkText.length();
   }

   // replace linefeed with <br>
   changedText.replace(QLatin1Literal("\n"), QLatin1Literal("<br>"));

   // set text color as white
   changedText = QString(QLatin1Literal("<font color=\"%1\">%2</font>")).arg(internalStyle_.colorWhite().name()).arg(changedText);

   return changedText;
}

// #old_logic

//void ChatMessagesTextEdit::onElementSelected(CategoryElement *element)
//{
//   if (!element || !element->getDataObject()) {
//      return;
//   }
//
//   std::vector<std::shared_ptr<Chat::Data>> displayData;
//   bool messageOnly = true;
//   for (auto msg_item : element->getChildren()) {
//      auto item = dynamic_cast<DisplayableDataNode*>(msg_item);
//      if (item) {
//         if (item->getType() == ChatUIDefinitions::ChatTreeNodeType::MessageDataNode) {
//            auto data = item->getDataObject();
//            if (data->has_message()) {
//               displayData.push_back(data);
//            }
//         } else {
//            messageOnly = false;
//            auto msg = item->getDataObject();
//            if (msg) {
//               displayData.push_back(msg);
//            }
//         }
//      }
//   }
//
//   auto data = element->getDataObject();
//   if (data->has_room()) {
//      switchToChat(data->room().id(), true);
//      onRoomMessagesUpdate(displayData, true);
//   }
//
//   if (data->has_contact_record()) {
//      switchToChat(data->contact_record().contact_id(), false);
//
//      onMessagesUpdate(displayData, true);
//   }
//}
//
//void ChatMessagesTextEdit::onMessageChanged(std::shared_ptr<Chat::Data> message)
//{
//   //qDebug() << __func__ << " " << QString::fromStdString(message->toJsonString());
//
//   if (message->message().sender_id() == currentChatId_ || message->message().receiver_id() == currentChatId_) {
//      notifyMessageChanged(message);
//   }
//}

void ChatMessagesTextEdit::forceMessagesUpdate()
{
   clear();

   // Nothing to do
   if (currentChatId_.empty()) {
      return;
   }

   const auto iMessages = messages_.find(currentChatId_);
   if (iMessages == messages_.end()) {
      messages_.insert(currentChatId_, {});
      return;
   }

   const auto& currentMessages = iMessages.value();
   for (int index = 0; index < currentMessages.size(); ++index) {
      const auto message = currentMessages[index];
<<<<<<< HEAD
      if (message->partyMessageState() == Chat::PartyMessageState::RECEIVED && message->senderHash() != ownUserId_) {
=======
      if (message->partyMessageState() != Chat::PartyMessageState::SEEN && message->senderId() != ownUserId_) {
>>>>>>> d165d0c6
         emit messageRead(message->partyId(), message->messageId());
      }
      showMessage(index);
   }
}

void ChatMessagesTextEdit::onCurrentElementAboutToBeRemoved()
{
   messages_[currentChatId_].clear();
   clear();
}<|MERGE_RESOLUTION|>--- conflicted
+++ resolved
@@ -647,11 +647,8 @@
    const auto& currentMessages = iMessages.value();
    for (int index = 0; index < currentMessages.size(); ++index) {
       const auto message = currentMessages[index];
-<<<<<<< HEAD
-      if (message->partyMessageState() == Chat::PartyMessageState::RECEIVED && message->senderHash() != ownUserId_) {
-=======
-      if (message->partyMessageState() != Chat::PartyMessageState::SEEN && message->senderId() != ownUserId_) {
->>>>>>> d165d0c6
+
+      if (message->partyMessageState() != Chat::PartyMessageState::SEEN && message->senderHash() != ownUserId_) {
          emit messageRead(message->partyId(), message->messageId());
       }
       showMessage(index);
