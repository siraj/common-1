--- conflicted
+++ resolved
@@ -53,10 +53,6 @@
 
 private:
    std::unique_ptr<Ui::ImportWalletTypeDialog> ui_;
-<<<<<<< HEAD
-
-=======
->>>>>>> 98b97a3b
    QString                       digitalBackupFile_;
    WalletBackupFile::WalletData  walletData_;
    bool        woFileExists_ = false;
