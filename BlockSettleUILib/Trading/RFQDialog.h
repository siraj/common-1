#ifndef __RFQ_DIALOG_H__
#define __RFQ_DIALOG_H__

#include <QDialog>

#include <memory>

#include "CommonTypes.h"
#include "UtxoReservationToken.h"

namespace Ui {
   class RFQDialog;
}
namespace spdlog {
   class logger;
}
namespace bs {
   namespace sync {
      class Wallet;
      class WalletsManager;
   }
   class SettlementContainer;
}
class ApplicationSettings;
class ArmoryConnection;
class AssetManager;
class AuthAddressManager;
class BaseCelerClient;
class CCSettlementTransactionWidget;
class ConnectionManager;
class QuoteProvider;
class RFQRequestWidget;
class ReqCCSettlementContainer;
class ReqXBTSettlementContainer;
class RfqStorage;
class SignContainer;
class XBTSettlementTransactionWidget;

class RFQDialog : public QDialog
{
Q_OBJECT

public:
   RFQDialog(const std::shared_ptr<spdlog::logger> &logger
      , const bs::network::RFQ& rfq
      , const std::shared_ptr<QuoteProvider>& quoteProvider
      , const std::shared_ptr<AuthAddressManager>& authAddressManager
      , const std::shared_ptr<AssetManager>& assetManager
      , const std::shared_ptr<bs::sync::WalletsManager> &walletsManager
      , const std::shared_ptr<SignContainer> &
      , const std::shared_ptr<ArmoryConnection> &
      , const std::shared_ptr<BaseCelerClient> &celerClient
      , const std::shared_ptr<ApplicationSettings> &appSettings
      , const std::shared_ptr<ConnectionManager> &
      , const std::shared_ptr<RfqStorage> &rfqStorage
      , const std::shared_ptr<bs::sync::Wallet> &xbtWallet
      , const bs::Address &recvXbtAddr
      , const bs::Address &authAddr
      , const std::vector<UTXO> &fixedXbtInputs
      , bs::UtxoReservationToken utxoRes
      , RFQRequestWidget* parent = nullptr);
   ~RFQDialog() override;

protected:
   void reject() override;

public slots:
   void onUnsignedPayinRequested(const std::string& settlementId);
   void onSignedPayoutRequested(const std::string& settlementId, const BinaryData& payinHash);
   void onSignedPayinRequested(const std::string& settlementId, const BinaryData& unsignedPayin);

private slots:
   bool close();

   void onRFQResponseAccepted(const QString &reqId, const bs::network::Quote& quote);
   void onQuoteReceived(const bs::network::Quote& quote);
   void onOrderFilled(const std::string &quoteId);
   void onOrderFailed(const std::string& quoteId, const std::string& reason);
   void onXBTSettlementAccepted();

   void onSignTxRequested(QString orderId, QString reqId);
   void onCCQuoteAccepted();
   void onCCTxSigned();

   void onXBTQuoteAccept(std::string reqId, std::string hexPayoutTx);
   void logError(const QString& errorMessage);

private:
   std::shared_ptr<bs::SettlementContainer> newCCcontainer();
   std::shared_ptr<bs::SettlementContainer> newXBTcontainer();

private:
   std::unique_ptr<Ui::RFQDialog> ui_;
   std::shared_ptr<spdlog::logger>     logger_;
   const bs::network::RFQ              rfq_;
   bs::network::Quote                  quote_;
   bs::Address recvXbtAddr_;

   std::shared_ptr<QuoteProvider>               quoteProvider_;
   std::shared_ptr<AuthAddressManager>          authAddressManager_;
   std::shared_ptr<bs::sync::WalletsManager>    walletsManager_;
   std::shared_ptr<SignContainer>               signContainer_;
   std::shared_ptr<AssetManager>                assetMgr_;
   std::shared_ptr<ArmoryConnection>            armory_;
   std::shared_ptr<BaseCelerClient>             celerClient_;
   std::shared_ptr<ApplicationSettings>         appSettings_;
   std::shared_ptr<ConnectionManager>           connectionManager_;
   std::shared_ptr<RfqStorage>                  rfqStorage_;
   std::shared_ptr<bs::sync::Wallet>            xbtWallet_;

   std::shared_ptr<bs::SettlementContainer>     curContainer_;
   std::shared_ptr<ReqCCSettlementContainer>    ccSettlContainer_;
   std::shared_ptr<ReqXBTSettlementContainer>   xbtSettlContainer_;

   const bs::Address authAddr_;
   const std::vector<UTXO> fixedXbtInputs_;

   bool  cancelOnClose_ = true;
   bool isRejectStarted_ = false;

   RFQRequestWidget *requestWidget_{};

<<<<<<< HEAD
   bs::UtxoReservationToken utxoRes_;
=======
   QString           ccOrderId_;
>>>>>>> 76270889

};

#endif // __RFQ_DIALOG_H__<|MERGE_RESOLUTION|>--- conflicted
+++ resolved
@@ -120,11 +120,7 @@
 
    RFQRequestWidget *requestWidget_{};
 
-<<<<<<< HEAD
-   bs::UtxoReservationToken utxoRes_;
-=======
    QString           ccOrderId_;
->>>>>>> 76270889
 
 };
 
