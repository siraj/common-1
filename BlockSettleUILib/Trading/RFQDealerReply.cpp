--- conflicted
+++ resolved
@@ -575,9 +575,15 @@
          }
 
          const bool isSpendCC = qrn.side == bs::network::Side::Buy;
-         const uint64_t spendVal = isSpendCC
-               ? qrn.quantity * assetManager_->getCCLotSize(qrn.product)
-               : qrn.quantity * price * BTCNumericTypes::BalanceDivider;
+         uint64_t spendVal;
+         if (isSpendCC) {
+            spendVal = qrn.quantity * assetManager_->getCCLotSize(qrn.product);
+         } else {
+            uint64_t priceQty = std::ceil(price * qrn.quantity * 1000000.0);   // ugly hack to avoid rounding errors
+            priceQty *= 100;        // how to reproduce: sell 1 CC RFQ - reply to it with .012302 - without the hack
+            spendVal = priceQty;   // the result in spendVal (after trivial multiply) will be 1230199 (on Windows)
+         }
+
          const auto &spendWallet = isSpendCC ? ccWallet : xbtWallet;
          const auto &recvWallet = isSpendCC ? xbtWallet : ccWallet;
          // For CC search for exact amount (as we have no need for change).
@@ -630,14 +636,7 @@
 
             if (qrn.side == bs::network::Side::Buy) {
                cbFee(0);
-<<<<<<< HEAD
             } else {
-=======
-            } else {                                     // 1e-6 is a maximum CC price precision allowed
-               uint64_t priceQty = std::ceil(price * qrn.quantity * 1000000.0);   // ugly hack to avoid rounding errors
-               priceQty *= 100;        // how to reproduce: sell 1 CC RFQ - reply to it with .012302 - without the hack
-               *spendVal = priceQty;   // the result in spendVal (after trivial multiply) will be 1230199
->>>>>>> 8aaecad9
                walletsManager_->estimatedFeePerByte(2, cbFee, this);
             }
          };
