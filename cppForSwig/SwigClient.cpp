--- conflicted
+++ resolved
@@ -304,7 +304,6 @@
 {
    auto prom = make_shared<promise<vector<::ClientClasses::LedgerEntry>>>();
    auto fut = prom->get_future();
-<<<<<<< HEAD
 
    auto resultLBD = [prom](vector<::ClientClasses::LedgerEntry> vec)->void
    {
@@ -312,14 +311,6 @@
    };
 
    asyncLed_.getHistoryPage(id, resultLBD);
-=======
-
-   auto resultLBD = [prom](vector<::ClientClasses::LedgerEntry> vec)->void
-   {
-      prom->set_value(move(vec));
-   };
-
-   asyncLed_.getHistoryPage(id, resultLBD);
    return move(fut.get());
 }
 
@@ -335,7 +326,6 @@
    };
 
    asyncLed_.getPageCount(resultLBD);
->>>>>>> 810fa8b6
    return move(fut.get());
 }
 
